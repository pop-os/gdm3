--- conflicted
+++ resolved
@@ -534,20 +534,6 @@
 "El programa rebedor s'executa amb l'usuari/grup sense privilegis «gdm». "
 "Aquest usuari i grup són descrits a la secció «Seguretat» d'aquest document. "
 "Les funcions principals del programa rebedor són proporcionar un mecanisme "
-<<<<<<< HEAD
-"per seleccionar un compte per entrar i per conduir el diàleg entre l'usuari "
-"i el sistema en autenticar-se al compte. El procés d'autenticació és conduït "
-"pels mòduls dels connectors d'autenticació (Pluggable Authentication Modules o "
-"PAM). Els mòduls del PAM determinen quines preguntes (si n'hi ha) es mostren "
-"a l'usuari per autenticar-lo. En sistemes convencionals, el programa rebedor "
-"sol·licitarà un nom d'usuari i una contrasenya per autenticar. Tot i això, "
-"alguns sistemes es poden configurar per utilitzar sistemes alternatius com "
-"ara l'empremta dactilar o lectors de targetes SmartCard. El GDM es pot "
-"configurar per admetre aquestes alternatives en paral·lel amb extensions del "
-"rebedor d'entrada i l'opció <command>--enable-split-authentication</"
-"command><filename>./configure</filename> o només una a la vegada mitjançant "
-"el sistema de configuració PAM."
-=======
 "per a seleccionar un compte per a entrar i per a conduir el diàleg entre "
 "l'usuari i el sistema en autenticar-se al compte. El procés d'autenticació "
 "és conduït pels mòduls dels connectors d'autenticació (Pluggable "
@@ -561,7 +547,6 @@
 "l'opció <command>--enable-split-authentication</command><filename>./"
 "configure</filename> o només una a la vegada mitjançant el sistema de "
 "configuració PAM."
->>>>>>> 3246bf1a
 
 #. (itstool) path: sect2/para
 #: C/index.docbook:282
@@ -1563,13 +1548,8 @@
 "X is not a very safe protocol when using it over the Internet, and XDMCP is "
 "even less safe."
 msgstr ""
-<<<<<<< HEAD
-"X no és un protocol molt segur per utilitzar-se per Internet i XDMCP ho "
-"és encara menys."
-=======
 "X no és un protocol molt segur per a utilitzar-se per Internet i XDMCP ho és "
 "encara menys."
->>>>>>> 3246bf1a
 
 #. (itstool) path: sect2/title
 #: C/index.docbook:856
@@ -1780,13 +1760,8 @@
 "Init&gt;/:0</filename> script exists, it will be run for DISPLAY \":0\"."
 msgstr ""
 "Per a cada tipus de script, el que s'executarà per defecte s'anomena "
-<<<<<<< HEAD
-"«Default» i s'emmagatzema en un directori associat amb el tipus de script. De "
-"manera que l'script per defecte de l'<filename>Init</filename> es troba a "
-=======
 "«Default» i s'emmagatzema en un directori associat amb el tipus de script. "
 "De manera que l'script per defecte de l'<filename>Init</filename> es troba a "
->>>>>>> 3246bf1a
 "<filename>&lt;etc&gt;/gdm/Init/Default</filename>. Es pot proporcionar un "
 "script per pantalla, si existeix, s'executarà en lloc de l'script per "
 "defecte. Aquests es troben al mateix directori que l'script per defecte i "
@@ -2567,15 +2542,9 @@
 "Please note that XDMCP is not a particularly secure protocol and that it is "
 "a good idea to block UDP port 177 on your firewall unless you really need it."
 msgstr ""
-<<<<<<< HEAD
-"Tingueu en compte que XDMCP no és un protocol precisament segur i que és "
-"una bona idea bloquejar el port UDP 177 al tallafoc a no ser que realment "
-"el necessiteu."
-=======
 "Tingueu en compte que XDMCP no és un protocol precisament segur i que és una "
 "bona idea bloquejar el port UDP 177 al tallafoc a no ser que realment el "
 "necessiteu."
->>>>>>> 3246bf1a
 
 #. (itstool) path: varlistentry/term
 #: C/index.docbook:1466
@@ -2763,11 +2732,7 @@
 msgstr ""
 "Tingueu en compte que el GDM en el passat utilitzava la clau de configuració "
 "<filename>PingInterval</filename> que estava en minuts. Per a la majoria de "
-<<<<<<< HEAD
-"propòsits voldreu que aquest paràmetre sigui inferior d'un minut ja que en "
-=======
 "propòsits voldreu que aquest paràmetre sigui inferior d'un minut, ja que en "
->>>>>>> 3246bf1a
 "la majoria de casos on XDMCP s'hauria d'utilitzar (com terminals de "
 "laboratori), un retard de 15 o més segons significaria realment que el "
 "terminal s'ha apagat o s'ha tornat a iniciar i voldríeu finalitzar la sessió."
