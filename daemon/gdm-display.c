/* -*- Mode: C; tab-width: 8; indent-tabs-mode: nil; c-basic-offset: 8 -*-
 *
 * Copyright (C) 2007 William Jon McCann <mccann@jhu.edu>
 *
 * This program is free software; you can redistribute it and/or modify
 * it under the terms of the GNU General Public License as published by
 * the Free Software Foundation; either version 2 of the License, or
 * (at your option) any later version.
 *
 * This program is distributed in the hope that it will be useful,
 * but WITHOUT ANY WARRANTY; without even the implied warranty of
 * MERCHANTABILITY or FITNESS FOR A PARTICULAR PURPOSE.  See the
 * GNU General Public License for more details.
 *
 * You should have received a copy of the GNU General Public License
 * along with this program; if not, write to the Free Software
 * Foundation, Inc., 51 Franklin Street, Fifth Floor, Boston, MA 02110-1301, USA.
 *
 */

#include "config.h"

#include <stdlib.h>
#include <stdio.h>
#include <stdint.h>
#include <fcntl.h>
#include <unistd.h>
#include <string.h>
#include <signal.h>
#include <sys/stat.h>
#include <sys/types.h>

#include <glib.h>
#include <glib/gi18n.h>
#include <glib-object.h>

#include <xcb/xcb.h>
#include <X11/Xlib.h>

#include "gdm-common.h"
#include "gdm-display.h"
#include "gdm-display-glue.h"
#include "gdm-display-access-file.h"
#include "gdm-launch-environment.h"

#include "gdm-settings-direct.h"
#include "gdm-settings-keys.h"

#include "gdm-launch-environment.h"
#include "gdm-dbus-util.h"

#define GNOME_SESSION_SESSIONS_PATH DATADIR "/gnome-session/sessions"

typedef struct _GdmDisplayPrivate
{
        GObject               parent;

        char                 *id;
        char                 *seat_id;
        char                 *session_id;
        char                 *session_class;
        char                 *session_type;

        char                 *remote_hostname;
        int                   x11_display_number;
        char                 *x11_display_name;
        int                   status;
        time_t                creation_time;

        char                 *x11_cookie;
        gsize                 x11_cookie_size;
        GdmDisplayAccessFile *access_file;

        guint                 finish_idle_id;

        xcb_connection_t     *xcb_connection;
        int                   xcb_screen_number;

        GDBusConnection      *connection;
        GdmDisplayAccessFile *user_access_file;

        GdmDBusDisplay       *display_skeleton;
        GDBusObjectSkeleton  *object_skeleton;

        GDBusProxy           *accountsservice_proxy;

        /* this spawns and controls the greeter session */
        GdmLaunchEnvironment *launch_environment;

        guint                 is_local : 1;
        guint                 is_initial : 1;
        guint                 allow_timed_login : 1;
        guint                 have_existing_user_accounts : 1;
        guint                 doing_initial_setup : 1;
        guint                 session_registered : 1;
} GdmDisplayPrivate;

enum {
        PROP_0,
        PROP_ID,
        PROP_STATUS,
        PROP_SEAT_ID,
        PROP_SESSION_ID,
        PROP_SESSION_CLASS,
        PROP_SESSION_TYPE,
        PROP_REMOTE_HOSTNAME,
        PROP_X11_DISPLAY_NUMBER,
        PROP_X11_DISPLAY_NAME,
        PROP_X11_COOKIE,
        PROP_X11_AUTHORITY_FILE,
        PROP_IS_CONNECTED,
        PROP_IS_LOCAL,
        PROP_LAUNCH_ENVIRONMENT,
        PROP_IS_INITIAL,
        PROP_ALLOW_TIMED_LOGIN,
        PROP_HAVE_EXISTING_USER_ACCOUNTS,
        PROP_DOING_INITIAL_SETUP,
        PROP_SESSION_REGISTERED,
};

static void     gdm_display_class_init  (GdmDisplayClass *klass);
static void     gdm_display_init        (GdmDisplay      *self);
static void     gdm_display_finalize    (GObject         *object);
static void     queue_finish            (GdmDisplay      *self);
static void     _gdm_display_set_status (GdmDisplay *self,
                                         int         status);
static gboolean wants_initial_setup (GdmDisplay *self);
G_DEFINE_ABSTRACT_TYPE_WITH_PRIVATE (GdmDisplay, gdm_display, G_TYPE_OBJECT)

GQuark
gdm_display_error_quark (void)
{
        static GQuark ret = 0;
        if (ret == 0) {
                ret = g_quark_from_static_string ("gdm_display_error");
        }

        return ret;
}

time_t
gdm_display_get_creation_time (GdmDisplay *self)
{
        GdmDisplayPrivate *priv;

        g_return_val_if_fail (GDM_IS_DISPLAY (self), 0);

        priv = gdm_display_get_instance_private (self);
        return priv->creation_time;
}

int
gdm_display_get_status (GdmDisplay *self)
{
        GdmDisplayPrivate *priv;

        g_return_val_if_fail (GDM_IS_DISPLAY (self), 0);

        priv = gdm_display_get_instance_private (self);
        return priv->status;
}

const char *
gdm_display_get_session_id (GdmDisplay *self)
{
        GdmDisplayPrivate *priv;

        priv = gdm_display_get_instance_private (self);
        return priv->session_id;
}

static GdmDisplayAccessFile *
_create_access_file_for_user (GdmDisplay  *self,
                              const char  *username,
                              GError     **error)
{
        GdmDisplayAccessFile *access_file;
        GError *file_error;

        access_file = gdm_display_access_file_new (username);

        file_error = NULL;
        if (!gdm_display_access_file_open (access_file, &file_error)) {
                g_propagate_error (error, file_error);
                return NULL;
        }

        return access_file;
}

gboolean
gdm_display_create_authority (GdmDisplay *self)
{
        GdmDisplayPrivate    *priv;
        GdmDisplayAccessFile *access_file;
        GError               *error;
        gboolean              res;

        g_return_val_if_fail (GDM_IS_DISPLAY (self), FALSE);

        priv = gdm_display_get_instance_private (self);
        g_return_val_if_fail (priv->access_file == NULL, FALSE);

        error = NULL;
        access_file = _create_access_file_for_user (self, GDM_USERNAME, &error);

        if (access_file == NULL) {
                g_critical ("could not create display access file: %s", error->message);
                g_error_free (error);
                return FALSE;
        }

        g_free (priv->x11_cookie);
        priv->x11_cookie = NULL;
        res = gdm_display_access_file_add_display (access_file,
                                                   self,
                                                   &priv->x11_cookie,
                                                   &priv->x11_cookie_size,
                                                   &error);

        if (! res) {

                g_critical ("could not add display to access file: %s", error->message);
                g_error_free (error);
                gdm_display_access_file_close (access_file);
                g_object_unref (access_file);
                return FALSE;
        }

        priv->access_file = access_file;

        return TRUE;
}

static void
setup_xhost_auth (XHostAddress              *host_entries)
{
        host_entries[0].family    = FamilyServerInterpreted;
        host_entries[0].address   = "localuser\0root";
        host_entries[0].length    = sizeof ("localuser\0root");
        host_entries[1].family    = FamilyServerInterpreted;
        host_entries[1].address   = "localuser\0" GDM_USERNAME;
        host_entries[1].length    = sizeof ("localuser\0" GDM_USERNAME);
        host_entries[2].family    = FamilyServerInterpreted;
        host_entries[2].address   = "localuser\0gnome-initial-setup";
        host_entries[2].length    = sizeof ("localuser\0gnome-initial-setup");
}

gboolean
gdm_display_add_user_authorization (GdmDisplay *self,
                                    const char *username,
                                    char      **filename,
                                    GError    **error)
{
        GdmDisplayPrivate    *priv;
        GdmDisplayAccessFile *access_file;
        GError               *access_file_error;
        gboolean              res;

        int                       i;
        XHostAddress              host_entries[3];
        xcb_void_cookie_t         cookies[3];

        g_return_val_if_fail (GDM_IS_DISPLAY (self), FALSE);

        priv = gdm_display_get_instance_private (self);

        g_debug ("GdmDisplay: Adding authorization for user:%s on display %s", username, priv->x11_display_name);

        if (priv->user_access_file != NULL) {
                g_set_error (error,
                             G_DBUS_ERROR,
                             G_DBUS_ERROR_ACCESS_DENIED,
                             "user access already assigned");
                return FALSE;
        }

        g_debug ("GdmDisplay: Adding user authorization for %s", username);

        access_file_error = NULL;
        access_file = _create_access_file_for_user (self,
                                                    username,
                                                    &access_file_error);

        if (access_file == NULL) {
                g_propagate_error (error, access_file_error);
                return FALSE;
        }

        res = gdm_display_access_file_add_display_with_cookie (access_file,
                                                               self,
                                                               priv->x11_cookie,
                                                               priv->x11_cookie_size,
                                                               &access_file_error);
        if (! res) {
                g_debug ("GdmDisplay: Unable to add user authorization for %s: %s",
                         username,
                         access_file_error->message);
                g_propagate_error (error, access_file_error);
                gdm_display_access_file_close (access_file);
                g_object_unref (access_file);
                return FALSE;
        }

        *filename = gdm_display_access_file_get_path (access_file);
        priv->user_access_file = access_file;

        g_debug ("GdmDisplay: Added user authorization for %s: %s", username, *filename);
        /* Remove access for the programs run by greeter now that the
         * user session is starting.
         */
        setup_xhost_auth (host_entries);

        for (i = 0; i < G_N_ELEMENTS (host_entries); i++) {
                cookies[i] = xcb_change_hosts_checked (priv->xcb_connection,
                                                       XCB_HOST_MODE_DELETE,
                                                       host_entries[i].family,
                                                       host_entries[i].length,
                                                       (uint8_t *) host_entries[i].address);
        }

        for (i = 0; i < G_N_ELEMENTS (cookies); i++) {
                xcb_generic_error_t *xcb_error;

                xcb_error = xcb_request_check (priv->xcb_connection, cookies[i]);

                if (xcb_error != NULL) {
                        g_warning ("Failed to remove greeter program access to the display. Trying to proceed.");
                        free (xcb_error);
                }
        }

        return TRUE;
}

gboolean
gdm_display_remove_user_authorization (GdmDisplay *self,
                                       const char *username,
                                       GError    **error)
{
        GdmDisplayPrivate *priv;

        g_return_val_if_fail (GDM_IS_DISPLAY (self), FALSE);

        priv = gdm_display_get_instance_private (self);

        g_debug ("GdmDisplay: Removing authorization for user:%s on display %s", username, priv->x11_display_name);

        gdm_display_access_file_close (priv->user_access_file);

        return TRUE;
}

gboolean
gdm_display_get_x11_cookie (GdmDisplay  *self,
                            const char **x11_cookie,
                            gsize       *x11_cookie_size,
                            GError     **error)
{
        GdmDisplayPrivate *priv;

        g_return_val_if_fail (GDM_IS_DISPLAY (self), FALSE);

        priv = gdm_display_get_instance_private (self);

        if (x11_cookie != NULL) {
                *x11_cookie = priv->x11_cookie;
        }

        if (x11_cookie_size != NULL) {
                *x11_cookie_size = priv->x11_cookie_size;
        }

        return TRUE;
}

gboolean
gdm_display_get_x11_authority_file (GdmDisplay *self,
                                    char      **filename,
                                    GError    **error)
{
        GdmDisplayPrivate *priv;

        g_return_val_if_fail (GDM_IS_DISPLAY (self), FALSE);
        g_return_val_if_fail (filename != NULL, FALSE);

        priv = gdm_display_get_instance_private (self);
        if (priv->access_file != NULL) {
                *filename = gdm_display_access_file_get_path (priv->access_file);
        } else {
                *filename = NULL;
        }

        return TRUE;
}

gboolean
gdm_display_get_remote_hostname (GdmDisplay *self,
                                 char      **hostname,
                                 GError    **error)
{
        GdmDisplayPrivate *priv;

        g_return_val_if_fail (GDM_IS_DISPLAY (self), FALSE);

        priv = gdm_display_get_instance_private (self);
        if (hostname != NULL) {
                *hostname = g_strdup (priv->remote_hostname);
        }

        return TRUE;
}

gboolean
gdm_display_get_x11_display_number (GdmDisplay *self,
                                    int        *number,
                                    GError    **error)
{
        GdmDisplayPrivate *priv;

        g_return_val_if_fail (GDM_IS_DISPLAY (self), FALSE);

        priv = gdm_display_get_instance_private (self);
        if (number != NULL) {
                *number = priv->x11_display_number;
        }

        return TRUE;
}

gboolean
gdm_display_get_seat_id (GdmDisplay *self,
                         char      **seat_id,
                         GError    **error)
{
        GdmDisplayPrivate *priv;

        g_return_val_if_fail (GDM_IS_DISPLAY (self), FALSE);

        priv = gdm_display_get_instance_private (self);
        if (seat_id != NULL) {
                *seat_id = g_strdup (priv->seat_id);
        }

        return TRUE;
}

gboolean
gdm_display_is_initial (GdmDisplay  *self,
                        gboolean    *is_initial,
                        GError     **error)
{
        GdmDisplayPrivate *priv;

        g_return_val_if_fail (GDM_IS_DISPLAY (self), FALSE);

        priv = gdm_display_get_instance_private (self);
        if (is_initial != NULL) {
                *is_initial = priv->is_initial;
        }

        return TRUE;
}

static gboolean
finish_idle (GdmDisplay *self)
{
        GdmDisplayPrivate *priv;

        priv = gdm_display_get_instance_private (self);
        priv->finish_idle_id = 0;
        /* finish may end up finalizing object */
        gdm_display_finish (self);
        return FALSE;
}

static void
queue_finish (GdmDisplay *self)
{
        GdmDisplayPrivate *priv;

        priv = gdm_display_get_instance_private (self);
        if (priv->finish_idle_id == 0) {
                priv->finish_idle_id = g_idle_add ((GSourceFunc)finish_idle, self);
        }
}

static void
_gdm_display_set_status (GdmDisplay *self,
                         int         status)
{
        GdmDisplayPrivate *priv;

        priv = gdm_display_get_instance_private (self);
        if (status != priv->status) {
                priv->status = status;
                g_object_notify (G_OBJECT (self), "status");
        }
}

static gboolean
gdm_display_real_prepare (GdmDisplay *self)
{
        g_return_val_if_fail (GDM_IS_DISPLAY (self), FALSE);

        g_debug ("GdmDisplay: prepare display");

        _gdm_display_set_status (self, GDM_DISPLAY_PREPARED);

        return TRUE;
}

static gboolean
look_for_existing_users_sync (GdmDisplay *self)
{
        GdmDisplayPrivate *priv;
        g_autoptr(GError) error = NULL;
        g_autoptr(GVariant) call_result = NULL;
        g_autoptr(GVariant) user_list = NULL;

        priv = gdm_display_get_instance_private (self);
        priv->accountsservice_proxy = g_dbus_proxy_new_sync (priv->connection,
                                                             0, NULL,
                                                             "org.freedesktop.Accounts",
                                                             "/org/freedesktop/Accounts",
                                                             "org.freedesktop.Accounts",
                                                             NULL,
                                                             &error);

        if (!priv->accountsservice_proxy) {
                g_critical ("Failed to contact accountsservice: %s", error->message);
<<<<<<< HEAD
                goto out;
=======
                return FALSE;
>>>>>>> 3246bf1a
        }

        call_result = g_dbus_proxy_call_sync (priv->accountsservice_proxy,
                                              "ListCachedUsers",
                                              NULL,
                                              0,
                                              -1,
                                              NULL,
                                              &error);

        if (!call_result) {
                g_critical ("Failed to list cached users: %s", error->message);
<<<<<<< HEAD
                goto out;
=======
                return FALSE;
>>>>>>> 3246bf1a
        }

        g_variant_get (call_result, "(@ao)", &user_list);
        priv->have_existing_user_accounts = g_variant_n_children (user_list) > 0;
<<<<<<< HEAD
        g_variant_unref (user_list);
        g_variant_unref (call_result);
out:
        g_clear_error (&error);
        return priv->accountsservice_proxy != NULL && call_result != NULL;
=======

        return TRUE;
>>>>>>> 3246bf1a
}

gboolean
gdm_display_prepare (GdmDisplay *self)
{
        GdmDisplayPrivate *priv;
        gboolean ret;

        g_return_val_if_fail (GDM_IS_DISPLAY (self), FALSE);

        priv = gdm_display_get_instance_private (self);

        g_debug ("GdmDisplay: Preparing display: %s", priv->id);

        /* FIXME: we should probably do this in a more global place,
         * asynchronously
         */
        if (!look_for_existing_users_sync (self)) {
                exit (EXIT_FAILURE);
        }

        priv->doing_initial_setup = wants_initial_setup (self);

        g_object_ref (self);
        ret = GDM_DISPLAY_GET_CLASS (self)->prepare (self);
        g_object_unref (self);

        return ret;
}

gboolean
gdm_display_manage (GdmDisplay *self)
{
        GdmDisplayPrivate *priv;
        gboolean res;

        g_return_val_if_fail (GDM_IS_DISPLAY (self), FALSE);

        priv = gdm_display_get_instance_private (self);

        g_debug ("GdmDisplay: Managing display: %s", priv->id);

        /* If not explicitly prepared, do it now */
        if (priv->status == GDM_DISPLAY_UNMANAGED) {
                res = gdm_display_prepare (self);
                if (! res) {
                        return FALSE;
                }
        }

        if (g_strcmp0 (priv->session_class, "greeter") == 0) {
                if (GDM_DISPLAY_GET_CLASS (self)->manage != NULL) {
                        GDM_DISPLAY_GET_CLASS (self)->manage (self);
                }
        }

        return TRUE;
}

gboolean
gdm_display_finish (GdmDisplay *self)
{
        GdmDisplayPrivate *priv;

        g_return_val_if_fail (GDM_IS_DISPLAY (self), FALSE);

        priv = gdm_display_get_instance_private (self);
        if (priv->finish_idle_id != 0) {
                g_source_remove (priv->finish_idle_id);
                priv->finish_idle_id = 0;
        }

        _gdm_display_set_status (self, GDM_DISPLAY_FINISHED);

        g_debug ("GdmDisplay: finish display");

        return TRUE;
}

static void
gdm_display_disconnect (GdmDisplay *self)
{
        GdmDisplayPrivate *priv;
        /* These 3 bits are reserved/unused by the X protocol */
        guint32 unused_bits = 0b11100000000000000000000000000000;
        XID highest_client, client;
        guint32 client_increment;
        const xcb_setup_t *setup;

        priv = gdm_display_get_instance_private (self);

        if (priv->xcb_connection == NULL) {
                return;
        }

        setup = xcb_get_setup (priv->xcb_connection);

        /* resource_id_mask is the bits given to each client for
         * addressing resources */
        highest_client = (XID) ~unused_bits & ~setup->resource_id_mask;
        client_increment = setup->resource_id_mask + 1;

        /* Kill every client but ourselves, then close our own connection
         */
        for (client = 0;
             client <= highest_client;
             client += client_increment) {

                if (client != setup->resource_id_base)
                        xcb_kill_client (priv->xcb_connection, client);
        }

        xcb_flush (priv->xcb_connection);

        g_clear_pointer (&priv->xcb_connection, xcb_disconnect);
}

gboolean
gdm_display_unmanage (GdmDisplay *self)
{
        GdmDisplayPrivate *priv;

        g_return_val_if_fail (GDM_IS_DISPLAY (self), FALSE);

        priv = gdm_display_get_instance_private (self);

        g_debug ("GdmDisplay: unmanage display");

        gdm_display_disconnect (self);

        if (priv->user_access_file != NULL) {
                gdm_display_access_file_close (priv->user_access_file);
                g_object_unref (priv->user_access_file);
                priv->user_access_file = NULL;
        }

        if (priv->access_file != NULL) {
                gdm_display_access_file_close (priv->access_file);
                g_object_unref (priv->access_file);
                priv->access_file = NULL;
        }

        if (!priv->session_registered) {
                g_warning ("GdmDisplay: Session never registered, failing");
                _gdm_display_set_status (self, GDM_DISPLAY_FAILED);
        } else {
                _gdm_display_set_status (self, GDM_DISPLAY_UNMANAGED);
        }

        return TRUE;
}

gboolean
gdm_display_get_id (GdmDisplay         *self,
                    char              **id,
                    GError            **error)
{
        GdmDisplayPrivate *priv;

        g_return_val_if_fail (GDM_IS_DISPLAY (self), FALSE);

        priv = gdm_display_get_instance_private (self);
        if (id != NULL) {
                *id = g_strdup (priv->id);
        }

        return TRUE;
}

gboolean
gdm_display_get_x11_display_name (GdmDisplay   *self,
                                  char        **x11_display,
                                  GError      **error)
{
        GdmDisplayPrivate *priv;

        g_return_val_if_fail (GDM_IS_DISPLAY (self), FALSE);

        priv = gdm_display_get_instance_private (self);
        if (x11_display != NULL) {
                *x11_display = g_strdup (priv->x11_display_name);
        }

        return TRUE;
}

gboolean
gdm_display_is_local (GdmDisplay *self,
                      gboolean   *local,
                      GError    **error)
{
        GdmDisplayPrivate *priv;

        g_return_val_if_fail (GDM_IS_DISPLAY (self), FALSE);

        priv = gdm_display_get_instance_private (self);
        if (local != NULL) {
                *local = priv->is_local;
        }

        return TRUE;
}

static void
_gdm_display_set_id (GdmDisplay     *self,
                     const char     *id)
{
        GdmDisplayPrivate *priv;

        priv = gdm_display_get_instance_private (self);
        g_debug ("GdmDisplay: id: %s", id);
        g_free (priv->id);
        priv->id = g_strdup (id);
}

static void
_gdm_display_set_seat_id (GdmDisplay     *self,
                          const char     *seat_id)
{
        GdmDisplayPrivate *priv;

        priv = gdm_display_get_instance_private (self);
        g_debug ("GdmDisplay: seat id: %s", seat_id);
        g_free (priv->seat_id);
        priv->seat_id = g_strdup (seat_id);
}

static void
_gdm_display_set_session_id (GdmDisplay     *self,
                             const char     *session_id)
{
        GdmDisplayPrivate *priv;

        priv = gdm_display_get_instance_private (self);
        g_debug ("GdmDisplay: session id: %s", session_id);
        g_free (priv->session_id);
        priv->session_id = g_strdup (session_id);
}

static void
_gdm_display_set_session_class (GdmDisplay *self,
                                const char *session_class)
{
        GdmDisplayPrivate *priv;

        priv = gdm_display_get_instance_private (self);
        g_debug ("GdmDisplay: session class: %s", session_class);
        g_free (priv->session_class);
        priv->session_class = g_strdup (session_class);
}

static void
_gdm_display_set_session_type (GdmDisplay *self,
                               const char *session_type)
{
        GdmDisplayPrivate *priv;

        priv = gdm_display_get_instance_private (self);
        g_debug ("GdmDisplay: session type: %s", session_type);
        g_free (priv->session_type);
        priv->session_type = g_strdup (session_type);
}

static void
_gdm_display_set_remote_hostname (GdmDisplay     *self,
                                  const char     *hostname)
{
        GdmDisplayPrivate *priv;

        priv = gdm_display_get_instance_private (self);
        g_free (priv->remote_hostname);
        priv->remote_hostname = g_strdup (hostname);
}

static void
_gdm_display_set_x11_display_number (GdmDisplay     *self,
                                     int             num)
{
        GdmDisplayPrivate *priv;

        priv = gdm_display_get_instance_private (self);
        priv->x11_display_number = num;
}

static void
_gdm_display_set_x11_display_name (GdmDisplay     *self,
                                   const char     *x11_display)
{
        GdmDisplayPrivate *priv;

        priv = gdm_display_get_instance_private (self);
        g_free (priv->x11_display_name);
        priv->x11_display_name = g_strdup (x11_display);
}

static void
_gdm_display_set_x11_cookie (GdmDisplay     *self,
                             const char     *x11_cookie)
{
        GdmDisplayPrivate *priv;

        priv = gdm_display_get_instance_private (self);
        g_free (priv->x11_cookie);
        priv->x11_cookie = g_strdup (x11_cookie);
}

static void
_gdm_display_set_is_local (GdmDisplay     *self,
                           gboolean        is_local)
{
        GdmDisplayPrivate *priv;

        priv = gdm_display_get_instance_private (self);
        g_debug ("GdmDisplay: local: %s", is_local? "yes" : "no");
        priv->is_local = is_local;
}

static void
_gdm_display_set_session_registered (GdmDisplay     *self,
                                     gboolean        registered)
{
        GdmDisplayPrivate *priv;

        priv = gdm_display_get_instance_private (self);
        g_debug ("GdmDisplay: session registered: %s", registered? "yes" : "no");
        priv->session_registered = registered;
}

static void
_gdm_display_set_launch_environment (GdmDisplay           *self,
                                     GdmLaunchEnvironment *launch_environment)
{
        GdmDisplayPrivate *priv;

        priv = gdm_display_get_instance_private (self);

        g_clear_object (&priv->launch_environment);

        priv->launch_environment = g_object_ref (launch_environment);
}

static void
_gdm_display_set_is_initial (GdmDisplay     *self,
                             gboolean        initial)
{
        GdmDisplayPrivate *priv;

        priv = gdm_display_get_instance_private (self);
        g_debug ("GdmDisplay: initial: %s", initial? "yes" : "no");
        priv->is_initial = initial;
}

static void
_gdm_display_set_allow_timed_login (GdmDisplay     *self,
                                    gboolean        allow_timed_login)
{
        GdmDisplayPrivate *priv;

        priv = gdm_display_get_instance_private (self);
        g_debug ("GdmDisplay: allow timed login: %s", allow_timed_login? "yes" : "no");
        priv->allow_timed_login = allow_timed_login;
}

static void
gdm_display_set_property (GObject        *object,
                          guint           prop_id,
                          const GValue   *value,
                          GParamSpec     *pspec)
{
        GdmDisplay *self;

        self = GDM_DISPLAY (object);

        switch (prop_id) {
        case PROP_ID:
                _gdm_display_set_id (self, g_value_get_string (value));
                break;
        case PROP_STATUS:
                _gdm_display_set_status (self, g_value_get_int (value));
                break;
        case PROP_SEAT_ID:
                _gdm_display_set_seat_id (self, g_value_get_string (value));
                break;
        case PROP_SESSION_ID:
                _gdm_display_set_session_id (self, g_value_get_string (value));
                break;
        case PROP_SESSION_CLASS:
                _gdm_display_set_session_class (self, g_value_get_string (value));
                break;
        case PROP_SESSION_TYPE:
                _gdm_display_set_session_type (self, g_value_get_string (value));
                break;
        case PROP_REMOTE_HOSTNAME:
                _gdm_display_set_remote_hostname (self, g_value_get_string (value));
                break;
        case PROP_X11_DISPLAY_NUMBER:
                _gdm_display_set_x11_display_number (self, g_value_get_int (value));
                break;
        case PROP_X11_DISPLAY_NAME:
                _gdm_display_set_x11_display_name (self, g_value_get_string (value));
                break;
        case PROP_X11_COOKIE:
                _gdm_display_set_x11_cookie (self, g_value_get_string (value));
                break;
        case PROP_IS_LOCAL:
                _gdm_display_set_is_local (self, g_value_get_boolean (value));
                break;
        case PROP_ALLOW_TIMED_LOGIN:
                _gdm_display_set_allow_timed_login (self, g_value_get_boolean (value));
                break;
        case PROP_LAUNCH_ENVIRONMENT:
                _gdm_display_set_launch_environment (self, g_value_get_object (value));
                break;
        case PROP_IS_INITIAL:
                _gdm_display_set_is_initial (self, g_value_get_boolean (value));
                break;
        case PROP_SESSION_REGISTERED:
                _gdm_display_set_session_registered (self, g_value_get_boolean (value));
                break;
        default:
                G_OBJECT_WARN_INVALID_PROPERTY_ID (object, prop_id, pspec);
                break;
        }
}

static void
gdm_display_get_property (GObject        *object,
                          guint           prop_id,
                          GValue         *value,
                          GParamSpec     *pspec)
{
        GdmDisplay *self;
        GdmDisplayPrivate *priv;

        self = GDM_DISPLAY (object);
        priv = gdm_display_get_instance_private (self);

        switch (prop_id) {
        case PROP_ID:
                g_value_set_string (value, priv->id);
                break;
        case PROP_STATUS:
                g_value_set_int (value, priv->status);
                break;
        case PROP_SEAT_ID:
                g_value_set_string (value, priv->seat_id);
                break;
        case PROP_SESSION_ID:
                g_value_set_string (value, priv->session_id);
                break;
        case PROP_SESSION_CLASS:
                g_value_set_string (value, priv->session_class);
                break;
        case PROP_SESSION_TYPE:
                g_value_set_string (value, priv->session_type);
                break;
        case PROP_REMOTE_HOSTNAME:
                g_value_set_string (value, priv->remote_hostname);
                break;
        case PROP_X11_DISPLAY_NUMBER:
                g_value_set_int (value, priv->x11_display_number);
                break;
        case PROP_X11_DISPLAY_NAME:
                g_value_set_string (value, priv->x11_display_name);
                break;
        case PROP_X11_COOKIE:
                g_value_set_string (value, priv->x11_cookie);
                break;
        case PROP_X11_AUTHORITY_FILE:
                g_value_take_string (value,
                                     priv->access_file?
                                     gdm_display_access_file_get_path (priv->access_file) : NULL);
                break;
        case PROP_IS_LOCAL:
                g_value_set_boolean (value, priv->is_local);
                break;
        case PROP_IS_CONNECTED:
                g_value_set_boolean (value, priv->xcb_connection != NULL);
                break;
        case PROP_LAUNCH_ENVIRONMENT:
                g_value_set_object (value, priv->launch_environment);
                break;
        case PROP_IS_INITIAL:
                g_value_set_boolean (value, priv->is_initial);
                break;
        case PROP_HAVE_EXISTING_USER_ACCOUNTS:
                g_value_set_boolean (value, priv->have_existing_user_accounts);
                break;
        case PROP_DOING_INITIAL_SETUP:
                g_value_set_boolean (value, priv->doing_initial_setup);
                break;
        case PROP_SESSION_REGISTERED:
                g_value_set_boolean (value, priv->session_registered);
                break;
        case PROP_ALLOW_TIMED_LOGIN:
                g_value_set_boolean (value, priv->allow_timed_login);
                break;
        default:
                G_OBJECT_WARN_INVALID_PROPERTY_ID (object, prop_id, pspec);
                break;
        }
}

static gboolean
handle_get_id (GdmDBusDisplay        *skeleton,
               GDBusMethodInvocation *invocation,
               GdmDisplay            *self)
{
        char *id;

        gdm_display_get_id (self, &id, NULL);

        gdm_dbus_display_complete_get_id (skeleton, invocation, id);

        g_free (id);
        return TRUE;
}

static gboolean
handle_get_remote_hostname (GdmDBusDisplay        *skeleton,
                            GDBusMethodInvocation *invocation,
                            GdmDisplay            *self)
{
        char *hostname;

        gdm_display_get_remote_hostname (self, &hostname, NULL);

        gdm_dbus_display_complete_get_remote_hostname (skeleton,
                                                       invocation,
                                                       hostname ? hostname : "");

        g_free (hostname);
        return TRUE;
}

static gboolean
handle_get_seat_id (GdmDBusDisplay        *skeleton,
                    GDBusMethodInvocation *invocation,
                    GdmDisplay            *self)
{
        char *seat_id;

        seat_id = NULL;
        gdm_display_get_seat_id (self, &seat_id, NULL);

        if (seat_id == NULL) {
                seat_id = g_strdup ("");
        }
        gdm_dbus_display_complete_get_seat_id (skeleton, invocation, seat_id);

        g_free (seat_id);
        return TRUE;
}

static gboolean
handle_get_x11_display_name (GdmDBusDisplay        *skeleton,
                             GDBusMethodInvocation *invocation,
                             GdmDisplay            *self)
{
        char *name;

        gdm_display_get_x11_display_name (self, &name, NULL);

        gdm_dbus_display_complete_get_x11_display_name (skeleton, invocation, name);

        g_free (name);
        return TRUE;
}

static gboolean
handle_is_local (GdmDBusDisplay        *skeleton,
                 GDBusMethodInvocation *invocation,
                 GdmDisplay            *self)
{
        gboolean is_local;

        gdm_display_is_local (self, &is_local, NULL);

        gdm_dbus_display_complete_is_local (skeleton, invocation, is_local);

        return TRUE;
}

static gboolean
handle_is_initial (GdmDBusDisplay        *skeleton,
                   GDBusMethodInvocation *invocation,
                   GdmDisplay            *self)
{
        gboolean is_initial = FALSE;

        gdm_display_is_initial (self, &is_initial, NULL);

        gdm_dbus_display_complete_is_initial (skeleton, invocation, is_initial);

        return TRUE;
}

static gboolean
register_display (GdmDisplay *self)
{
        GdmDisplayPrivate *priv;
        GError *error = NULL;

        priv = gdm_display_get_instance_private (self);

        error = NULL;
        priv->connection = g_bus_get_sync (G_BUS_TYPE_SYSTEM, NULL, &error);
        if (priv->connection == NULL) {
                g_critical ("error getting system bus: %s", error->message);
                g_error_free (error);
                exit (EXIT_FAILURE);
        }

        priv->object_skeleton = g_dbus_object_skeleton_new (priv->id);
        priv->display_skeleton = GDM_DBUS_DISPLAY (gdm_dbus_display_skeleton_new ());

        g_signal_connect_object (priv->display_skeleton, "handle-get-id",
                                 G_CALLBACK (handle_get_id), self, 0);
        g_signal_connect_object (priv->display_skeleton, "handle-get-remote-hostname",
                                 G_CALLBACK (handle_get_remote_hostname), self, 0);
        g_signal_connect_object (priv->display_skeleton, "handle-get-seat-id",
                                 G_CALLBACK (handle_get_seat_id), self, 0);
        g_signal_connect_object (priv->display_skeleton, "handle-get-x11-display-name",
                                 G_CALLBACK (handle_get_x11_display_name), self, 0);
        g_signal_connect_object (priv->display_skeleton, "handle-is-local",
                                 G_CALLBACK (handle_is_local), self, 0);
        g_signal_connect_object (priv->display_skeleton, "handle-is-initial",
                                 G_CALLBACK (handle_is_initial), self, 0);

        g_dbus_object_skeleton_add_interface (priv->object_skeleton,
                                              G_DBUS_INTERFACE_SKELETON (priv->display_skeleton));

        return TRUE;
}

/*
  dbus-send --system --print-reply --dest=org.gnome.DisplayManager /org/gnome/DisplayManager/Displays/1 org.freedesktop.DBus.Introspectable.Introspect
*/

static GObject *
gdm_display_constructor (GType                  type,
                         guint                  n_construct_properties,
                         GObjectConstructParam *construct_properties)
{
        GdmDisplay        *self;
        GdmDisplayPrivate *priv;
        gboolean           res;

        self = GDM_DISPLAY (G_OBJECT_CLASS (gdm_display_parent_class)->constructor (type,
                                                                                    n_construct_properties,
                                                                                    construct_properties));

        priv = gdm_display_get_instance_private (self);

        g_free (priv->id);
        priv->id = g_strdup_printf ("/org/gnome/DisplayManager/Displays/%lu",
                                          (gulong) self);

        res = register_display (self);
        if (! res) {
                g_warning ("Unable to register display with system bus");
        }

        return G_OBJECT (self);
}

static void
gdm_display_dispose (GObject *object)
{
        GdmDisplay *self;
        GdmDisplayPrivate *priv;

        self = GDM_DISPLAY (object);
        priv = gdm_display_get_instance_private (self);

        g_debug ("GdmDisplay: Disposing display");

        if (priv->finish_idle_id != 0) {
                g_source_remove (priv->finish_idle_id);
                priv->finish_idle_id = 0;
        }
        g_clear_object (&priv->launch_environment);

        g_warn_if_fail (priv->status != GDM_DISPLAY_MANAGED);
        g_warn_if_fail (priv->user_access_file == NULL);
        g_warn_if_fail (priv->access_file == NULL);

        G_OBJECT_CLASS (gdm_display_parent_class)->dispose (object);
}

static void
gdm_display_class_init (GdmDisplayClass *klass)
{
        GObjectClass   *object_class = G_OBJECT_CLASS (klass);

        object_class->get_property = gdm_display_get_property;
        object_class->set_property = gdm_display_set_property;
        object_class->constructor = gdm_display_constructor;
        object_class->dispose = gdm_display_dispose;
        object_class->finalize = gdm_display_finalize;

        klass->prepare = gdm_display_real_prepare;

        g_object_class_install_property (object_class,
                                         PROP_ID,
                                         g_param_spec_string ("id",
                                                              "id",
                                                              "id",
                                                              NULL,
                                                              G_PARAM_READWRITE | G_PARAM_CONSTRUCT_ONLY | G_PARAM_STATIC_STRINGS));
        g_object_class_install_property (object_class,
                                         PROP_REMOTE_HOSTNAME,
                                         g_param_spec_string ("remote-hostname",
                                                              "remote-hostname",
                                                              "remote-hostname",
                                                              NULL,
                                                              G_PARAM_READWRITE | G_PARAM_CONSTRUCT_ONLY | G_PARAM_STATIC_STRINGS));
        g_object_class_install_property (object_class,
                                         PROP_X11_DISPLAY_NUMBER,
                                         g_param_spec_int ("x11-display-number",
                                                          "x11 display number",
                                                          "x11 display number",
                                                          -1,
                                                          G_MAXINT,
                                                          -1,
                                                          G_PARAM_READWRITE | G_PARAM_CONSTRUCT_ONLY | G_PARAM_STATIC_STRINGS));
        g_object_class_install_property (object_class,
                                         PROP_X11_DISPLAY_NAME,
                                         g_param_spec_string ("x11-display-name",
                                                              "x11-display-name",
                                                              "x11-display-name",
                                                              NULL,
                                                              G_PARAM_READWRITE | G_PARAM_CONSTRUCT | G_PARAM_STATIC_STRINGS));
        g_object_class_install_property (object_class,
                                         PROP_SEAT_ID,
                                         g_param_spec_string ("seat-id",
                                                              "seat id",
                                                              "seat id",
                                                              NULL,
                                                              G_PARAM_READWRITE | G_PARAM_CONSTRUCT | G_PARAM_STATIC_STRINGS));
        g_object_class_install_property (object_class,
                                         PROP_SESSION_ID,
                                         g_param_spec_string ("session-id",
                                                              "session id",
                                                              "session id",
                                                              NULL,
                                                              G_PARAM_READWRITE | G_PARAM_STATIC_STRINGS));
        g_object_class_install_property (object_class,
                                         PROP_SESSION_CLASS,
                                         g_param_spec_string ("session-class",
                                                              NULL,
                                                              NULL,
                                                              "greeter",
                                                              G_PARAM_READWRITE | G_PARAM_CONSTRUCT | G_PARAM_STATIC_STRINGS));
        g_object_class_install_property (object_class,
                                         PROP_SESSION_TYPE,
                                         g_param_spec_string ("session-type",
                                                              NULL,
                                                              NULL,
                                                              NULL,
                                                              G_PARAM_READWRITE | G_PARAM_STATIC_STRINGS));
        g_object_class_install_property (object_class,
                                         PROP_IS_INITIAL,
                                         g_param_spec_boolean ("is-initial",
                                                               NULL,
                                                               NULL,
                                                               FALSE,
                                                               G_PARAM_READWRITE | G_PARAM_CONSTRUCT | G_PARAM_STATIC_STRINGS));
        g_object_class_install_property (object_class,
                                         PROP_ALLOW_TIMED_LOGIN,
                                         g_param_spec_boolean ("allow-timed-login",
                                                               NULL,
                                                               NULL,
                                                               TRUE,
                                                               G_PARAM_READWRITE | G_PARAM_CONSTRUCT | G_PARAM_STATIC_STRINGS));
        g_object_class_install_property (object_class,
                                         PROP_X11_COOKIE,
                                         g_param_spec_string ("x11-cookie",
                                                              "cookie",
                                                              "cookie",
                                                              NULL,
                                                              G_PARAM_READWRITE | G_PARAM_CONSTRUCT | G_PARAM_STATIC_STRINGS));
        g_object_class_install_property (object_class,
                                         PROP_X11_AUTHORITY_FILE,
                                         g_param_spec_string ("x11-authority-file",
                                                              "authority file",
                                                              "authority file",
                                                              NULL,
                                                              G_PARAM_READABLE | G_PARAM_STATIC_STRINGS));

        g_object_class_install_property (object_class,
                                         PROP_IS_LOCAL,
                                         g_param_spec_boolean ("is-local",
                                                               NULL,
                                                               NULL,
                                                               TRUE,
                                                               G_PARAM_READWRITE | G_PARAM_CONSTRUCT | G_PARAM_STATIC_STRINGS));
        g_object_class_install_property (object_class,
                                         PROP_IS_CONNECTED,
                                         g_param_spec_boolean ("is-connected",
                                                               NULL,
                                                               NULL,
                                                               TRUE,
                                                               G_PARAM_READABLE | G_PARAM_STATIC_STRINGS));
        g_object_class_install_property (object_class,
                                         PROP_HAVE_EXISTING_USER_ACCOUNTS,
                                         g_param_spec_boolean ("have-existing-user-accounts",
                                                               NULL,
                                                               NULL,
                                                               FALSE,
                                                               G_PARAM_READABLE | G_PARAM_STATIC_STRINGS));
        g_object_class_install_property (object_class,
                                         PROP_DOING_INITIAL_SETUP,
                                         g_param_spec_boolean ("doing-initial-setup",
                                                               NULL,
                                                               NULL,
                                                               FALSE,
                                                               G_PARAM_READABLE | G_PARAM_STATIC_STRINGS));
        g_object_class_install_property (object_class,
                                         PROP_SESSION_REGISTERED,
                                         g_param_spec_boolean ("session-registered",
                                                               NULL,
                                                               NULL,
                                                               FALSE,
                                                               G_PARAM_READWRITE | G_PARAM_STATIC_STRINGS));

        g_object_class_install_property (object_class,
                                         PROP_LAUNCH_ENVIRONMENT,
                                         g_param_spec_object ("launch-environment",
                                                              NULL,
                                                              NULL,
                                                              GDM_TYPE_LAUNCH_ENVIRONMENT,
                                                              G_PARAM_READWRITE | G_PARAM_STATIC_STRINGS));
        g_object_class_install_property (object_class,
                                         PROP_STATUS,
                                         g_param_spec_int ("status",
                                                           "status",
                                                           "status",
                                                           -1,
                                                           G_MAXINT,
                                                           GDM_DISPLAY_UNMANAGED,
                                                           G_PARAM_READWRITE | G_PARAM_CONSTRUCT | G_PARAM_STATIC_STRINGS));
}

static void
gdm_display_init (GdmDisplay *self)
{
        GdmDisplayPrivate *priv;

        priv = gdm_display_get_instance_private (self);

        priv->creation_time = time (NULL);
}

static void
gdm_display_finalize (GObject *object)
{
        GdmDisplay *self;
        GdmDisplayPrivate *priv;

        g_return_if_fail (object != NULL);
        g_return_if_fail (GDM_IS_DISPLAY (object));

        self = GDM_DISPLAY (object);
        priv = gdm_display_get_instance_private (self);

        g_return_if_fail (priv != NULL);

        g_debug ("GdmDisplay: Finalizing display: %s", priv->id);
        g_free (priv->id);
        g_free (priv->seat_id);
        g_free (priv->session_class);
        g_free (priv->remote_hostname);
        g_free (priv->x11_display_name);
        g_free (priv->x11_cookie);

        g_clear_object (&priv->display_skeleton);
        g_clear_object (&priv->object_skeleton);
        g_clear_object (&priv->connection);
        g_clear_object (&priv->accountsservice_proxy);

        if (priv->access_file != NULL) {
                g_object_unref (priv->access_file);
        }

        if (priv->user_access_file != NULL) {
                g_object_unref (priv->user_access_file);
        }

        G_OBJECT_CLASS (gdm_display_parent_class)->finalize (object);
}

GDBusObjectSkeleton *
gdm_display_get_object_skeleton (GdmDisplay *self)
{
        GdmDisplayPrivate *priv;

        priv = gdm_display_get_instance_private (self);
        return priv->object_skeleton;
}

static void
on_launch_environment_session_opened (GdmLaunchEnvironment *launch_environment,
                                      GdmDisplay           *self)
{
        char       *session_id;

        g_debug ("GdmDisplay: Greeter session opened");
        session_id = gdm_launch_environment_get_session_id (launch_environment);
        _gdm_display_set_session_id (self, session_id);
        g_free (session_id);
}

static void
on_launch_environment_session_started (GdmLaunchEnvironment *launch_environment,
                                       GdmDisplay           *self)
{
        g_debug ("GdmDisplay: Greeter started");
}

static void
self_destruct (GdmDisplay *self)
{
        g_object_ref (self);
        if (gdm_display_get_status (self) == GDM_DISPLAY_MANAGED) {
                gdm_display_unmanage (self);
        }

        if (gdm_display_get_status (self) != GDM_DISPLAY_FINISHED) {
                queue_finish (self);
        }
        g_object_unref (self);
}

static void
on_launch_environment_session_stopped (GdmLaunchEnvironment *launch_environment,
                                       GdmDisplay           *self)
{
        g_debug ("GdmDisplay: Greeter stopped");
        self_destruct (self);
}

static void
on_launch_environment_session_exited (GdmLaunchEnvironment *launch_environment,
                                      int                   code,
                                      GdmDisplay           *self)
{
        g_debug ("GdmDisplay: Greeter exited: %d", code);
        self_destruct (self);
}

static void
on_launch_environment_session_died (GdmLaunchEnvironment *launch_environment,
                                    int                   signal,
                                    GdmDisplay           *self)
{
        g_debug ("GdmDisplay: Greeter died: %d", signal);
        self_destruct (self);
}

static gboolean
can_create_environment (const char *session_id)
{
        char *path;
        gboolean session_exists;

        path = g_strdup_printf (GNOME_SESSION_SESSIONS_PATH "/%s.session", session_id);
        session_exists = g_file_test (path, G_FILE_TEST_EXISTS);

        g_free (path);

        return session_exists;
}

#define ALREADY_RAN_INITIAL_SETUP_ON_THIS_BOOT GDM_RUN_DIR "/gdm.ran-initial-setup"

static gboolean
already_done_initial_setup_on_this_boot (void)
{
        if (g_file_test (ALREADY_RAN_INITIAL_SETUP_ON_THIS_BOOT, G_FILE_TEST_EXISTS))
                return TRUE;

        return FALSE;
}

static gboolean
kernel_cmdline_initial_setup_argument (const gchar  *contents,
                                       gchar       **initial_setup_argument,
                                       GError      **error)
{
        GRegex *regex = NULL;
        GMatchInfo *match_info = NULL;
        gchar *match_group = NULL;

        g_return_val_if_fail (initial_setup_argument != NULL, FALSE);

        regex = g_regex_new ("\\bgnome.initial-setup=([^\\s]*)\\b", 0, 0, error);

        if (!regex)
            return FALSE;

        if (!g_regex_match (regex, contents, 0, &match_info)) {
                g_free (match_info);
                g_free (regex);

                g_set_error (error, G_IO_ERROR, G_IO_ERROR_FAILED,
                             "Could not match gnome.initial-setup= in kernel cmdline");

                return FALSE;
        }

        match_group = g_match_info_fetch (match_info, 1);

        if (!match_group) {
                g_free (match_info);
                g_free (regex);

                g_set_error (error, G_IO_ERROR, G_IO_ERROR_FAILED,
                             "Could not match gnome.initial-setup= in kernel cmdline");

                return FALSE;
        }

        *initial_setup_argument = match_group;

        g_free (match_info);
        g_free (regex);

        return TRUE;
}

/* Function returns true if we had a force state in the kernel
 * cmdline */
static gboolean
kernel_cmdline_initial_setup_force_state (gboolean *force_state)
{
        GError *error = NULL;
        gchar *contents = NULL;
        gchar *setup_argument = NULL;

        g_return_val_if_fail (force_state != NULL, FALSE);

        if (!g_file_get_contents ("/proc/cmdline", &contents, NULL, &error)) {
                g_debug ("GdmDisplay: Could not check kernel parameters, not forcing initial setup: %s",
                          error->message);
                g_clear_error (&error);
                return FALSE;
        }

        g_debug ("GdmDisplay: Checking kernel command buffer %s", contents);

        if (!kernel_cmdline_initial_setup_argument (contents, &setup_argument, &error)) {
                g_debug ("GdmDisplay: Failed to read kernel commandline: %s", error->message);
                g_clear_pointer (&contents, g_free);
                return FALSE;
        }

        g_clear_pointer (&contents, g_free);

        /* Poor-man's check for truthy or falsey values */
        *force_state = setup_argument[0] == '1';

        g_free (setup_argument);
        return TRUE;
}

static gboolean
wants_initial_setup (GdmDisplay *self)
{
        GdmDisplayPrivate *priv;
        gboolean enabled = FALSE;
        gboolean forced = FALSE;

        priv = gdm_display_get_instance_private (self);

        if (already_done_initial_setup_on_this_boot ()) {
                return FALSE;
        }

        if (kernel_cmdline_initial_setup_force_state (&forced)) {
                if (forced) {
                        g_debug ("GdmDisplay: Forcing gnome-initial-setup");
                        return TRUE;
                }

                g_debug ("GdmDisplay: Forcing no gnome-initial-setup");
                return FALSE;
        }

        /* don't run initial-setup on remote displays
         */
        if (!priv->is_local) {
                return FALSE;
        }

        /* don't run if the system has existing users */
        if (priv->have_existing_user_accounts) {
                return FALSE;
        }

        /* don't run if initial-setup is unavailable */
        if (!can_create_environment ("gnome-initial-setup")) {
                return FALSE;
        }

        if (!gdm_settings_direct_get_boolean (GDM_KEY_INITIAL_SETUP_ENABLE, &enabled)) {
                return FALSE;
        }

        return enabled;
}

void
gdm_display_start_greeter_session (GdmDisplay *self)
{
        GdmDisplayPrivate *priv;
        GdmSession    *session;
        char          *display_name;
        char          *seat_id;
        char          *hostname;
        char          *auth_file = NULL;

        priv = gdm_display_get_instance_private (self);
        g_return_if_fail (g_strcmp0 (priv->session_class, "greeter") == 0);

        g_debug ("GdmDisplay: Running greeter");

        display_name = NULL;
        seat_id = NULL;
        hostname = NULL;

        g_object_get (self,
                      "x11-display-name", &display_name,
                      "seat-id", &seat_id,
                      "remote-hostname", &hostname,
                      NULL);
        if (priv->access_file != NULL) {
                auth_file = gdm_display_access_file_get_path (priv->access_file);
        }

        g_debug ("GdmDisplay: Creating greeter for %s %s", display_name, hostname);

        g_signal_connect_object (priv->launch_environment,
                                 "opened",
                                 G_CALLBACK (on_launch_environment_session_opened),
                                 self, 0);
        g_signal_connect_object (priv->launch_environment,
                                 "started",
                                 G_CALLBACK (on_launch_environment_session_started),
                                 self, 0);
        g_signal_connect_object (priv->launch_environment,
                                 "stopped",
                                 G_CALLBACK (on_launch_environment_session_stopped),
                                 self, 0);
        g_signal_connect_object (priv->launch_environment,
                                 "exited",
                                 G_CALLBACK (on_launch_environment_session_exited),
                                 self, 0);
        g_signal_connect_object (priv->launch_environment,
                                 "died",
                                 G_CALLBACK (on_launch_environment_session_died),
                                 self, 0);

        if (auth_file != NULL) {
                g_object_set (priv->launch_environment,
                              "x11-authority-file", auth_file,
                              NULL);
        }

        gdm_launch_environment_start (priv->launch_environment);

        session = gdm_launch_environment_get_session (priv->launch_environment);
        g_object_set (G_OBJECT (session),
                      "display-is-initial", priv->is_initial,
                      NULL);

        g_free (display_name);
        g_free (seat_id);
        g_free (hostname);
        g_free (auth_file);
}

void
gdm_display_stop_greeter_session (GdmDisplay *self)
{
        GdmDisplayPrivate *priv;

        priv = gdm_display_get_instance_private (self);

        if (priv->launch_environment != NULL) {

                g_signal_handlers_disconnect_by_func (priv->launch_environment,
                                                      G_CALLBACK (on_launch_environment_session_opened),
                                                      self);
                g_signal_handlers_disconnect_by_func (priv->launch_environment,
                                                      G_CALLBACK (on_launch_environment_session_started),
                                                      self);
                g_signal_handlers_disconnect_by_func (priv->launch_environment,
                                                      G_CALLBACK (on_launch_environment_session_stopped),
                                                      self);
                g_signal_handlers_disconnect_by_func (priv->launch_environment,
                                                      G_CALLBACK (on_launch_environment_session_exited),
                                                      self);
                g_signal_handlers_disconnect_by_func (priv->launch_environment,
                                                      G_CALLBACK (on_launch_environment_session_died),
                                                      self);
                gdm_launch_environment_stop (priv->launch_environment);
                g_clear_object (&priv->launch_environment);
        }
}

static xcb_window_t
get_root_window (xcb_connection_t *connection,
                 int               screen_number)
{
        xcb_screen_t *screen = NULL;
        xcb_screen_iterator_t iter;

        iter = xcb_setup_roots_iterator (xcb_get_setup (connection));
        while (iter.rem) {
                if (screen_number == 0)
                        screen = iter.data;
                screen_number--;
                xcb_screen_next (&iter);
        }

        if (screen != NULL) {
                return screen->root;
        }

        return XCB_WINDOW_NONE;
}

static void
gdm_display_set_windowpath (GdmDisplay *self)
{
        GdmDisplayPrivate *priv;
        /* setting WINDOWPATH for clients */
        xcb_intern_atom_cookie_t atom_cookie;
        xcb_intern_atom_reply_t *atom_reply = NULL;
        xcb_get_property_cookie_t get_property_cookie;
        xcb_get_property_reply_t *get_property_reply = NULL;
        xcb_window_t root_window = XCB_WINDOW_NONE;
        const char *windowpath;
        char *newwindowpath;
        uint32_t num;
        char nums[10];
        int numn;

        priv = gdm_display_get_instance_private (self);

        atom_cookie = xcb_intern_atom (priv->xcb_connection, 0, strlen("XFree86_VT"), "XFree86_VT");
        atom_reply = xcb_intern_atom_reply (priv->xcb_connection, atom_cookie, NULL);

        if (atom_reply == NULL) {
                g_debug ("no XFree86_VT atom\n");
                goto out;
        }

        root_window = get_root_window (priv->xcb_connection,
                                       priv->xcb_screen_number);

        if (root_window == XCB_WINDOW_NONE) {
                g_debug ("couldn't find root window\n");
                goto out;
        }

        get_property_cookie = xcb_get_property (priv->xcb_connection,
                                                FALSE,
                                                root_window,
                                                atom_reply->atom,
                                                XCB_ATOM_INTEGER,
                                                0,
                                                1);

        get_property_reply = xcb_get_property_reply (priv->xcb_connection, get_property_cookie, NULL);

        if (get_property_reply == NULL) {
                g_debug ("no XFree86_VT property\n");
                goto out;
        }

        num = ((uint32_t *) xcb_get_property_value (get_property_reply))[0];

        windowpath = getenv ("WINDOWPATH");
        numn = snprintf (nums, sizeof (nums), "%u", num);
        if (!windowpath) {
                newwindowpath = malloc (numn + 1);
                sprintf (newwindowpath, "%s", nums);
        } else {
                newwindowpath = malloc (strlen (windowpath) + 1 + numn + 1);
                sprintf (newwindowpath, "%s:%s", windowpath, nums);
        }

        g_setenv ("WINDOWPATH", newwindowpath, TRUE);
out:
        g_clear_pointer (&atom_reply, free);
        g_clear_pointer (&get_property_reply, free);
}

gboolean
gdm_display_connect (GdmDisplay *self)
{
        GdmDisplayPrivate *priv;
        xcb_auth_info_t *auth_info = NULL;
        gboolean ret;

        priv = gdm_display_get_instance_private (self);
        ret = FALSE;

        g_debug ("GdmDisplay: Server is ready - opening display %s", priv->x11_display_name);

        /* Get access to the display independent of current hostname */
        if (priv->x11_cookie != NULL) {
                auth_info = g_alloca (sizeof (xcb_auth_info_t));

                auth_info->namelen = strlen ("MIT-MAGIC-COOKIE-1");
                auth_info->name = "MIT-MAGIC-COOKIE-1";
                auth_info->datalen = priv->x11_cookie_size;
                auth_info->data = priv->x11_cookie;

        }

        priv->xcb_connection = xcb_connect_to_display_with_auth_info (priv->x11_display_name,
                                                                      auth_info,
                                                                      &priv->xcb_screen_number);

        if (xcb_connection_has_error (priv->xcb_connection)) {
                g_clear_pointer (&priv->xcb_connection, xcb_disconnect);
                g_warning ("Unable to connect to display %s", priv->x11_display_name);
                ret = FALSE;
        } else if (priv->is_local) {
                XHostAddress              host_entries[3];
                xcb_void_cookie_t         cookies[3];
                int                       i;

                g_debug ("GdmDisplay: Connected to display %s", priv->x11_display_name);
                ret = TRUE;

                /* Give programs access to the display independent of current hostname
                 */
                setup_xhost_auth (host_entries);

                for (i = 0; i < G_N_ELEMENTS (host_entries); i++) {
                        cookies[i] = xcb_change_hosts_checked (priv->xcb_connection,
                                                               XCB_HOST_MODE_INSERT,
                                                               host_entries[i].family,
                                                               host_entries[i].length,
                                                               (uint8_t *) host_entries[i].address);
                }

                for (i = 0; i < G_N_ELEMENTS (cookies); i++) {
                        xcb_generic_error_t *xcb_error;

                        xcb_error = xcb_request_check (priv->xcb_connection, cookies[i]);

                        if (xcb_error != NULL) {
                                g_debug ("Failed to give system user '%s' access to the display. Trying to proceed.", host_entries[i].address + sizeof ("localuser"));
                                free (xcb_error);
                        } else {
                                g_debug ("Gave system user '%s' access to the display.", host_entries[i].address + sizeof ("localuser"));
                        }
                }

                gdm_display_set_windowpath (self);
        } else {
                g_debug ("GdmDisplay: Connected to display %s", priv->x11_display_name);
                ret = TRUE;
        }

        if (ret == TRUE) {
                g_object_notify (G_OBJECT (self), "is-connected");
        }

        return ret;
}
<|MERGE_RESOLUTION|>--- conflicted
+++ resolved
@@ -529,11 +529,7 @@
 
         if (!priv->accountsservice_proxy) {
                 g_critical ("Failed to contact accountsservice: %s", error->message);
-<<<<<<< HEAD
-                goto out;
-=======
                 return FALSE;
->>>>>>> 3246bf1a
         }
 
         call_result = g_dbus_proxy_call_sync (priv->accountsservice_proxy,
@@ -546,25 +542,13 @@
 
         if (!call_result) {
                 g_critical ("Failed to list cached users: %s", error->message);
-<<<<<<< HEAD
-                goto out;
-=======
                 return FALSE;
->>>>>>> 3246bf1a
         }
 
         g_variant_get (call_result, "(@ao)", &user_list);
         priv->have_existing_user_accounts = g_variant_n_children (user_list) > 0;
-<<<<<<< HEAD
-        g_variant_unref (user_list);
-        g_variant_unref (call_result);
-out:
-        g_clear_error (&error);
-        return priv->accountsservice_proxy != NULL && call_result != NULL;
-=======
-
-        return TRUE;
->>>>>>> 3246bf1a
+
+        return TRUE;
 }
 
 gboolean
