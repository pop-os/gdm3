
AC_PREREQ([2.60])
AC_INIT([gdm],
<<<<<<< HEAD
        [3.26.2.1],
=======
        [3.27.90],
>>>>>>> 098b652e
        [http://bugzilla.gnome.org/enter_bug.cgi?product=gdm])

AC_CONFIG_SRCDIR([daemon/gdm-manager.c])

AM_INIT_AUTOMAKE([1.11.2 no-dist-gzip dist-xz tar-ustar -Wall])
m4_ifdef([AM_SILENT_RULES], [AM_SILENT_RULES([yes])])
AM_MAINTAINER_MODE([enable])

# for utmpx stuff
AC_GNU_SOURCE

AC_STDC_HEADERS
AC_PROG_CXX
AM_PROG_CC_C_O
AC_PROG_LIBTOOL()

## increment if the plugin interface has additions, changes, removals.
LT_CURRENT=1

## increment any time the source changes; set to
##  0 if you increment CURRENT
LT_REVISION=0

## increment if any interfaces have been added; set to 0
## if any interfaces have been changed or removed. removal has
## precedence over adding, so set to 0 if both happened.
LT_AGE=0

AC_SUBST(LT_CURRENT)
AC_SUBST(LT_REVISION)
AC_SUBST(LT_AGE)

AC_HEADER_STDC

AC_SUBST(VERSION)

AC_CONFIG_HEADERS(config.h)
AC_CONFIG_MACRO_DIR([m4])

# Documentation
enable_documentation=no
m4_ifdef([YELP_HELP_INIT],[
YELP_HELP_INIT
enable_documentation=yes
])
AM_CONDITIONAL(ENABLE_DOCUMENTATION, test x$enable_documentation = xyes)

# i18n stuff
IT_PROG_INTLTOOL([0.40.0])

GETTEXT_PACKAGE=gdm
AC_SUBST(GETTEXT_PACKAGE)
AC_DEFINE_UNQUOTED(GETTEXT_PACKAGE, "$GETTEXT_PACKAGE", [gettext package])

dnl ---------------------------------------------------------------------------
dnl - Dependencies
dnl ---------------------------------------------------------------------------

GLIB_REQUIRED_VERSION=2.36.0
GTK_REQUIRED_VERSION=2.91.1
LIBCANBERRA_GTK_REQUIRED_VERSION=0.4
ACCOUNTS_SERVICE_REQUIRED_VERSION=0.6.35

EXTRA_COMPILE_WARNINGS(yes)

PKG_CHECK_MODULES(GTHREAD, gthread-2.0)
AC_SUBST(GTHREAD_CFLAGS)
AC_SUBST(GTHREAD_LIBS)

PKG_CHECK_MODULES(COMMON,
        gobject-2.0 >= $GLIB_REQUIRED_VERSION
        gio-2.0 >= $GLIB_REQUIRED_VERSION
        gio-unix-2.0 >= $GLIB_REQUIRED_VERSION
)
AC_SUBST(COMMON_CFLAGS)
AC_SUBST(COMMON_LIBS)

PKG_CHECK_MODULES(DAEMON,
        gobject-2.0 >= $GLIB_REQUIRED_VERSION
        gio-2.0 >= $GLIB_REQUIRED_VERSION
        gio-unix-2.0 >= $GLIB_REQUIRED_VERSION
        accountsservice >= $ACCOUNTS_SERVICE_REQUIRED_VERSION
        xcb
)
AC_SUBST(DAEMON_CFLAGS)
AC_SUBST(DAEMON_LIBS)

GLIB_GSETTINGS

PKG_CHECK_MODULES(XLIB, x11 xau, ,
  [AC_PATH_XTRA
    if test "x$no_x" = xyes; then
      AC_MSG_ERROR("no (requires X development libraries)")
    else
      XLIB_LIBS="$X_PRE_LIBS $X_LIBS -lXau -lX11 -lXext $X_EXTRA_LIBS"
      XLIB_CFLAGS=$X_CFLAGS
    fi])
AC_SUBST(XLIB_CFLAGS)
AC_SUBST(XLIB_LIBS)

PKG_CHECK_MODULES(GTK,
        gtk+-3.0 >= $GTK_REQUIRED_VERSION
)
AC_SUBST(GTK_CFLAGS)
AC_SUBST(GTK_LIBS)

PKG_CHECK_MODULES(CANBERRA_GTK,
        libcanberra-gtk3 >= $LIBCANBERRA_GTK_REQUIRED_VERSION
)
AC_SUBST(CANBERRA_GTK_CFLAGS)
AC_SUBST(CANBERRA_GTK_LIBS)

AC_ARG_WITH(selinux,
            AS_HELP_STRING([--with-selinux],
                           [Add SELinux support]),,
            with_selinux=auto)

PKG_CHECK_MODULES(LIBSELINUX, libselinux, have_selinux=yes, have_selinux=no)

use_selinux=no
if test "x$have_selinux" = "xyes" && test "x$with_selinux" != "xno" ; then
        AC_DEFINE(HAVE_SELINUX, 1, [Define if have selinux])
        use_selinux=yes
fi
AC_SUBST(LIBSELINUX_CFLAGS)
AC_SUBST(LIBSELINUX_LIBS)

PKG_CHECK_MODULES(SIMPLE_CHOOSER,
        gtk+-3.0 >= $GTK_REQUIRED_VERSION
)
AC_SUBST(SIMPLE_CHOOSER_CFLAGS)
AC_SUBST(SIMPLE_CHOOSER_LIBS)

PLUGIN_LIBTOOL_FLAGS="-export_dynamic -module -avoid-version"
AC_SUBST(PLUGIN_LIBTOOL_FLAGS)

AC_PATH_PROG(GLIB_GENMARSHAL, glib-genmarshal)
AC_PATH_XTRA

# Unit testing framework
PKG_CHECK_MODULES(CHECK,
                  [check >= 0.9.4],
                  have_check=yes,
                  have_check=no)
AM_CONDITIONAL([HAVE_CHECK],[test "x$CHECK_CFLAGS" != "x"])

PKG_CHECK_MODULES(LIBGDM, glib-2.0 gio-2.0 gio-unix-2.0);
GOBJECT_INTROSPECTION_CHECK([0.9.12])
LIBGDM_GIR_INCLUDES="GLib-2.0 GObject-2.0 Gio-2.0"
AC_SUBST(LIBGDM_GIR_INCLUDES)

dnl ---------------------------------------------------------------------------
dnl - Configuration file stuff
dnl ---------------------------------------------------------------------------

AC_ARG_WITH(sysconfsubdir,
            AS_HELP_STRING([--with-sysconfsubdir],
                           [directory name used under sysconfdir, default=gdm]),
            sysconfsubdir=${withval}, sysconfsubdir=gdm)
AC_SUBST(sysconfsubdir)

if test x"${sysconfsubdir}" != xno -a x"${sysconfsubdir}" != x; then
    gdmconfdir='${sysconfdir}/${sysconfsubdir}'
else
    gdmconfdir='${sysconfdir}'
fi
AC_SUBST(gdmconfdir)

AC_ARG_WITH(dmconfdir,
            AS_HELP_STRING([--with-dmconfdir],
                           [directory where Sessions are stored, default=SYSCONFDIR/dm]),
            dmconfdir=${withval}, dmconfdir=${sysconfdir}/dm)
AC_SUBST(dmconfdir)

dnl ---------------------------------------------------------------------------
dnl - Configure arguments
dnl ---------------------------------------------------------------------------
AC_ARG_ENABLE(gdm-xsession,
              AS_HELP_STRING([--enable-gdm-xsession],
                             [Enable installing the gdm Xsession file @<:@default=no@:>@]),,
              enable_gdm_xsession=no)
AM_CONDITIONAL(ENABLE_GDM_XSESSION, test x$enable_gdm_xsession = xyes)

AC_ARG_ENABLE(split-authentication,
	      AS_HELP_STRING([--enable-split-authentication],
                             [Enable multiple simultaneous PAM conversations during login @<:@default=yes@:>@]),,
              enable_split_authentication=yes)
AM_CONDITIONAL(ENABLE_SPLIT_AUTHENTICATION, test x$enable_split_authentication = xyes)

if test x$enable_split_authentication = xyes; then
  AC_DEFINE(ENABLE_SPLIT_AUTHENTICATION, 1, [Define if split authentication is enabled])
fi

AC_ARG_ENABLE(user-display-server,
	      AS_HELP_STRING([--enable-user-display-server],
                             [Enable running X server as user @<:@default=yes@:>@]),,
              enable_user_display_server=yes)
AM_CONDITIONAL(ENABLE_USER_DISPLAY_SERVER, test x$user_display_server = xyes)

if test x$enable_user_display_server = xyes; then
  AC_DEFINE(ENABLE_USER_DISPLAY_SERVER, 1, [Define if user display servers are supported])
fi

AC_ARG_WITH(default-pam-config,
	    AS_HELP_STRING([--with-default-pam-config: One of redhat, openembedded, exherbo, lfs, arch, none @<:@default=auto@:>@]))
dnl If not given, try autodetecting from release files (see NetworkManager source) 
if test x$with_default_pam_config = x; then
	AC_CHECK_FILE(/etc/redhat-release,with_default_pam_config="redhat")
	AC_CHECK_FILE(/etc/fedora-release,with_default_pam_config="redhat")
	AC_CHECK_FILE(/etc/exherbo-release,with_default_pam_config="exherbo")
	AC_CHECK_FILE(/etc/arch-release,with_default_pam_config="arch")
	AC_CHECK_FILE(/etc/lfs-release,with_default_pam_config="lfs")
	dnl If not autodetected, default to none
	if test x$with_default_pam_config = x; then
	  with_default_pam_config=none
	fi
fi
case x$with_default_pam_config in
     xredhat|xopenembedded|xexherbo|xlfs|xarch|xnone) ;;
     *)
       AC_MSG_ERROR([Invalid --with-default-pam-config ${with_default_pam_config}])
       exit 1
       ;;
esac
AM_CONDITIONAL(ENABLE_REDHAT_PAM_CONFIG, test x$with_default_pam_config = xredhat)
AM_CONDITIONAL(ENABLE_OPENEMBEDDED_PAM_CONFIG, test x$with_default_pam_config = xopenembedded)
AM_CONDITIONAL(ENABLE_EXHERBO_PAM_CONFIG, test x$with_default_pam_config = xexherbo)
AM_CONDITIONAL(ENABLE_LFS_PAM_CONFIG, test x$with_default_pam_config = xlfs)
AM_CONDITIONAL(ENABLE_ARCH_PAM_CONFIG, test x$with_default_pam_config = xarch)

AC_CHECK_HEADERS([security/pam_modules.h security/pam_modutil.h security/pam_ext.h],
                 [have_pam=yes],
                 [if test "x$have_pam" = xyes ; then
                        AC_MSG_ERROR([PAM development files not found.])
                 fi])

AC_ARG_ENABLE(console-helper,
	      AS_HELP_STRING([--enable-console-helper],
                             [Enable PAM console helper @<:@default=auto@:>@]),,
              enable_console_helper=auto)

AC_ARG_ENABLE(authentication-scheme,
              AS_HELP_STRING([--enable-authentication-scheme=@<:@pam/crypt/shadow@:>@],
	                     [Choose a specific authentication scheme @<:@default=auto@:>@]),,
              enable_authentication_scheme=auto)

AC_ARG_WITH(xinerama,
            AS_HELP_STRING([--with-xinerama],
                           [Add Xinerama support @<:@default=auto@:>@]),,
            with_xinerama=auto)

AC_ARG_WITH(xdmcp,
            AS_HELP_STRING([--with-xdmcp],
	                   [Add XDMCP (remote login) support @<:@default=auto@:>@]),,
            with_xdmcp=auto)

AC_ARG_WITH(tcp-wrappers,
            AS_HELP_STRING([--with-tcp-wrappers],
                           [Use TCP Wrappers @<:@default=auto@:>@]),,
            with_tcp_wrappers=auto)


AC_ARG_WITH([systemdsystemunitdir],
            AS_HELP_STRING([--with-systemdsystemunitdir=DIR],
                           [Directory for systemd service files]),
                [with_systemdsystemunitdir=$withval], [with_systemdsystemunitdir=$($PKG_CONFIG --variable=systemdsystemunitdir systemd)])
AC_ARG_ENABLE(systemd-journal,
            AS_HELP_STRING([--enable-systemd-journal],
                           [Add journald support @<:@default=auto@:>@]),
            [enable_systemd_journal=$enableval], [enable_systemd_journal=auto])
AC_ARG_ENABLE(wayland-support,
	      AS_HELP_STRING([--enable-wayland-support],
                             [Enable support for wayland sessions  @<:@default=auto@:>@]),
              [enable_wayland_support=$enableval],
              [enable_wayland_support=yes])

AC_ARG_WITH(plymouth,
            AS_HELP_STRING([--with-plymouth],
                           [Add plymouth support @<:@default=yes@:>@]),,
                           [with_plymouth=yes])

AC_ARG_WITH(at-spi-registryd-directory,
            AS_HELP_STRING([--with-at-spi-registryd-directory],
	                   [Specify the directory of at-spi-registryd @<:@default=libexecdir@:>@])],,
            [with_at_spi_registryd_directory="${libexecdir}"])

AT_SPI_REGISTRYD_DIR=$with_at_spi_registryd_directory
AC_SUBST(AT_SPI_REGISTRYD_DIR)

# Allow configuration of default PATH
#
withval=""
AC_ARG_WITH(default-path,
            AS_HELP_STRING([--with-default-path=<PATH>],
	                   [PATH GDM will use as the user's default PATH]),
            [if test x$withval != x; then
               AC_MSG_RESULT("PATH ${withval} will be the default PATH.")
             fi])

if test x$withval != x; then
	GDM_SESSION_DEFAULT_PATH="$withval"
else
	GDM_SESSION_DEFAULT_PATH="/usr/local/bin:/usr/local/sbin:/usr/bin:/usr/sbin:/bin:/sbin"
fi
AC_SUBST(GDM_SESSION_DEFAULT_PATH)

dnl
dnl file that sets LANG
dnl
withval=""
AC_ARG_WITH(lang-file,
            AS_HELP_STRING([--with-lang-file=<filename>],
	                   [file containing default language setting]),
            [if test x$withval != x; then
               AC_MSG_RESULT("System locale will be looked for in file ${withval}.")
             fi])

if test x$withval != x; then
	LANG_CONFIG_FILE="$withval"
else
	LANG_CONFIG_FILE='$(sysconfdir)/locale.conf'
fi
AC_SUBST(LANG_CONFIG_FILE)

# stropts has been removed from glibc
# https://bugzilla.redhat.com/show_bug.cgi?id=436349
AC_CHECK_HEADERS(stropts.h)

dnl socklen_t may be declared, but not in a "standard" C header location
AC_CHECK_HEADERS(sys/socket.h)
AC_CHECK_TYPE(socklen_t,,
        AC_DEFINE(socklen_t, size_t, [Compatibility type]),
[AC_INCLUDES_DEFAULT]
#ifdef HAVE_SYS_SOCKET_H
#include <sys/socket.h>
#endif
)
AC_CHECK_HEADERS(sys/sockio.h)
AC_CHECK_FUNCS([setresuid setenv unsetenv clearenv])

dnl checks needed for Darwin compatibility to linux **environ.
AC_CHECK_HEADERS(crt_externs.h)
AC_CHECK_FUNCS(_NSGetEnviron)

AC_CHECK_HEADERS(sys/vt.h)

EXTRA_DAEMON_LIBS=""
EXTRA_CHOOSER_LIBS=""
EXTRA_FLEXI_LIBS=""
EXTRA_DYNAMIC_LIBS=""
EXTRA_SETUP_LIBS=""
EXTRA_TEST_LIBS=""

AC_CHECK_FUNC(socket,,[
	      AC_CHECK_LIB(socket,socket, [
			   EXTRA_DAEMON_LIBS="$EXTRA_DAEMON_LIBS -lsocket"
			   EXTRA_CHOOSER_LIBS="$EXTRA_CHOOSER_LIBS -lsocket"
			   EXTRA_FLEXI_LIBS="$EXTRA_FLEXI_LIBS -lsocket"
			   EXTRA_DYNAMIC_LIBS="$EXTRA_DYNAMIC_LIBS -lsocket"
			   EXTRA_SETUP_LIBS="$EXTRA_SETUP_LIBS -lsocket"
			   EXTRA_TEST_LIBS="$EXTRA_TEST_LIBS -lsocket"])])
AC_CHECK_FUNC(gethostbyname,,[
	      AC_CHECK_LIB(nsl,gethostbyname, [
			   EXTRA_DAEMON_LIBS="$EXTRA_DAEMON_LIBS -lnsl"
			   EXTRA_CHOOSER_LIBS="$EXTRA_CHOOSER_LIBS -lnsl"
			   EXTRA_TEST_LIBS="$EXTRA_TEST_LIBS -lnsl"])])
AC_CHECK_DECL(HOST_NAME_MAX,,[
             AC_CHECK_DECL(_POSIX_HOST_NAME_MAX,
                           AC_DEFINE(HOST_NAME_MAX, _POSIX_HOST_NAME_MAX, []),
                           AC_DEFINE(HOST_NAME_MAX, 256, [Define to 256 if neither have HOST_NAME_MAX nor _POSIX_HOST_NAME_MAX]),
                           [[#include <limits.h>]])],
             [[#include <limits.h>]])
AC_CHECK_FUNC(sched_yield,[
	      AC_DEFINE(HAVE_SCHED_YIELD, 1, [Define if we have sched yield])],[
	      AC_CHECK_LIB(rt,sched_yield, [
			   AC_DEFINE(HAVE_SCHED_YIELD, 1, [Define if we have sched yield])
			   EXTRA_DAEMON_LIBS="$EXTRA_DAEMON_LIBS -lrt"], [
			   echo "No sched_yield found"])])
AC_CHECK_FUNC(inet_aton,,[
	      AC_CHECK_LIB(resolv,inet_aton, [
			   EXTRA_CHOOSER_LIBS="$EXTRA_CHOOSER_LIBS -lresolv"])])

dnl ---------------------------------------------------------------------------
dnl - Check for mkdtemp
dnl ---------------------------------------------------------------------------

mkdtemp_missing=false
AC_CHECK_FUNC(mkdtemp,
    [AC_DEFINE([HAVE_MKDTEMP], 1, [Have GlibC function to make temp dirs])],
    mkdtemp_missing=true)
AM_CONDITIONAL(MKDTEMP_MISSING, test x$mkdtemp_missing = xtrue)

dnl ---------------------------------------------------------------------------
dnl - Check for IPv6
dnl ---------------------------------------------------------------------------

AC_MSG_CHECKING([whether to enable IPv6])
AC_ARG_ENABLE(ipv6,
              AS_HELP_STRING([--enable-ipv6],
                             [Enables compilation of IPv6 code @<:@default=no@:>@]),,
              enable_ipv6=no)

if test x$enable_ipv6 = xyes; then
  AC_TRY_COMPILE([
    #include <sys/types.h>
    #include <sys/socket.h>],[
    struct sockaddr_storage ss;
    socket(AF_INET6, SOCK_STREAM, 0)
    ],
    have_ipv6=yes,
    have_ipv6=no
    )
  if test x$have_ipv6 = xyes; then
    have_getaddrinfo=no
    have_inet_ntop=no
    AC_CHECK_FUNC(getaddrinfo, have_getaddrinfo=yes)
    if test x$have_getaddrinfo != xyes; then
      for lib in bsd socket inet; do
        AC_CHECK_LIB($lib,getaddrinfo,["LIBS=$LIBS -l$lib";have_getaddrinfo=yes;break])
      done
    fi

    AC_CHECK_FUNC(inet_ntop,have_inet_ntop=yes)
    if test x$have_inet_ntop != xyes; then
      for lib in bsd nsl inet; do
        AC_CHECK_LIB($lib,inet_ntop,["LIBS=$LIBS -l$lib";have_inet_ntop=yes;break])
      done
    fi

    if test x$have_getaddrinfo = xyes; then
      if test x$have_inet_ntop = xyes; then
        have_ipv6=yes
        AC_DEFINE(ENABLE_IPV6, 1, [Define if we have ipv6])
        AC_MSG_RESULT($have_ipv6)
      else
        have_ipv6=no
        AC_MSG_RESULT($have_ipv6)
      fi
    fi
  fi
else
  AC_MSG_RESULT(no)
fi

dnl ---------------------------------------------------------------------------
dnl - Check for GDM user
dnl ---------------------------------------------------------------------------

withval=""
AC_ARG_WITH(user,
            AS_HELP_STRING([--with-user=<username>],
                           [specify gdm's user name]))

if test x$withval != x; then
	GDM_USERNAME="$withval"
else
	GDM_USERNAME=gdm
fi
AC_SUBST(GDM_USERNAME)
AC_DEFINE_UNQUOTED([GDM_USERNAME], "$GDM_USERNAME", [User to use])

dnl ---------------------------------------------------------------------------
dnl - Check for GDM group
dnl ---------------------------------------------------------------------------

withval=""
AC_ARG_WITH(group,
            AS_HELP_STRING([--with-group=<group>],
                           [specify gdm's group name]))

if test x$withval != x; then
	GDM_GROUPNAME="$withval"
else
	GDM_GROUPNAME=gdm
fi
AC_SUBST(GDM_GROUPNAME)
AC_DEFINE_UNQUOTED([GDM_GROUPNAME], "$GDM_GROUPNAME", [Group to use])


dnl ---------------------------------------------------------------------------
dnl - Check for PAM stuff
dnl ---------------------------------------------------------------------------

dnl PAM prefix (configuration files)
withval=""
AC_ARG_WITH(pam-prefix,
            AS_HELP_STRING([--with-pam-prefix=<prefix>],
                           [specify where pam files go]),
            [if test x$withval != x; then
               AC_MSG_RESULT("PAM files will be installed in prefix ${withval}.")
             fi])

if test x$withval != x; then
	PAM_PREFIX="$withval"
else
	PAM_PREFIX='${sysconfdir}'
fi
AC_SUBST(PAM_PREFIX)

dnl PAM dir (dynamic modules)
AC_ARG_WITH([pam-mod-dir],
            [AS_HELP_STRING([--with-pam-mod-dir=DIR],
                            [directory to install pam modules in])],
            [], [with_pam_mod_dir='${libdir}/security'])
PAM_MOD_DIR="$with_pam_mod_dir"
AC_SUBST(PAM_MOD_DIR)

have_pam=no
AC_CHECK_LIB(pam, pam_start, have_pam=yes)

if test "x$have_pam" = "xyes"; then
        PAM_LIBS="${PAM_LIBS} -lpam"
else
	AC_MSG_ERROR("PAM libraries not found")
fi
AC_SUBST(HAVE_PAM)
AC_SUBST(PAM_LIBS)

AC_CHECK_HEADERS([security/pam_modutil.h security/pam_ext.h])
AC_CHECK_LIB(pam, pam_syslog, [AC_DEFINE(HAVE_PAM_SYSLOG, [], [Define to 1 if you have the pam_syslog function])])

dnl test whether struct pam_message is const (Linux) or not (Sun)
if test "x$have_pam" = "xyes"; then
   pam_appl_h="$ac_pam_includes/security/pam_appl.h"
   AC_MSG_CHECKING(for const pam_message)
   AC_EGREP_HEADER([struct pam_message],
      $pam_appl_h,
      [ AC_EGREP_HEADER([const struct pam_message],
                        $pam_appl_h,
                        [AC_MSG_RESULT(["const: Linux-type PAM"]) ],
                        [AC_MSG_RESULT(["nonconst: Sun-type PAM"])
                        AC_DEFINE(PAM_MESSAGE_NONCONST, 1, [Define if your PAM support takes non-const arguments (Solaris)])]
                        )],
       [AC_MSG_RESULT(["not found - assume const, Linux-type PAM"])]
       )
   AC_CHECK_DECL(PAM_BINARY_PROMPT,
                 [supports_pam_extensions=yes],
                 [supports_pam_extensions=no],
                 #include <security/pam_appl.h>
                )
fi
if test "x$supports_pam_extensions" = "xyes" ; then
	AM_CONDITIONAL(SUPPORTS_PAM_EXTENSIONS, true)
	AC_DEFINE(SUPPORTS_PAM_EXTENSIONS, 1, [Define if PAM supports GDMs custom extensions])
fi

AC_CHECK_LIB(keyutils, keyctl_read, [
        AC_DEFINE(HAVE_KEYUTILS, 1, [Define if have keyutils])
        KEYUTILS_LIBS="-lkeyutils"
        KEYUTILS_CFLAGS=""
])
AC_SUBST(KEYUTILS_LIBS)
AC_SUBST(KEYUTILS_CFLAGS)

dnl Check if we can use the setpenv function to add specialvariable
dnl to the environment (such as the /etc/environment file under AIX)
AC_LINK_IFELSE([
	AC_LANG_PROGRAM([[
		#ifdef HAVE_USERSEC_H
		#include <usersec.h>
		#endif
		]],[[
		return (setpenv(NULL, (PENV_INIT | PENV_NOEXEC), NULL, NULL));
		]])],
	can_use_setpenv=yes,
	can_use_setpenv=no)

if test x$can_use_setpenv = xyes ; then
	AC_DEFINE(CAN_USE_SETPENV,,[Define this variable if the code to use
		the setpenv function can be compiled and used])
fi

#
# Can we use BSD's setusercontext
#
AC_CHECK_HEADER(login_cap.h, [
		EXTRA_DAEMON_LIBS="$EXTRA_DAEMON_LIBS -lutil"
		AC_DEFINE(HAVE_LOGINCAP, 1, [Define if we have logincap])])

#
# Check for sys/sockio.h
#
AC_CHECK_HEADERS(sys/sockio.h, [
		 AC_DEFINE(HAVE_SYS_SOCKIO_H, 1, [Define if we have sys/sockio.h])])

#
# Check for libgen.h
#
AC_CHECK_HEADERS(libgen.h, [
		 AC_DEFINE(HAVE_LIBGEN_H, 1, [Define if we have libgen.h])])


dnl ---------------------------------------------------------------------------
dnl - Check for POSIX version of getpwnam_r
dnl ---------------------------------------------------------------------------

# Checking for a posix version of getpwnam_r
# if we are cross compiling and can not run the test
# assume getpwnam_r is the posix version
# it is up to the person cross compiling to change
# this behavior if desired

AC_LANG_PUSH(C)
AC_CACHE_CHECK([for posix getpwnam_r],
		ac_cv_func_posix_getpwnam_r,
		[AC_RUN_IFELSE([AC_LANG_PROGRAM(
[[
#define _POSIX_PTHREAD_SEMANTICS
#include <errno.h>
#include <pwd.h>
]],
[[
    char buffer[10000];
    struct passwd pwd, *pwptr = &pwd;
    int error;
    errno = 0;
    error = getpwnam_r ("", &pwd, buffer,
                        sizeof (buffer), &pwptr);
   return (error < 0 && errno == ENOSYS)
	   || error == ENOSYS;
]])],
	[ac_cv_func_posix_getpwnam_r=yes],
	[ac_cv_func_posix_getpwnam_r=no],
        [ac_cv_func_posix_getpwnam_r=yes]
)])
AC_LANG_POP(C)

if test "$ac_cv_func_posix_getpwnam_r" = yes; then
	AC_DEFINE(HAVE_POSIX_GETPWNAM_R,1,
		[Have POSIX function getpwnam_r])
else
	AC_CACHE_CHECK([for nonposix getpwnam_r],
		ac_cv_func_nonposix_getpwnam_r,
		[AC_TRY_LINK([#include <pwd.h>],
                      	[char buffer[10000];
                       	struct passwd pwd;
                       	getpwnam_r ("", &pwd, buffer, 
                               		sizeof (buffer));],
			[ac_cv_func_nonposix_getpwnam_r=yes],
			[ac_cv_func_nonposix_getpwnam_r=no])])
		if test "$ac_cv_func_nonposix_getpwnam_r" = yes; then
		AC_DEFINE(HAVE_NONPOSIX_GETPWNAM_R,1,
			[Have non-POSIX function getpwnam_r])
	fi
fi


dnl ---------------------------------------------------------------------------
dnl - Check for utmp stuff
dnl ---------------------------------------------------------------------------

AC_CHECK_HEADERS(utmp.h utmpx.h libutil.h sys/param.h)
AC_CHECK_FUNCS([getutxent updwtmpx updwtmp])
AC_CHECK_LIB(util, login, [
		   AC_DEFINE(HAVE_LOGIN, 1, [Define if have login])
		       EXTRA_DAEMON_LIBS="$EXTRA_DAEMON_LIBS -lutil" ])
AC_CHECK_LIB(util, logout, [
		   AC_DEFINE(HAVE_LOGOUT, 1, [Define if have logout])
		       EXTRA_DAEMON_LIBS="$EXTRA_DAEMON_LIBS -lutil" ])
AC_CHECK_LIB(util, logwtmp, [
	  	   AC_DEFINE(HAVE_LOGWTMP, 1, [Define if have logwtmp])
		       EXTRA_DAEMON_LIBS="$EXTRA_DAEMON_LIBS -lutil" ])
GDM_CHECK_UTMP

AC_MSG_CHECKING(if utmpx structure has ut_syslen field)
AC_TRY_COMPILE([
  #include <utmpx.h>],[
  struct utmpx record;
  record.ut_syslen = sizeof (record.ut_host);
  ],
  have_ut_syslen=yes,
  have_ut_syslen=no
  )
if test x$have_ut_syslen = xyes; then
  AC_DEFINE(HAVE_UT_SYSLEN, 1, [Define if have ut_syslen record])
fi
AC_MSG_RESULT($have_ut_syslen)


dnl ---------------------------------------------------------------------------
dnl - Check for Xdmcp
dnl ---------------------------------------------------------------------------

XDMCP_LIBS=""
if test x$with_xdmcp != xno ; then
	xdmcp_save_CPPFLAGS="$CPPFLAGS"
	CPPFLAGS="$CPPFLAGS $X_CFLAGS"
	AC_CHECK_HEADER(X11/Xdmcp.h, [
		AC_CHECK_LIB(Xdmcp, XdmcpFlush, [
		     	AC_DEFINE(HAVE_LIBXDMCP, 1, [Define if have libxdmcp])
		     	XDMCP_LIBS="-lXdmcp"
		     	XDMCP_SUPPORT=yes],,[$X_LIBS -lX11 $X_EXTRA_LIBS])
	],,[#include <X11/Xproto.h>])

	if test x$with_xdmcp = xyes -a "x$XDMCP_SUPPORT" = "x" ; then
		AC_MSG_ERROR(XDMCP support requested but XDMCP libraries not found)
	fi
	CPPFLAGS="$xdmcp_save_CPPFLAGS"
fi
AC_SUBST(XDMCP_LIBS)

if test "x$XDMCP_SUPPORT" = "xyes" ; then
	AM_CONDITIONAL(XDMCP_SUPPORT, true)
	GDMCHOOSER=gdmchooser
else
        # No need for TCP Wrappers in case XDMCP is disabled
        if test x$with_tcp_wrappers != xno ; then
	        echo "TCP wrappers not needed if XDMCP is not enabled"
        fi
	with_tcp_wrappers=no
	AM_CONDITIONAL(XDMCP_SUPPORT, false)
	GDMCHOOSER=
fi
AC_SUBST(GDMCHOOSER)

dnl ---------------------------------------------------------------------------
dnl - Check OS
dnl ---------------------------------------------------------------------------

os_solaris=no
case "$host" in
   *solaris*) os_solaris=yes
   ;;
esac
AM_CONDITIONAL(OS_SOLARIS, test x$os_solaris = xyes)

dnl ---------------------------------------------------------------------------
dnl - Check for TCP Wrappers for XDMCP access control
dnl ---------------------------------------------------------------------------

if test x$with_tcp_wrappers = xno ; then
	echo "TCP wrappers disabled"
else
  LIBWRAP_PATH=""
  if test x$os_solaris = xyes ; then
	if test -f /usr/lib/libwrap.so; then
		LIBWRAP_PATH=/usr/lib/libwrap.so
		echo "Found $LIBWRAP_PATH" 1>&5
		nm $LIBWRAP_PATH | grep 'T setenv' && LIBWRAP_PATH=""
        fi

	if test -z "$LIBWRAP_PATH"; then
		if test -f /usr/sfw/lib/libwrap.so; then
			LIBWRAP_PATH=/usr/sfw/lib/libwrap.so
			echo "Found $LIBWRAP_PATH" 1>&5
			nm $LIBWRAP_PATH | grep 'T setenv' && LIBWRAP_PATH=""
        	fi
        fi

	if test -z "$LIBWRAP_PATH"; then
		echo "*********************************************************"
	        echo " You have a broken TCP wrappers library (setenv included)"
		echo " Please get the latest TCP wrappers package from your OS"
		echo " vendor, or recompile TCP wrappers to not include a"
		echo " setenv() implementation."
		echo
		echo "Not using TCP wrappers after all."
		echo "*********************************************************"
	else
		LIBWRAP_LIBS="-L/usr/sfw/lib -R/usr/sfw/lib -lwrap"
		AC_DEFINE(HAVE_TCPWRAPPERS, 1, [Define if have tcp wrappers])
	fi
  else
 	AC_CHECK_LIB([wrap], [hosts_ctl], [
 	LIBWRAP_LIBS="-lwrap"
 	LIBWRAP_PATH=auto
 	AC_DEFINE(HAVE_TCPWRAPPERS, 1, [Define if have tcp wrappers])])
  fi
 
  AC_MSG_CHECKING([whether to use TCP wrappers])
  if test -n "$LIBWRAP_PATH"; then
        AC_MSG_RESULT(yes)
  else
        AC_MSG_RESULT(no)
  fi

  dnl find out if we need -lnsl or whatever
  LIB_NSL=
  if test -n "$LIBWRAP_PATH"; then
		AC_MSG_CHECKING(whether -lwrap also requires -lnsl)
		ORIG_LIBS="$LIBS"
		LIBS="$EXTRA_DAEMON_LIBS $LIBS $LIBWRAP_LIBS"
		AC_TRY_LINK([
#include <tcpd.h>
int allow_severity, deny_severity;
], [return hosts_access;], ,[
dnl try with -lnsl
OLD_LIBS="$LIBS"
LIBS="$LIBS -lnsl"
AC_TRY_LINK([
#include <tcpd.h>
int allow_severity, deny_severity;
], [return hosts_access;], LIB_NSL="-lnsl",
LIBWRAP_PATH="")
LIBS="$OLD_LIBS"
])
		LIBS="$ORIG_LIBS"
		if test -n "$LIB_NSL"; then
			AC_MSG_RESULT(yes)
			EXTRA_DAEMON_LIBS="$EXTRA_DAEMON_LIBS $LIB_NSL"
		else
			AC_MSG_RESULT(no)
		fi
  fi
fi

AC_SUBST(LIBWRAP_LIBS)


dnl ---------------------------------------------------------------------------
dnl - Check for XFT2 (for gdm-settings-daemon)
dnl ---------------------------------------------------------------------------

if $PKG_CONFIG --exists xft ; then
  AC_DEFINE(HAVE_XFT2,,[Define if Xft functionality is available])
fi


dnl ---------------------------------------------------------------------------
dnl - Check for Xinput
dnl ---------------------------------------------------------------------------

have_xinput=
AC_CHECK_LIB(Xi, XOpenDevice, XINPUT_LIBS=-lXi)
if test "x$XINPUT_LIBS" = x; then
  save_LIBS="$LIBS"
  for xinputpath in $x_libraries /usr/X11R6/lib /usr/openwin/lib; do
    LIBS="-L$xinputpath -lXi"
    if test x$os_solaris = xyes ; then
       XINPUT_RPATH_FLAGS="-R$xinputpath"
    fi
    AC_MSG_CHECKING(for -lXi in $xinputpath)
    AC_TRY_LINK([], [XOpenDevice()], [
	AC_MSG_RESULT(yes)
	XINPUT_LIBS="$XINPUT_RPATH_FLAGS -L$xinputpath -lXi"
        LIBS="$save_LIBS"
	break],[AC_MSG_RESULT(no)])
  done
  if test "x$XINPUT_LIBS" = x; then
    AC_MSG_ERROR(Couldn't find the XInput library. Check config.log for details)
  fi
fi
AC_CHECK_HEADER(X11/extensions/XInput.h, have_xinput=yes)
if test "x$have_xinput" = xyes; then
   AC_DEFINE(HAVE_XINPUT, 1, [Define if have xinput])
   X_EXTRA_LIBS="$X_EXTRA_LIBS $XINPUT_LIBS"
fi


dnl ---------------------------------------------------------------------------
dnl - Check for Xinerama
dnl ---------------------------------------------------------------------------

# X11 Xinerama extension
# Check for Xinerama extension (Solaris impl or Xfree impl)
xinerama_save_cppflags="$CPPFLAGS"
CPPFLAGS="$CPPFLAGS $X_CFLAGS"

ALL_X_LIBS="$X_LIBS $X_PRE_LIBS -lX11 $X_EXTRA_LIBS"

if test ! x$with_xinerama = xno ; then
  # Check for XFree
  use_xfree_xinerama=yes
  AC_CHECK_LIB(Xinerama, XineramaQueryExtension,
         [AC_CHECK_HEADER(X11/extensions/Xinerama.h,
                       if test -z "`echo $ALL_X_LIBS | grep "\-lXext" 2> /dev/null`"; then
                          X_EXTRA_LIBS="-lXext $X_EXTRA_LIBS"
                       fi
                       AC_DEFINE(HAVE_XFREE_XINERAMA, 1, [Define if have xfree xinerama])
                       AC_DEFINE(HAVE_XINERAMA, 1, [Define if have xinerama])
                       XINERAMA_LIBS="-lXinerama"
                       XINERAMA_SUPPORT=yes,
                       use_xfree_xinerama=no,
                       [#include <X11/Xlib.h>])],
         use_xfree_xinerama=no, -lXext $ALL_X_LIBS)
  AC_MSG_CHECKING(for Xinerama support on XFree86)
  AC_MSG_RESULT($use_xfree_xinerama);

  if test x$use_xfree_xinerama = xno ; then
    if test x$os_solaris = xyes ; then
	# Check for solaris
	use_solaris_xinerama=yes
	AC_CHECK_LIB(Xext, XineramaGetInfo,
                     use_solaris_xinerama=yes, use_solaris_xinerama=no,
                     $ALL_X_LIBS)
	if test "x$use_solaris_xinerama" = "xyes"; then
            AC_CHECK_HEADER(X11/extensions/xinerama.h,
                            if test -z "`echo $ALL_X_LIBS | grep "\-lXext" 2> /dev/null`"; then
 				X_EXTRA_LIBS="-lXext $X_EXTRA_LIBS"
                            fi
                            AC_DEFINE(HAVE_SOLARIS_XINERAMA, 1, [Define if have Solaris xinerama])
                            AC_DEFINE(HAVE_XINERAMA, 1, [Define if have xinerama])
		     	    XINERAMA_LIBS=""
		     	    XINERAMA_SUPPORT=yes,
                            use_solaris_xinerama=no,
                            [#include <X11/Xlib.h>])
	fi
        AC_MSG_CHECKING(for Xinerama support on Solaris)
	AC_MSG_RESULT($use_solaris_xinerama);
    fi
  fi
fi

AC_SUBST(XINERAMA_LIBS)
CPPFLAGS="$xinerama_save_cppflags"

dnl ---------------------------------------------------------------------------
dnl - Check for systemd support
dnl ---------------------------------------------------------------------------

PKG_CHECK_MODULES(SYSTEMD,
                  [libsystemd])

AC_SUBST(SYSTEMD_CFLAGS)
AC_SUBST(SYSTEMD_LIBS)

PKG_CHECK_MODULES(JOURNALD,
                  [libsystemd],
                  [have_journald=yes], [have_journald=no])

if test "x$enable_systemd_journal" = "xauto" ; then
        if test x$have_journald = xno ; then
                use_journald=no
        else
                use_journald=yes
        fi

else
        use_journald="$enable_systemd_journal"
fi

if test "x$use_journald" != "xno" ; then
        if test "x$have_journald" = "xno"; then
                AC_MSG_ERROR([journald support explicitly required, but journald not found])
        fi

        AC_DEFINE(ENABLE_SYSTEMD_JOURNAL, 1, [Define to enable systemd journal support])
fi
AC_SUBST(JOURNALD_CFLAGS)
AC_SUBST(JOURNALD_LIBS)

if test "x$enable_wayland_support" != "xno" ; then
        AC_DEFINE(ENABLE_WAYLAND_SUPPORT, 1, [Define to enable wayland support])
fi

AC_PATH_PROG(SYSTEMD_X_SERVER, systemd-multi-seat-x, [/lib/systemd/systemd-multi-seat-x], [/lib/systemd:/usr/lib/systemd:$PATH])
AC_SUBST(SYSTEMD_X_SERVER)
AC_DEFINE_UNQUOTED(SYSTEMD_X_SERVER,"$SYSTEMD_X_SERVER",[Path to systemd X server wrapper])

if test "x$with_systemdsystemunitdir" != xno; then
        AC_SUBST(SYSTEMD_SYSTEM_UNIT_DIR, [$with_systemdsystemunitdir])
fi

AM_CONDITIONAL(INSTALL_SYSTEMD_UNITS, test x$with_systemdsystemunitdir != xno)

dnl ---------------------------------------------------------------------------
dnl - Check for plymouth support
dnl ---------------------------------------------------------------------------
PKG_CHECK_MODULES(PLYMOUTH,
                  [ply-boot-client],
                  [have_plymouth=yes], [have_plymouth=no])

if test "x$with_plymouth" = "xauto" ; then
        if test x$have_plymouth = xno ; then
                use_plymouth=no
        else
                use_plymouth=yes
        fi
else
        use_plymouth="$with_plymouth"
fi

PLYMOUTH_QUIT_SERVICE=""
if test "x$use_plymouth" != "xno" ; then
        if test "x$have_plymouth" = "xno"; then
                AC_MSG_ERROR([Plymouth support explicitly required, but plymouth not found])
        fi

        AC_DEFINE(WITH_PLYMOUTH, 1, [Define to enable plymouth support])
        PLYMOUTH_QUIT_SERVICE="plymouth-quit.service"
fi
AC_SUBST(PLYMOUTH_CFLAGS)
AC_SUBST(PLYMOUTH_LIBS)
AC_SUBST(PLYMOUTH_QUIT_SERVICE)

dnl ---------------------------------------------------------------------------
dnl - Check for D-Bus
dnl ---------------------------------------------------------------------------

dnl - Are we specifying a different dbus root ?
AC_ARG_WITH(dbus-sys,
            AS_HELP_STRING([--with-dbus-sys=<dir>],
	                   [where D-BUS system.d directory is]))
AC_ARG_WITH(dbus-services,
            AS_HELP_STRING([--with-dbus-services=<dir>],
	                   [where D-BUS services directory is]))

if ! test -z "$with_dbus_sys" ; then
        DBUS_SYS_DIR="$with_dbus_sys"
else
        DBUS_SYS_DIR="$sysconfdir/dbus-1/system.d"
fi
AC_SUBST(DBUS_SYS_DIR)

dnl ---------------------------------------------------------------------------
dnl - Check for ISO Codes
dnl ---------------------------------------------------------------------------

AC_MSG_CHECKING([whether iso-codes has iso-639 domain])
if $PKG_CONFIG --variable=domains iso-codes | grep 639 >/dev/null ; then
	AC_MSG_RESULT([yes])
else
	AC_MSG_RESULT([no])
fi
AC_DEFINE_UNQUOTED([ISO_CODES_PREFIX],["`$PKG_CONFIG --variable=prefix iso-codes`"],[ISO codes prefix])
ISO_CODES=iso-codes


dnl ---------------------------------------------------------------------------
dnl check for RBAC
dnl ---------------------------------------------------------------------------

msg_rbac_shutdown=no
AC_ARG_ENABLE(rbac-shutdown,
              AC_HELP_STRING([--enable-rbac-shutdown=<key>],
	                     [Build with RBAC support specifying shutdown/reboot RBAC authentication key]),
              enable_rbac_shutdown=$enableval,enable_rbac_shutdown=no)

if test "x$enable_rbac_shutdown" != "xno"; then
        RBAC_LIBS="-lsecdb -lsocket -lnsl"
        AC_DEFINE(ENABLE_RBAC_SHUTDOWN, [], [Set if we build with RBAC support])
        AC_DEFINE_UNQUOTED(RBAC_SHUTDOWN_KEY, "$enable_rbac_shutdown", [Set if we build with RBAC support])
        msg_rbac_shutdown="yes, using key $enable_rbac_shutdown"
fi
AC_SUBST(RBAC_LIBS)


dnl ---------------------------------------------------------------------------
dnl check for backtrace support
dnl ---------------------------------------------------------------------------

AC_CHECK_HEADERS(execinfo.h)

dnl ---------------------------------------------------------------------------
dnl check for process control
dnl ---------------------------------------------------------------------------

AC_CHECK_HEADERS(sys/prctl.h)

dnl ---------------------------------------------------------------------------
dnl - Define some variables to represent the directories we use.
dnl ---------------------------------------------------------------------------

AC_SUBST(gdmlocaledir, ${gdmconfdir})
AC_SUBST(pixmapdir, ${datadir}/pixmaps)

AC_ARG_WITH(log-dir,
            AS_HELP_STRING([--with-log-dir=<file>],
                           [log dir]))

if ! test -z "$with_log_dir"; then
   GDM_LOG_DIR=$with_log_dir
else
   GDM_LOG_DIR=/var/log/gdm
fi
AC_SUBST(logdir, $GDM_LOG_DIR)

withval=""
AC_ARG_WITH(at-bindir,
            AS_HELP_STRING([--with-at-bindir=<PATH>]
                           [PATH to Accessible Technology programs @<:@default=BINDIR@:>@]))

if test x$withval != x; then
	AT_BINDIR="$withval"
else
	AT_BINDIR='${bindir}'
fi

AC_SUBST(AT_BINDIR)

withval=""
AC_ARG_WITH(defaults_conf,
            AS_HELP_STRING([--with-defaults-conf=<FILENAME>],
                           [FILENAME to give to defaults file @<:@default=DATADIR/gdm/defaults.conf@:>@]))

if test x$withval != x; then
	GDM_DEFAULTS_CONF="$withval"
else
	GDM_DEFAULTS_CONF='${datadir}/gdm/defaults.conf'
fi

AC_SUBST(GDM_DEFAULTS_CONF)

withval=""
AC_ARG_WITH(custom_conf,
            AS_HELP_STRING([--with-custom-conf=<FILENAME>],
                           [FILENAME to give to custom configuration file @<:@default=GDMCONFDIR/custom.conf@:>@]))

if test x$withval != x; then
	GDM_CUSTOM_CONF="$withval"
else
	GDM_CUSTOM_CONF='${gdmconfdir}/custom.conf'
fi

AC_SUBST(GDM_CUSTOM_CONF)
AC_SUBST(GDM_OLD_CONF, '${gdmconfdir}/gdm.conf')

AC_ARG_WITH(gnome-settings-daemon-directory,
              [AC_HELP_STRING([--with-gnome-settings-daemon-directory],
                              [Specify the directory of gnome-settings-daemon used by the chooser @<:@default=libexecdir@:>@])],,
                              [with_gnome_settings_daemon_directory="\${libexecdir}"])

GNOME_SETTINGS_DAEMON_DIR=$with_gnome_settings_daemon_directory
AC_SUBST(GNOME_SETTINGS_DAEMON_DIR)

AC_ARG_WITH(check-accelerated-directory,
              [AC_HELP_STRING([--with-check-accelerated-directory],
                              [Specify the directory of gnome-session-check-accelerated @<:@default=libexecdir@:>@])],,
                              [with_check_accelerated_directory="\${libexecdir}"])

CHECK_ACCELERATED_DIR=$with_check_accelerated_directory
AC_SUBST(CHECK_ACCELERATED_DIR)

dnl ---------------------------------------------------------------------------
dnl - Check for XEvIE extension support
dnl ---------------------------------------------------------------------------

AC_ARG_WITH(xevie,
            AS_HELP_STRING([--with-xevie],
                           [Add XEvIE Xserver extension support @<:@default=no@:>@]),,
            with_xevie=no)

if test x$with_xevie != xno ; then
	XEVIE_OPTION="+extension XEVIE"
else
	XEVIE_OPTION=""
fi

AC_SUBST(XEVIE_OPTION)
AC_DEFINE_UNQUOTED(XEVIE_OPTION,"$XEVIE_OPTION",[Define xevie option])

dnl ---------------------------------------------------------------------------
dnl - Check for audit framework
dnl ---------------------------------------------------------------------------

# Check for Solaris auditing API
# Note, Solaris auditing not supported for Solaris 9 or earlier and
# should not be used on these versions of Solaris if auditing is
# required.  Solaris auditing is only supported on systems that
# support the ADT_USER enumeration value.
#
AC_MSG_CHECKING(for Solaris auditing API)
AC_COMPILE_IFELSE([AC_LANG_PROGRAM([[
#include <bsm/adt.h>
adt_user_context = ADT_USER;
]], [[]])], [ check_sun_audit=yes ], [ check_sun_audit=no ])

if test ${check_sun_audit} = yes
then
   AC_DEFINE(HAVE_ADT, 1, [Define if have adt])
   PAM_LIBS="$PAM_LIBS -lbsm"
   AC_MSG_RESULT(yes)
else
   AC_MSG_RESULT(no)
fi
AM_CONDITIONAL(HAVE_ADT, test x$check_sun_audit = xyes)

# Check for Linux auditing API
#
AC_ARG_WITH(libaudit,
            AS_HELP_STRING([--with-libaudit],
                           [Add Linux audit support @<:@default=auto@:>@]),,
            with_libaudit=auto)

# libaudit detection
if test x$with_libaudit = xno ; then
    have_libaudit=no;
else
    # See if we have audit daemon library
    AC_CHECK_LIB(audit, audit_log_user_message,
                 have_libaudit=yes, have_libaudit=no)
fi

AM_CONDITIONAL(HAVE_LIBAUDIT, test x$have_libaudit = xyes)

if test x$have_libaudit = xyes ; then
    PAM_LIBS="$PAM_LIBS -laudit"
    AC_DEFINE(HAVE_LIBAUDIT,1,[linux audit support])
fi

#
# Subst the extra libs
#
AC_SUBST(EXTRA_DAEMON_LIBS)
AC_SUBST(EXTRA_CHOOSER_LIBS)
AC_SUBST(EXTRA_FLEXI_LIBS)
AC_SUBST(EXTRA_DYNAMIC_LIBS)
AC_SUBST(EXTRA_SETUP_LIBS)
AC_SUBST(EXTRA_TEST_LIBS)

# Check for Solaris logindevperm support
#
AC_CHECK_LIB(devinfo, di_devperm_login, [
                        AC_DEFINE(HAVE_LOGINDEVPERM)
                            PAM_LIBS="$PAM_LIBS -ldevinfo" ])

dnl ---------------------------------------------------------------------------
dnl - Check for X Server location
dnl ---------------------------------------------------------------------------

# First check with "! -h" for /usr/X11R6 and /usr/X11 since they often
# symlink to each other, and configure should use the more stable
# location (the real directory) if possible.
#
# On Solaris, the /usr/bin/Xserver script is used to decide whether to
# use Xsun or Xorg, so this is used on Solaris.
#
# When testing for /usr/X11R6, first check with "! -h" for /usr/X11R6
# and /usr/X11 since they often symlink to each other, and configure
# should use the more stable location (the real directory) if possible.
#
if test -x /usr/bin/X; then
   X_PATH="/usr/bin"
   X_SERVER_PATH="/usr/bin"
   X_SERVER="/usr/bin/X"
elif test -x /usr/X11/bin/Xserver; then
   X_PATH="/usr/X11/bin"
   X_SERVER_PATH="/usr/X11/bin"
   X_SERVER="/usr/X11/bin/Xserver"
elif test ! -h /usr/X11R6 -a -x /usr/X11R6/bin/X; then
   X_PATH="/usr/X11R6/bin"
   X_SERVER_PATH="/usr/X11R6/bin"
   X_SERVER="/usr/X11R6/bin/X"
elif test ! -h /usr/X11 -a -x /usr/X11/bin/X; then
   X_PATH="/usr/X11/bin"
   X_SERVER_PATH="/usr/X11/bin"
   X_SERVER="/usr/X11/bin/X"
elif test -x /usr/X11R6/bin/X; then
   X_PATH="/usr/X11R6/bin"
   X_SERVER_PATH="/usr/X11R6/bin"
   X_SERVER="/usr/X11R6/bin/X"
elif test -x /usr/bin/Xorg; then
   X_PATH="/usr/bin"
   X_SERVER_PATH="/usr/bin"
   X_SERVER="/usr/bin/Xorg"
elif test -x /usr/X11/bin/X; then
   X_PATH="/usr/X11/bin"
   X_SERVER_PATH="/usr/X11/bin"
   X_SERVER="/usr/X11/bin/X"
elif test -x /usr/openwin/bin/Xsun; then
   # Do not add /usr/openwin/bin here because on Solaris you need
   # /usr/openwin/bin in your PATH even if you are using the Xorg
   # Xserver.  We add this to the path below.
   X_PATH="/usr/openwin/bin"
   X_SERVER_PATH="/usr/openwin/bin"
   X_SERVER="/usr/openwin/bin/Xsun"
elif test -x /opt/X11R6/bin/X; then
   X_PATH="/opt/X11R6/bin"
   X_SERVER_PATH="/opt/X11R6/bin"
   X_SERVER="/opt/X11R6/bin/X"
else
   # what to do, what to do, this is wrong, but this just sets the
   # defaults, perhaps this user is cross compiling or some such
   X_PATH="/usr/bin/X11:/usr/X11R6/bin:/opt/X11R6/bin"
   X_SERVER_PATH="/usr/bin"
   X_SERVER="/usr/bin/X"
fi

dnl ---------------------------------------------------------------------------
dnl - Check if Xorg is new enough to require '-listen tcp' (1.17)
dnl ---------------------------------------------------------------------------

if $PKG_CONFIG --atleast-version=1.17 xorg-server; then
   AC_DEFINE([HAVE_XSERVER_THAT_DEFAULTS_TO_LOCAL_ONLY], [], [XServer disables tcp access by default])
fi

dnl ---------------------------------------------------------------------------
dnl - Expand vars
dnl ---------------------------------------------------------------------------

AS_AC_EXPAND(LOCALSTATEDIR, $localstatedir)
AS_AC_EXPAND(SYSCONFDIR, $sysconfdir)
AS_AC_EXPAND(DATADIR, $datadir)
AS_AC_EXPAND(BINDIR, $bindir)
AS_AC_EXPAND(SBINDIR, $sbindir)
AS_AC_EXPAND(LIBDIR, $libdir)
AS_AC_EXPAND(LIBEXECDIR, $libexecdir)

dnl ---------------------------------------------------------------------------
dnl - runtime directory
dnl ---------------------------------------------------------------------------

AC_ARG_WITH([run-dir],
            AS_HELP_STRING([--with-run-dir=<file>],
                           [runtime directory]))

if ! test -z "$with_run_dir"; then
   GDM_RUN_DIR=$with_run_dir
else
   GDM_RUN_DIR=${localstatedir}/run/gdm
fi

AC_SUBST([GDM_RUN_DIR])

dnl ---------------------------------------------------------------------------
dnl - PID file
dnl ---------------------------------------------------------------------------

AC_ARG_WITH(pid-file,
            AS_HELP_STRING([--with-pid-file=<file>],
                           [pid file]))

if ! test -z "$with_pid_file"; then
   GDM_PID_FILE=$with_pid_file
else
   GDM_PID_FILE=$GDM_RUN_DIR/gdm.pid
fi

AS_AC_EXPAND(GDM_PID_FILE, "$GDM_PID_FILE")
AC_DEFINE_UNQUOTED(GDM_PID_FILE, "$GDM_PID_FILE", [pid file])

dnl ---------------------------------------------------------------------------
dnl - ran once marker
dnl ---------------------------------------------------------------------------

AC_ARG_WITH(ran-once-marker-directory,
            AS_HELP_STRING([--with-ran-once-marker-directory=<dir>],
                           [ran once marker directory]))

if ! test -z "$with_ran_once_marker_directory"; then
   GDM_RAN_ONCE_MARKER_DIR=$with_ran_once_marker_directory
else
   GDM_RAN_ONCE_MARKER_DIR=$GDM_RUN_DIR
fi
AC_SUBST(GDM_RAN_ONCE_MARKER_DIR)
AS_AC_EXPAND(GDM_RAN_ONCE_MARKER_DIR_EXPANDED, $GDM_RAN_ONCE_MARKER_DIR)
AC_DEFINE_UNQUOTED(GDM_RAN_ONCE_MARKER_DIR, "$GDM_RAN_ONCE_MARKER_DIR_EXPANDED", [ran once marker dir])

GDM_RAN_ONCE_MARKER_FILE="$GDM_RAN_ONCE_MARKER_DIR/ran-once-marker"
AC_SUBST(GDM_RAN_ONCE_MARKER_FILE)
AS_AC_EXPAND(GDM_RAN_ONCE_MARKER_FILE_EXPANDED, $GDM_RAN_ONCE_MARKER_FILE)
AC_DEFINE_UNQUOTED(GDM_RAN_ONCE_MARKER_FILE, "$GDM_RAN_ONCE_MARKER_FILE_EXPANDED", [ran once marker file])

dnl ---------------------------------------------------------------------------
dnl - GREETER WORKING DIRECTORY
dnl ---------------------------------------------------------------------------

AC_ARG_WITH(working-directory,
            AS_HELP_STRING([--with-working-dir=<dir>],
                           [working directory]))

if ! test -z "$with_working_directory"; then
   GDM_WORKING_DIR=$with_working_directory
else
   GDM_WORKING_DIR=${localstatedir}/lib/gdm
fi

AC_SUBST(GDM_WORKING_DIR)

dnl ---------------------------------------------------------------------------
dnl - Directory for X auth cookies
dnl ---------------------------------------------------------------------------

AC_ARG_WITH(xauth-dir,
            AS_HELP_STRING([--with-xauth-dir=<dir>],
                           [xauth cookie directory]))

if ! test -z "$with_xauth_dir"; then
   GDM_XAUTH_DIR=$with_xauth_dir
else
   GDM_XAUTH_DIR=$GDM_RUN_DIR
fi

AC_SUBST(GDM_XAUTH_DIR)

dnl ---------------------------------------------------------------------------
dnl - Directory for greeter screenshot
dnl ---------------------------------------------------------------------------

AC_ARG_WITH(screenshot-dir,
            AS_HELP_STRING([--with-screenshot-dir=<dir>],
                           [directory to store greeter screenshot]))

if ! test -z "$with_screenshot_dir"; then
   GDM_SCREENSHOT_DIR=$with_screenshot_dir
else
   GDM_SCREENSHOT_DIR=$GDM_RUN_DIR/greeter
fi

AC_SUBST(GDM_SCREENSHOT_DIR)

dnl ---------------------------------------------------------------------------
dnl - runtime conf
dnl ---------------------------------------------------------------------------

withval=""
AC_ARG_WITH(runtime_conf,
            AS_HELP_STRING([--with-runtime-conf=<FILENAME>],
                           [FILENAME to give to runtime configuration file @<:@default=GDM_RUN_DIR/custom.conf@:>@]))

if test x$withval != x; then
	GDM_RUNTIME_CONF="$withval"
else
	GDM_RUNTIME_CONF="$GDM_RUN_DIR/custom.conf"
fi

AC_SUBST(GDM_RUNTIME_CONF)


dnl ---------------------------------------------------------------------------
dnl - Finish
dnl ---------------------------------------------------------------------------


# Turn on the additional warnings last, so -Werror doesn't affect other tests.

AC_ARG_ENABLE(more-warnings,
              AS_HELP_STRING([--enable-more-warnings],
                             [Maximum compiler warnings]),
              set_more_warnings="$enableval",[
	      if test -d $srcdir/.git; then
	        set_more_warnings=yes
	      else
	        set_more_warnings=no
              fi])

AC_MSG_CHECKING(for more warnings)
if test "$GCC" = "yes" -a "$set_more_warnings" != "no"; then
        AC_MSG_RESULT(yes)
        CFLAGS="\
        -Wall \
        -Wchar-subscripts -Wmissing-declarations -Wmissing-prototypes \
        -Wnested-externs -Wpointer-arith \
        -Wcast-align -Wsign-compare \
        $CFLAGS"

        for option in -Wno-strict-aliasing -Wno-sign-compare; do
                SAVE_CFLAGS="$CFLAGS"
                CFLAGS="$CFLAGS $option"
                AC_MSG_CHECKING([whether gcc understands $option])
                AC_TRY_COMPILE([], [],
                        has_option=yes,
                        has_option=no,)
                if test $has_option = no; then
                        CFLAGS="$SAVE_CFLAGS"
                fi
                AC_MSG_RESULT($has_option)
                unset has_option
                unset SAVE_CFLAGS
        done
        unset option
else
        AC_MSG_RESULT(no)
fi

#
# Enable Debug
#
AC_ARG_ENABLE(debug,
              AS_HELP_STRING([--enable-debug],
                             [turn on debugging]),,
              enable_debug=yes)

if test "$enable_debug" = "yes"; then
	DEBUG_CFLAGS="-DG_ENABLE_DEBUG"
else
	if test "x$enable_debug" = "xno"; then
		DEBUG_CFLAGS="-DG_DISABLE_ASSERT -DG_DISABLE_CHECKS"
  	else
    		DEBUG_CFLAGS=""
  	fi
fi
AC_SUBST(DEBUG_CFLAGS)

#
# Enable Profiling
#
AC_ARG_ENABLE(profiling,
              AS_HELP_STRING([--enable-profiling],
                             [turn on profiling]),,
              enable_profiling=yes)

if test "$enable_profiling" = "yes"; then
    AC_DEFINE(ENABLE_PROFILING,1,[enable profiling])
fi

#
# Set SHELL to use in scripts.
#
if test x$os_solaris = xyes ; then
   XSESSION_SHELL=/bin/ksh
else
   XSESSION_SHELL=/bin/sh
fi

#
# Set VT to use for initial server
#
AC_ARG_WITH(initial-vt,
        AS_HELP_STRING([--with-initial-vt=<nr>],
                [Initial virtual terminal to use]))
if ! test -z "$with_initial_vt"; then
        GDM_INITIAL_VT="$with_initial_vt"
else
        GDM_INITIAL_VT="1"
fi
AC_SUBST(GDM_INITIAL_VT)
AC_DEFINE_UNQUOTED(GDM_INITIAL_VT, "$GDM_INITIAL_VT", [Initial Virtual Terminal])

# Set configuration choices.
#
AC_SUBST(XSESSION_SHELL)
AC_DEFINE_UNQUOTED(XSESSION_SHELL,"$XSESSION_SHELL",[xsession shell])
AC_SUBST(SOUND_PROGRAM)
AC_DEFINE_UNQUOTED(SOUND_PROGRAM,"$SOUND_PROGRAM",[])

AC_SUBST(X_PATH)
AC_SUBST(X_SERVER)
AC_SUBST(X_SERVER_PATH)
AC_DEFINE_UNQUOTED(X_SERVER,"$X_SERVER",[])
AC_DEFINE_UNQUOTED(X_SERVER_PATH,"$X_SERVER_PATH",[])

## Stuff for debian/changelog.in
#if test -e "debian/changelog"; then
#  DEBIAN_DATESTAMP=`head -1 debian/changelog| sed -e 's/.*cvs.//' -e 's/).*//'`
#  DEBIAN_DATE=`grep '^ --' debian/changelog | head -1 | sed -e 's/.*  //'`
#else
#  DEBIAN_DATESTAMP=`date +%Y%m%d%H%M%s`
#  DEBIAN_DATE=`date -R`
#fi
#
#AC_SUBST(DEBIAN_DATESTAMP)
#AC_SUBST(DEBIAN_DATE)

AC_CONFIG_FILES([
Makefile
pam-extensions/Makefile
pam-extensions/gdm-pam-extensions.pc
daemon/Makefile
docs/Makefile
chooser/Makefile
libgdm/Makefile
libgdm/gdm.pc
utils/Makefile
pam_gdm/Makefile
data/gdm.conf
data/Makefile
data/applications/Makefile
data/autostart/Makefile
data/pixmaps/Makefile
data/pixmaps/16x16/Makefile
data/pixmaps/32x32/Makefile
data/pixmaps/48x48/Makefile
data/dconf/gdm
common/Makefile
po/Makefile.in
tests/Makefile
])

AC_OUTPUT

dnl ---------------------------------------------------------------------------
dnl - Show summary
dnl ---------------------------------------------------------------------------

echo "
                    GDM $VERSION
                    ============

	prefix:                   ${prefix}
	exec_prefix:              ${exec_prefix}
        libdir:                   ${libdir}
        bindir:                   ${bindir}
        sbindir:                  ${sbindir}
        sysconfdir:               ${sysconfdir}
        sysconfsubdir:            ${sysconfsubdir}
        gdmconfdir:               ${gdmconfdir}
        dmconfdir:                ${dmconfdir}
        localstatedir:            ${localstatedir}
        datadir:                  ${datadir}
	gnome-settings-daemon location: ${with_gnome_settings_daemon_directory}
	gnome-session-check-accel location: ${with_check_accelerated_directory}
	source code location:	  ${srcdir}
	compiler:		  ${CC}
	cflags:		          ${CFLAGS}
        Maintainer mode:          ${USE_MAINTAINER_MODE}

        user:                     ${GDM_USERNAME}
        group:                    ${GDM_GROUPNAME}

        dbus-1 system.d dir:      ${DBUS_SYS_DIR}
        PAM prefix:               ${PAM_PREFIX}
        PAM module dir:           ${PAM_MOD_DIR}
        PAM config:               ${with_default_pam_config}
        X server:                 ${X_SERVER}
"

dnl TCP Wrappers support?
if test x"$LIBWRAP_PATH" = x ; then
	echo \
"        TCP Wrappers support:     no"
else
	echo \
"        TCP Wrappers support:     yes"
fi

echo \
"        Xinerama support:         ${XINERAMA_SUPPORT}
        XDMCP support:            ${XDMCP_SUPPORT}
        SELinux support:          ${use_selinux}
        systemd unit dir:         ${with_systemdsystemunitdir}
        plymouth support:         ${use_plymouth}
        wayland support:          ${enable_wayland_support}
        Build with RBAC:          ${msg_rbac_shutdown}
        Initial VT:               ${GDM_INITIAL_VT}
        Enable documentation:     ${enable_documentation}
        Install GDM's Xsession:   ${enable_gdm_xsession}
"<|MERGE_RESOLUTION|>--- conflicted
+++ resolved
@@ -1,11 +1,7 @@
 
 AC_PREREQ([2.60])
 AC_INIT([gdm],
-<<<<<<< HEAD
-        [3.26.2.1],
-=======
         [3.27.90],
->>>>>>> 098b652e
         [http://bugzilla.gnome.org/enter_bug.cgi?product=gdm])
 
 AC_CONFIG_SRCDIR([daemon/gdm-manager.c])
