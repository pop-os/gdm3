project('gdm', 'c',
<<<<<<< HEAD
  version: '40.1',
=======
  version: '41.rc',
>>>>>>> 89d7606c
  license: 'GPL2+',
  meson_version: '>= 0.50',
)

# Modules
gnome = import('gnome')
pkgconfig = import('pkgconfig')
i18n = import('i18n')

# Compiler
cc = meson.get_compiler('c')

# Options
gdm_prefix = get_option('prefix')

gdmconfdir = (get_option('sysconfsubdir') == '')? gdm_prefix / get_option('sysconfdir') : gdm_prefix / get_option('sysconfdir') / get_option('sysconfsubdir')
dmconfdir = (get_option('dmconfdir') != '')? get_option('dmconfdir') : gdm_prefix / get_option('sysconfdir') / 'dm'
udev_dir = get_option('udev-dir')
at_spi_registryd_dir = (get_option('at-spi-registryd-dir') != '')? get_option('at-spi-registryd-dir') : gdm_prefix / get_option('libexecdir')
lang_config_file = (get_option('lang-file') != '')? get_option('lang-file') : gdm_prefix / get_option('sysconfdir') / 'locale.conf'
pam_mod_dir = (get_option('pam-mod-dir') != '')? get_option('pam-mod-dir') : gdm_prefix / get_option('libdir') / 'security'
dbus_sys_dir = (get_option('dbus-sys') != '')? get_option('dbus-sys') : get_option('sysconfdir') / 'dbus-1' / 'system.d'
gdm_defaults_conf = (get_option('defaults-conf') != '')? get_option('defaults-conf') : gdm_prefix / get_option('datadir') / 'gdm' / 'defaults.conf'
gdm_custom_conf = (get_option('custom-conf') != '')? get_option('custom-conf') : gdmconfdir / 'custom.conf'
gnome_settings_daemon_dir = (get_option('gnome-settings-daemon-dir') != '')? get_option('gnome-settings-daemon-dir') : gdm_prefix / get_option('libexecdir')
gdm_run_dir = (get_option('run-dir') != '')? get_option('run-dir') : gdm_prefix / get_option('localstatedir') / 'run' / 'gdm'
gdm_runtime_conf = (get_option('runtime-conf') != '')? get_option('runtime-conf') : gdm_run_dir / 'custom.conf'
gdm_pid_file = (get_option('pid-file') != '')? get_option('pid-file') : gdm_run_dir / 'gdm.pid'
ran_once_marker_dir = (get_option('ran-once-marker-dir') != '')? get_option('ran-once-marker-dir') : gdm_run_dir
working_dir = (get_option('working-dir') != '')? get_option('working-dir') : gdm_prefix / get_option('localstatedir') / 'lib' / 'gdm'
gdm_xauth_dir = (get_option('xauth-dir') != '')? get_option('xauth-dir') : gdm_run_dir
gdm_screenshot_dir = (get_option('screenshot-dir') != '')? get_option('screenshot-dir') : gdm_run_dir / 'greeter'

# Common variables
config_h_dir = include_directories('.')

# Dependencies
udev_dep = dependency('udev')

glib_min_version = '2.56.0'

glib_dep = dependency('glib-2.0', version: '>=' + glib_min_version)
gobject_dep = dependency('gobject-2.0', version: '>=' + glib_min_version)
gio_dep = dependency('gio-2.0', version: '>=' + glib_min_version)
gio_unix_dep = dependency('gio-unix-2.0', version: '>=' + glib_min_version)
gtk_dep = dependency('gtk+-3.0', version: '>= 2.91.1')
libcanberra_gtk_dep = dependency('libcanberra-gtk3', version: '>= 0.4')
accountsservice_dep = dependency('accountsservice', version: '>= 0.6.35')
xcb_dep = dependency('xcb')
keyutils_dep = dependency('libkeyutils', required: false)
libselinux_dep = dependency('libselinux', required: get_option('selinux'))

# udev
if udev_dir == ''
  if udev_dep.found()
    udev_prefix = udev_dep.get_pkgconfig_variable('udevdir')
  else
    udev_prefix = gdm_prefix / 'lib' / 'udev'
  endif
  udev_dir = udev_prefix / 'rules.d'
endif

# X11
x_deps = declare_dependency(
  dependencies: [
    dependency('x11'),
    dependency('xau'),
  ],
)
find_x_server_script = find_program('build-aux/find-x-server.sh', native: true)
find_x_server_out = run_command(find_x_server_script).stdout().strip()
if find_x_server_out != ''
  x_bin = find_x_server_out
  x_bin_path_split = x_bin.split('/')
  i = 0
  x_path = '/'
  foreach dir : x_bin_path_split
    if i < x_bin_path_split.length() - 1
      x_path = x_path / dir
    endif
    i = i + 1
  endforeach
else
  # what to do, what to do, this is wrong, but this just sets the
  # defaults, perhaps this user is cross compiling or some such
  x_path = '/usr/bin/X11:/usr/X11R6/bin:/opt/X11R6/bin'
  x_bin = '/usr/bin/X'
endif
xdmcp_dep = cc.find_library('Xdmcp', required: get_option('xdmcp'))
if xdmcp_dep.found() and get_option('tcp-wrappers')
  libwrap_dep = cc.find_library('wrap')
endif
# systemd
systemd_dep = dependency('systemd')
libsystemd_dep = dependency('libsystemd')
if meson.version().version_compare('>= 0.53')
  systemd_multiseat_x = find_program('systemd-multi-seat-x',
    required: false,
    dirs: [
      systemd_dep.get_pkgconfig_variable('systemdutildir'),
      '/lib/systemd',
      '/usr/lib/systemd',
    ])
else
  systemd_multiseat_x = find_program('systemd-multi-seat-x', required: false)
endif
systemd_x_server = systemd_multiseat_x.found()? systemd_multiseat_x.path() : '/lib/systemd/systemd-multi-seat-x'
# Plymouth
plymouth_dep = dependency('ply-boot-client', required: get_option('plymouth'))
# Check for Solaris auditing API (ADT)
# Note, Solaris auditing not supported for Solaris 9 or earlier and
# should not be used on these versions of Solaris if auditing is
# required.  Solaris auditing is only supported on systems that
# support the ADT_USER enumeration value.
have_adt = cc.has_header_symbol('bsm/adt.h', 'ADT_USER')
# libaudit
libaudit_dep = dependency('audit', required: get_option('libaudit'))
# unit testsheadername
libcheck_dep = dependency('check', required: false, version: '>= 0.9.4')

cc.has_header('security/pam_modutil.h')
cc.has_header('security/pam_ext.h')
have_pam_syslog = cc.has_function('pam_syslog', args: 'pam')

# UTMP
have_utmpx_header = cc.has_header('utmpx.h')
have_utmp_header =  cc.has_header('utmp.h')
utmp_struct = have_utmpx_header? 'struct utmpx' : 'struct utmp'
utmp_include =  have_utmpx_header? '#include <utmpx.h>' : '#include <utmp.h>'
utmp_has_host_field = cc.has_member(utmp_struct, 'ut_host', prefix: utmp_include)
utmp_has_pid_field = cc.has_member(utmp_struct, 'ut_pid', prefix: utmp_include)
utmp_has_id_field = cc.has_member(utmp_struct, 'ut_id', prefix: utmp_include)
utmp_has_name_field = cc.has_member(utmp_struct, 'ut_name', prefix: utmp_include)
utmp_has_type_field = cc.has_member(utmp_struct, 'ut_type', prefix: utmp_include)
utmp_has_exit_e_termination_field = cc.has_member(utmp_struct, 'ut_exit.e_termination', prefix: utmp_include)
utmp_has_user_field = cc.has_member(utmp_struct, 'ut_user', prefix: utmp_include)
utmp_has_time_field = cc.has_member(utmp_struct, 'ut_time', prefix: utmp_include)
utmp_has_tv_field = cc.has_member(utmp_struct, 'ut_tv', prefix: utmp_include)
utmp_has_syslen_field = cc.has_member(utmp_struct, 'ut_syslen', prefix: utmp_include)

# Check for POSIX getpwnam_r
have_posix_getpwnam_r = cc.compiles('''
#define _POSIX_PTHREAD_SEMANTICS
#include <errno.h>
#include <pwd.h>

int main(int argc, char **argv) {
  char buffer[10000];
  struct passwd pwd, *pwptr = &pwd;
  int error;
  errno = 0;
  error = getpwnam_r ("", &pwd, buffer,
                      sizeof (buffer), &pwptr);
   return (error < 0 && errno == ENOSYS)
     || error == ENOSYS;
}
''')

# PAM
libpam_dep = cc.find_library('pam')
pam_extensions_supported = cc.has_header_symbol('security/pam_appl.h', 'PAM_BINARY_PROMPT')

default_pam_config = get_option('default-pam-config')
# If requested, try autodetecting from release files (see NetworkManager source)
if default_pam_config == 'autodetect'
  pam_autodetect_map = {
    '/etc/redhat-release': 'redhat',
    '/etc/fedora-release': 'redhat',
    '/etc/exherbo-release': 'exherbo',
    '/etc/arch-release': 'arch',
    '/etc/lfs-release': 'lfs',
  }

  foreach _file, _pam_conf : pam_autodetect_map
    pam_file_check = run_command('test', '-f', _file)
    if pam_file_check.returncode() == 0
      default_pam_config = _pam_conf
    endif
  endforeach

  # If still not detected, default to none
  if default_pam_config == 'autodetect'
    default_pam_config = 'none'
  endif
endif

# Configuration
conf = configuration_data()
conf.set_quoted('G_LOG_DOMAIN', 'Gdm')
conf.set_quoted('VERSION', meson.project_version())
conf.set_quoted('PACKAGE_VERSION', meson.project_version())
conf.set_quoted('GETTEXT_PACKAGE', meson.project_name())
conf.set_quoted('DATADIR', gdm_prefix / get_option('datadir'))
conf.set_quoted('SYSCONFDIR', gdm_prefix / get_option('sysconfdir'))
conf.set_quoted('BINDIR', gdm_prefix / get_option('bindir'))
conf.set_quoted('LIBDIR', gdm_prefix / get_option('libdir'))
conf.set_quoted('LIBEXECDIR', gdm_prefix / get_option('libexecdir'))
conf.set_quoted('LOGDIR', get_option('log-dir'))
conf.set_quoted('DMCONFDIR', dmconfdir)
conf.set_quoted('GDMCONFDIR', gdmconfdir)
conf.set_quoted('GDM_SCREENSHOT_DIR', gdm_screenshot_dir)
conf.set_quoted('GDM_XAUTH_DIR', gdm_xauth_dir)
conf.set_quoted('GDM_RAN_ONCE_MARKER_DIR', ran_once_marker_dir)
conf.set_quoted('GDM_RUN_DIR', gdm_run_dir)
conf.set_quoted('GNOMELOCALEDIR', gdm_prefix / get_option('localedir'))
conf.set_quoted('AT_SPI_REGISTRYD_DIR', at_spi_registryd_dir)
conf.set_quoted('GDM_PID_FILE', gdm_pid_file)
conf.set_quoted('GNOME_SETTINGS_DAEMON_DIR', gnome_settings_daemon_dir)
conf.set_quoted('LANG_CONFIG_FILE', lang_config_file)
conf.set('HAVE_ADT', have_adt)
conf.set('HAVE_UTMP_H', have_utmp_header)
conf.set('HAVE_UTMPX_H', have_utmpx_header)
conf.set('HAVE_POSIX_GETPWNAM_R', have_posix_getpwnam_r)
conf.set('UTMP', utmp_struct)
conf.set('HAVE_GETUTXENT', cc.has_function('getutxent'))
conf.set('HAVE_UPDWTMP', cc.has_function('updwtmp'))
conf.set('HAVE_UPDWTMPX', cc.has_function('updwtmpx'))
conf.set('HAVE_LOGIN', cc.has_function('login', args: '-lutil'))
conf.set('HAVE_LOGOUT', cc.has_function('logout', args: '-lutil'))
conf.set('HAVE_LOGWTMP', cc.has_function('logwtmp', args: '-lutil'))
conf.set('HAVE_PAM_SYSLOG', have_pam_syslog)
conf.set('HAVE_KEYUTILS', keyutils_dep.found())
conf.set('SUPPORTS_PAM_EXTENSIONS', pam_extensions_supported)
conf.set('HAVE_SELINUX', libselinux_dep.found())
conf.set('ENABLE_USER_DISPLAY_SERVER', get_option('user-display-server'))
conf.set('ENABLE_SYSTEMD_JOURNAL', get_option('systemd-journal'))
conf.set('ENABLE_WAYLAND_SUPPORT', get_option('wayland-support'))
conf.set('ENABLE_PROFILING', get_option('profiling'))
conf.set('GDM_INITIAL_VT', get_option('initial-vt'))
conf.set_quoted('GDM_DEFAULTS_CONF', gdm_defaults_conf)
conf.set_quoted('GDM_CUSTOM_CONF', gdm_custom_conf)
conf.set_quoted('GDM_RUNTIME_CONF', gdm_runtime_conf)
conf.set_quoted('GDM_SESSION_DEFAULT_PATH', get_option('default-path'))
conf.set_quoted('GDM_USERNAME', get_option('user'))
conf.set_quoted('GDM_GROUPNAME', get_option('group'))
conf.set('HAVE_LIBXDMCP', xdmcp_dep.found())
conf.set_quoted('SYSTEMD_X_SERVER', systemd_x_server)
conf.set('WITH_PLYMOUTH', plymouth_dep.found())
conf.set_quoted('X_SERVER', x_bin)
conf.set_quoted('X_PATH', x_path)
conf.set('HAVE_UT_UT_HOST', utmp_has_host_field)
conf.set('HAVE_UT_UT_PID', utmp_has_pid_field)
conf.set('HAVE_UT_UT_ID', utmp_has_id_field)
conf.set('HAVE_UT_UT_NAME', utmp_has_name_field)
conf.set('HAVE_UT_UT_TYPE', utmp_has_type_field)
conf.set('HAVE_UT_UT_EXIT_E_TERMINATION', utmp_has_exit_e_termination_field)
conf.set('HAVE_UT_UT_USER', utmp_has_user_field)
conf.set('HAVE_UT_UT_TIME', utmp_has_time_field)
conf.set('HAVE_UT_UT_TV', utmp_has_tv_field)
conf.set('HAVE_UT_UT_SYSLEN', utmp_has_syslen_field)
conf.set('ENABLE_IPV6', get_option('ipv6'))
configure_file(output: 'config.h', configuration: conf)

# Subdirs
subdir('data')
subdir('common')
if pam_extensions_supported
  subdir('pam-extensions')
endif
subdir('daemon')
subdir('libgdm')
subdir('utils')
subdir('pam_gdm')
subdir('po')
if libcheck_dep.found()
  subdir('tests')
endif
if xdmcp_dep.found()
  subdir('chooser')
endif
subdir('docs')

meson.add_install_script('build-aux/meson_post_install.py')

if meson.version().version_compare('>= 0.53')
summary({
    'datadir': gdm_prefix / get_option('datadir'),
    'sysconfdir': gdm_prefix / get_option('sysconfdir'),
    'bindir': gdm_prefix / get_option('bindir'),
    'libdir': gdm_prefix / get_option('libdir'),
    'libexecdir': gdm_prefix / get_option('libexecdir'),
    'logdir': get_option('log-dir'),
    'System DBus': dbus_sys_dir,
    'DM conf': dmconfdir,
    'GDM conf': gdmconfdir,
    'GDM Screenshot ': gdm_screenshot_dir,
    'GDM Xauth': gdm_xauth_dir,
    'GDM RanOnceMarker': ran_once_marker_dir,
    'GDM Run': gdm_run_dir,
    'GDM PID file': gdm_pid_file,
    'GDM Defaults config': gdm_defaults_conf,
    'GDM Custom config': gdm_custom_conf,
    'GDM Runtime config': gdm_runtime_conf,
    'GDM Session default path': get_option('default-path'),
    'GDM Working dir': working_dir,
    'GNOME locale': gdm_prefix / get_option('localedir'),
    'GNOME Settings Daemon': gnome_settings_daemon_dir,
    'AT SPI registryd': at_spi_registryd_dir,
    'Lang config file': lang_config_file,
    'Pam MOD': pam_mod_dir,
    'Udev rules': udev_dir,
    'XServer': x_bin,
    'XPath': x_path,
    'Systemd XServer': systemd_x_server,
  },
  section: 'Paths',
)

summary({
    'ADT': have_adt,
    'PAM Syslog': have_pam_syslog,
    'Supports PAM Extensions': pam_extensions_supported,
    'SeLinux': libselinux_dep.found(),
    'Use GDM Xsession': get_option('gdm-xsession'),
    'Use UserDisplayServer': get_option('user-display-server'),
    'Use SystemdJournal': get_option('systemd-journal'),
    'Use WaylandSupport': get_option('wayland-support'),
    'Use Profiling': get_option('profiling'),
    'Initial VT': get_option('initial-vt'),
    'Username': get_option('user'),
    'Groupname': get_option('group'),
    'Plymouth': plymouth_dep.found(),
    'Use ipv6': get_option('ipv6'),
  },
  section: 'Features',
  bool_yn: true,
)
endif<|MERGE_RESOLUTION|>--- conflicted
+++ resolved
@@ -1,9 +1,5 @@
 project('gdm', 'c',
-<<<<<<< HEAD
-  version: '40.1',
-=======
   version: '41.rc',
->>>>>>> 89d7606c
   license: 'GPL2+',
   meson_version: '>= 0.50',
 )
