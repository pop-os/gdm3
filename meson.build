--- conflicted
+++ resolved
@@ -1,9 +1,5 @@
 project('gdm', 'c',
-<<<<<<< HEAD
-  version: '3.38.2.1',
-=======
   version: '40.0',
->>>>>>> 3246bf1a
   license: 'GPL2+',
   meson_version: '>= 0.50',
 )
