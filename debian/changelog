<<<<<<< HEAD
gdm3 (3.22.3-4) unstable; urgency=medium

  [ Jeremy Bicha ]
  * Add revert_drop_gdm_shell_session.patch:
    - Backport commit to allow GDM to work without gnome-session installed
      (Closes: #850291)
  * debian/gdm3.install:
    - Install gnome-session file

 -- Michael Biebl <biebl@debian.org>  Fri, 30 Jun 2017 10:33:04 +0200

gdm3 (3.22.3-3) unstable; urgency=medium

  * libgdm1: add breaks/replaces on good old gdm. Who knows how many users
    still have this package from squeeze and would otherwise get a broken
    dist-upgrade to stretch (hopefully not many). Closes: 781535.

 -- Emilio Pozuelo Monfort <pochu@debian.org>  Tue, 06 Jun 2017 20:17:04 +0200
=======
gdm3 (3.24.2-3) UNRELEASED; urgency=medium

  * debian/control.in: Bump Standards-Version to 4.0.0 (no further changes)

 -- Laurent Bigonville <bigon@debian.org>  Thu, 06 Jul 2017 01:36:45 +0200

gdm3 (3.24.2-2) experimental; urgency=medium

  * Drop d/p/Hack-D-Bus-messages-from-Debian-8-libgdm-to-work-wit.patch now
    that debian Stretch has been released
  * Drop d/p/09_default_session.patch: Start the "gnome" session by default,
    "default" is always starting a X11 session but we want to start a Wayland
    one starting from now.
  * debian/patches/92_systemd_unit.patch: Uncomment the BusName= directive,
    gdm doesn't seem to be killed on reload anymore

 -- Laurent Bigonville <bigon@debian.org>  Thu, 06 Jul 2017 01:30:35 +0200

gdm3 (3.24.2-1) experimental; urgency=medium

  [ Jeremy Bicha ]
  * New upstream release
  * debian/control.in:
    - Bump minimum accountsservice to 0.6.35
  * debian/rules: Don't skip dh_auto_test
  * Add 93_translate-default-desktop.patch:
    - Fix 'make check' by marking a Debian-specific file as translatable
  * Drop patches applied in new release:
    - pam_gdm-allow-setting-pam-module-dir-at-configure-ti.patch
    - stop-greeter-explicitly-when-finishing-display.patch

 -- Michael Biebl <biebl@debian.org>  Sun, 21 May 2017 01:47:02 +0200
>>>>>>> 9b689bb9

gdm3 (3.22.3-2) unstable; urgency=medium

  [ Laurent Bigonville ]
  * d/p/stop-greeter-explicitly-when-finishing-display.patch: Properly stop
    the greeter processes when restarting gdm, this fixes the respawn loop and
    allow gdm to restart properly (Closes: #857995)

  [ Michael Biebl ]
  * Setup pulseaudio to run as systemd user service for Debian-gdm.
    Otherwise, if we start pulseaudio within the session, the idle-timeout of
    pulseaudio will prevent the old session scope to be properly terminated
    when the gdm service is restarted and the old logind session will remain
    in state "closing".

 -- Michael Biebl <biebl@debian.org>  Tue, 09 May 2017 23:51:57 +0200

gdm3 (3.22.3-1) unstable; urgency=medium

  * New upstream release.
  * Refresh patches.
  * Add Build-Depends on libxcb1-dev. Upstream switched from xlib to xcb for
    the main gdm process to be more robust in cases where the display
    connection has gone away.
  * Use --with-pam-mod-dir configure switch to set the location of the pam
    module directory instead of moving the .so file around manually.

 -- Michael Biebl <biebl@debian.org>  Thu, 16 Mar 2017 21:46:47 +0100

gdm3 (3.22.1-2) unstable; urgency=medium

  * Team upload.

  [ Michael Biebl ]
  * Stop setting authdir, has been dropped upstream in favour of xauthdir.

  [ Jeremy Bicha ]
  * debian/greeter.dconf-defaults:
    - Use the new emblem-debian-white.png for default login screen logo
      (Closes: #833529)

  [ Simon McVittie ]
  * Work around upgrades not being done offline:
    - Add a non-upstreamable patch to edit D-Bus messages from libgdm
      to the session worker and adapt them from the pre-3.16 interface
      to the post-3.16 interface. Only do this if a flag file in /run
      has been created, so that this workaround will only be active
      until the next reboot.
    - gdm3.preinst: Create that flag file on upgrades. (Closes: #789118)

 -- Simon McVittie <smcv@debian.org>  Sun, 29 Jan 2017 11:07:50 +0000

gdm3 (3.22.1-1) unstable; urgency=medium

  * New upstream release.
  * Refresh debian/patches/16_xserver_path.patch.
  * Strip debian/tmp/ from .install files.
  * Bump debhelper compat level to 10.
  * Remove migration code from pre-wheezy.
  * Stop passing start and stop runlevels to update-rc.d. Those are no longer
    supported with dependency based boot.
  * Do not hard-code path for deluser/delgroup.
  * Completely disable the dh-systemd addon via --without systemd. We use
    debconf and custom maintainer scripts to enable/disable and
    start/stop/reload the gdm service.

 -- Michael Biebl <biebl@debian.org>  Mon, 17 Oct 2016 00:17:17 +0200

gdm3 (3.22.0-1) unstable; urgency=medium

  * New upstream release.

 -- Andreas Henriksson <andreas@fatal.se>  Mon, 19 Sep 2016 21:47:00 +0200

gdm3 (3.21.91-1) unstable; urgency=low

  [ Andreas Henriksson ]
  * New upstream beta release.
  * Convert from cdbs to dh.
  * Bump debhelper compat to 9

  [ Laurent Bigonville ]
  * debian/gdm3.gdm-autologin.pam: Add a missing bit to automagically unlock
    the keyring when autologin on a computer using LUKS root filesystem. This
    is not yet working out-of-the-box in debian as it require some plumbing
    at early-boot (cryptsetup) or systemd in the initramfs.

  [ Michael Biebl ]
  * Drop remaining ConsoleKit build dependencies and configure switches.
    Support for ConsoleKit is most likely not coming back.

 -- Michael Biebl <biebl@debian.org>  Wed, 07 Sep 2016 22:39:51 +0200

gdm3 (3.21.90-1) unstable; urgency=medium

  [ Andreas Henriksson ]
  * New upstream beta release.
  * Update build-dependencies according to configure.ac changes:
    - Add libkeyutils-dev [linux-any]
  * Bump Standards-Version to 3.9.8
  * debian/gdm3.lintian-overrides:
    - Add overrides for systemd-service-file-missing-install-key

  [ Laurent Bigonville ]
  * Ship new pam_gdm.so PAM module and update gdm-autologin PAM service file

 -- Laurent Bigonville <bigon@debian.org>  Wed, 31 Aug 2016 10:28:16 +0200

gdm3 (3.20.1-1) unstable; urgency=medium

  * New upstream release.
  * Restore debian/patches/09_default_session.patch as we postponed the switch
    to Wayland.
  * Upload to unstable.

 -- Michael Biebl <biebl@debian.org>  Wed, 20 Apr 2016 00:44:11 +0200

gdm3 (3.20.0-2) experimental; urgency=medium

  * debian/rules: Switch back the initial VT to vt1 (Closes: #819423)
  * Drop /usr/share/gdm/greeter/dbus-1 files, gdm/gnome-shell doesn't try to
    start telepathy-mission-control and gnome-online-accounts anymore.
  * Drop debian/patches/09_default_session.patch completely as we want to
    default to the wayland session for now.
  * debian/default.desktop.in: Update the Name of the Comment to make it clear
    that it will start the X11 default session of the system.

 -- Laurent Bigonville <bigon@debian.org>  Mon, 04 Apr 2016 15:04:03 +0200

gdm3 (3.20.0-1) experimental; urgency=medium

  * Drop debian/patches/93_disable_gvfs.patch
    - superseded by upstream commit 5e81151a147
      "launch-environment: disable gvfs except in initial setup mode"
  * Bump gnome-shell dependency to >= 3.19.92
    - new interactions between gdm and gnome-shell for session start
  * New upstream release.
  * Temporarily disable debian/patches/09_default_session.patch
    - the System Default ("default") session is currently broken, so use
      upstreams default ("gnome") while investigating.

 -- Andreas Henriksson <andreas@fatal.se>  Fri, 25 Mar 2016 11:26:09 +0100

gdm3 (3.19.92-1) experimental; urgency=medium

  * New upstream release.
  * Add build-dependency on xserver-xorg-dev for xorg-server.pc
    - upstream configure.ac now checks for xserver version.
  * Bump Standards-Version to 3.9.7.
  * Refresh the following patches to apply:
    - debian/patches/09_default_session.patch
    - debian/patches/16_xserver_path.patch
    - debian/patches/90_config_comments.patch
      (Drop greeter section comments as that section was removed.)
    - debian/patches/93_disable_gvfs.patch

 -- Andreas Henriksson <andreas@fatal.se>  Tue, 15 Mar 2016 21:18:48 +0100

gdm3 (3.18.2-1) unstable; urgency=medium

  [ Tim Lunn ]
  * Move schemas to libgdm1 package, gnome-shell requires access to 
    these even when using a different DM. (Closes: #804893)
  * Move gir package to a more standard naming and install typelib file
    into ma path
  * debian/control.in: 
    - Drop depend on gnome-icon-theme{.symbolic} these
      are obsolete now and adwaita-icon-theme is pulled in by libgtk-3-common
    - Mark libdbus-glib-1-dev [!linux-any], its only required for consolekit
      builds

  [ Michael Biebl ]
  * New upstream release.
  * Drop obsolete Breaks, Conflicts and Replaces for versions older than
    oldstable.

 -- Michael Biebl <biebl@debian.org>  Wed, 18 Nov 2015 06:56:38 +0100

gdm3 (3.18.0-2) unstable; urgency=medium

  * debian/control.in: plymouth-dev package has been renamed to
    libplymouth-dev, swap the alternatives in the build-dependencies

 -- Laurent Bigonville <bigon@debian.org>  Mon, 12 Oct 2015 09:43:54 +0200

gdm3 (3.18.0-1) unstable; urgency=medium

  [ Andreas Henriksson ]
  * New upstream release.

  [ Laurent Bigonville ]
  * Drop d/p/17_switch_on_finish.patch, d/p/18_all_displays_transient.patch,
    d/p/19_switch_kill_greeter.patch: Not needed anymore.

 -- Laurent Bigonville <bigon@debian.org>  Sun, 11 Oct 2015 14:39:43 +0200

gdm3 (3.17.92-1) experimental; urgency=medium

  [ Laurent Bigonville ]
  * debian/control.in: Move xserver-xorg-core (<< 2:1.17.2-2~) from Conflicts
    to Breaks

  [ Andreas Henriksson ]
  * New upstream release candidate.

 -- Andreas Henriksson <andreas@fatal.se>  Fri, 18 Sep 2015 09:39:55 +0200

gdm3 (3.17.90-1) experimental; urgency=medium

  * New upstream beta release.
  * Update build-dependencies according to configure.ac changes:
    - drop libxrandr-dev
  * Update debian/rules according to configure.ac changes:
    - drop --with/without-systemd and --with/without-consolekit,
      these configure flags are no longer available.
  * Drop debian/patches/07_fix_caribou_path.patch, obsoleted by
    upstream removal of caribou autostart file removal.
  * Temporarily disable patches which no longer apply:
    - 17_switch_on_finish.patch
    - 18_all_displays_transient.patch
    - 19_switch_kill_greeter.patch
  * Drop debian/patches/95_libsystemd.patch, fixed upstream.
  * Drop debian/patches/08_frequent-users_greeter.patch, likely obsolete.
  * Fix and refresh remaining patches to apply.
  * debian/gdm3.install: drop debian/tmp/usr/share/gnome-session/,
    gdm-shell.session no longer shipped upstream. See commit f66cdfcb2948.
    "It's identical to gnome.session these days.  All GDMification comes
    from the overridden gnome-shell.desktop file."
  * Update debian/libgdm1.symbols
  * Add conflicts against xserver-xorg-core (<< 2:1.17.2-2~)
    - gdm >= 3.16 needs an x server with logind support (which is
      currently only available in the Debian Experimental package
      version), or it will fail with "permission denied" on vt7.
    - The gdm3 package has no strict dependency on an x server
      which we can make versioned. Use conflicts instead to prevent
      users from installing incompatible combinations.

 -- Andreas Henriksson <andreas@fatal.se>  Sat, 29 Aug 2015 11:55:31 +0200

gdm3 (3.14.2-2) unstable; urgency=medium

  * Re-add our workaround which drops BusName from gdm.service. There are
    apparently still issues related to upgrades from older gdm versions
    resulting in the X session to be terminated during the upgrade.

 -- Michael Biebl <biebl@debian.org>  Fri, 24 Jul 2015 13:40:46 +0200

gdm3 (3.14.2-1) unstable; urgency=medium

  * New upstream release.
  * Refresh patches, drop patches which were merged upstream.
  * Systemd has been fixed in v222 to no longer kill services on reload if
    BusName is set, so drop that part from 92_systemd_unit.patch.
  * Build against libsystemd. (Closes: #779769)

 -- Michael Biebl <biebl@debian.org>  Thu, 09 Jul 2015 13:26:26 +0200

gdm3 (3.14.1-8) unstable; urgency=medium

  * d/p/07_fix_caribou_path.patch: Fix the path to the caribou daemon in the
    autostart desktop file (Closes: #784671)

 -- Laurent Bigonville <bigon@debian.org>  Tue, 09 Jun 2015 15:04:11 +0200

gdm3 (3.14.1-7) unstable; urgency=medium

  * Add Conflicts/Replaces: gdm in libgdm1 as well. Closes: #781535.

 -- Josselin Mouette <joss@debian.org>  Sat, 04 Apr 2015 09:19:43 +0200

gdm3 (3.14.1-6) unstable; urgency=medium

  * Team upload.
  * Under systemd, if gdm fails to start, or if the selected DM is
    kdm or wdm, make sure to run plymouth-quit.service (which gdm normally
    suppresses), so that plymouth-quit-wait.service terminates and gettys
    are not prevented from running. (Closes: #766462, #780257)

 -- Simon McVittie <smcv@debian.org>  Wed, 11 Mar 2015 12:25:38 +0000

gdm3 (3.14.1-5) unstable; urgency=medium

  * Do not fail to start gdm if /etc/default/locale does not exist
    (Closes: #779989)

 -- Simon McVittie <smcv@debian.org>  Sun, 08 Mar 2015 11:52:40 +0000

gdm3 (3.14.1-4) unstable; urgency=medium

  * Team upload.
  * gdm3 Conflicts/Replaces: gdm again, to ensure that obsolete gdm packages
    from squeeze get cleaned up by upgrading wheezy to jessie
    (Closes: #774889)
  * 95_systemd-import-language-into-daemon-environment.patch:
    put the default system locale in gdm's environment (Closes: #644047)

 -- Simon McVittie <smcv@debian.org>  Thu, 05 Mar 2015 21:59:26 +0000

gdm3 (3.14.1-3) unstable; urgency=medium

  * 18_all_displays_transient.patch: fix autologin for the initial 
    display. Closes: #758183.

 -- Josselin Mouette <joss@debian.org>  Sun, 09 Nov 2014 18:16:02 +0100

gdm3 (3.14.1-2) unstable; urgency=medium

  * Team upload.
  * Bring back Xorg.N.log at the X maintainers' request, so that their
    bug script can read it (Closes: #765771)

 -- Simon McVittie <smcv@debian.org>  Sat, 08 Nov 2014 17:11:39 +0000

gdm3 (3.14.1-1) unstable; urgency=medium

  * New upstream release.
  * debian/rules: Remove unneeded rules, the files are now removed from the
    upstream tarball

 -- Laurent Bigonville <bigon@debian.org>  Sun, 19 Oct 2014 19:57:33 +0200

gdm3 (3.14.0-1) unstable; urgency=medium

  [ Pedro Beja ]
  * New upstream release.

  [ Laurent Bigonville ]
  * debian/control.in: Bump Standards-Version to 3.9.6 (no further changes)

 -- Laurent Bigonville <bigon@debian.org>  Wed, 08 Oct 2014 00:39:19 +0200

gdm3 (3.13.92-1) unstable; urgency=medium

  * debian/gdm3.config:
    - make sure /etc/X11 directory exists. (Closes: #757081)
    Thanks to Daniel Baumann
  * New upstream release candidate.
  * Upload to unstable.

 -- Andreas Henriksson <andreas@fatal.se>  Fri, 19 Sep 2014 21:47:23 +0200

gdm3 (3.13.91-1) experimental; urgency=medium

  * New upstream development release.
  * Drop patches backported from upstream now included in release:
    - debian/patches/01_session_windowpath.patch
    - debian/patches/02_slave_windowpath.patch
    - debian/patches/03_dont_mask_SIGUSR1.patch
    - debian/patches/04_really_dont_block_SIGUSR1.patch
  * debian/libgdm1.symbols: update with 4 new additions.

 -- Andreas Henriksson <andreas@fatal.se>  Sat, 06 Sep 2014 17:41:14 -0700

gdm3 (3.12.2-4) unstable; urgency=medium

  * d/p/04_really_dont_block_SIGUSR1.patch: from upstream, Stop masking
    forcibly SIGUSR1, really. (Closes: #756068)
  * Update debian/README.Debian: Stop refering to deprecated programs and
    configuration files (Closes: #760073)
  * debian/rules: Remove duplicate call to dh_systemd_* helpers
  * debian/rules: Pass --as-needed to dh_autoreconf and export "-Wl,-z,defs
    -Wl,-O1 -Wl,--as-needed" to DEB_LDFLAGS_MAINT_APPEND

 -- Laurent Bigonville <bigon@debian.org>  Sat, 06 Sep 2014 18:21:52 +0200

gdm3 (3.12.2-3) experimental; urgency=medium

  * Enable wayland support on Linux.

 -- Andreas Henriksson <andreas@fatal.se>  Sat, 02 Aug 2014 16:24:28 +0200

gdm3 (3.12.2-2.1) unstable; urgency=medium

  * Reinstate patches for better VT management.
    + 17_switch_on_finish.patch: introduce a setting for GdmDisplay that 
      says it needs to go to the login screen when set.
    + 18_all_displays_transient.patch: give all local displays the same 
      properties. Restart them by default, not restart them when told 
      not to.
    + 19_switch_kill_greeter.patch: when switching to an existing 
      session, kill the greeter session and the afferent X server.
    + debian/rules: use configure switch to disable the -novtswitch 
      argument to X, if it ever builds again on !linux.
  * 01_session_windowpath.patch, 02_slave_windowpath.patch: reintroduce 
    WINDOWPATH. Patches from upstream. Closes: #757889.
  * tr.po: updated Turkish translation from Mert Dirik. Closes: #756719.
  * 03_dont_mask_SIGUSR1.patch: patch from upstream. Stop masking 
    forcibly SIGUSR1. Closes: #756068.

 -- Josselin Mouette <joss@debian.org>  Thu, 14 Aug 2014 02:09:47 +0200

gdm3 (3.12.2-2) unstable; urgency=medium

  [ Laurent Bigonville ]
  * debian/control.in: Remove build-dependency against libck-connector-dev for
    linux-any architectures.
  * debian/gdm3.gdm-*.pam: Add call to pam_keyinit.so, the module can
    unconditionally added now that the package is linux only (Closes: #734818)

  [ Andreas Henriksson ]
  * Upload to unstable.

 -- Andreas Henriksson <andreas@fatal.se>  Mon, 14 Jul 2014 23:44:36 +0200

gdm3 (3.12.2-1) experimental; urgency=medium

  * New upstream release
  * Remove kfreebsd-any from Architecture. (Closes: #602724, #601106,
    #612157, #733546)
  * debian/gdm3.init: Try to activate logind before starting gdm to avoid a
    race condition when systemd is not used as PID1 (Closes: #747210)
  * debian/rules: Re-disable consolekit fallback support

 -- Laurent Bigonville <bigon@debian.org>  Tue, 20 May 2014 23:53:50 +0200

gdm3 (3.12.1-1) experimental; urgency=medium

  [ Laurent Bigonville ]
  * debian/rules:
    - Re-add --with(out)-selinux flag to the configure, the flag is back again
    - Drop --disable-fallback-greeter configure flag, the fallback greeter is
      gone for quite some time already
    - Drop --with(out)-consolekit configure flag, we are now building with
      the fallback to consolekit on all architectures
  * debian/control.in:
    - Bump Standards-Version to 3.9.5 (no further changes)
    - Enable journald support
    - Drop explicit dependency against systemd, libpam-systemd should pull the
      needed packages
    - Depends against consolekit on non-linux architectures
  * debian/gdm3.pam, debian/gdm3-autologin.pam: Call pam_selinux open module
    higher in the session stack

  [ Josselin Mouette ]
  * Make description up-to-date.
  * New upstream release.
  * Drop nested-login related patches, they are not coming back.
  * Remove firstVT patch, it has been replaced upstream by 
    --with-initial-vt.
  * 90_config_comments.patch: stop documenting FirstVT.
  * Install files in /usr/share/dconf
  * Depend on dconf 0.20 for file-db support.
  * 92_gsettings_path.patch: removed. Dconf now supports database files 
    with hardcoded paths.
  * 91_dconf_database_path.patch: new patch. Point to a dconf path in 
    /var/lib/gdm3 instead of the one in $DATADIR.
  * Don’t install the pre-generated dconf database.
  * Install the source dconf databases to their former place in 
    /usr/share/gdm/dconf.
  * greeter.dconf-defaults: this is a new file to remove the old 
    greeter.gsettings
  * Convert greeter.gsettings to greeter.dconf-defaults at postinst time 
    and use ucf to update the file.
  * Make a direct symlink to the new greeter.dconf-defaults file in the 
    dconf defaults directory.
  * Simplify the dconf regeneration in gdm3.init thanks to that.
  * Move configuration generation to a separate script.
  * Use dh_systemd.
  * 92_systemd_unit.patch: port our init script specifics to the unit 
    file.
  * Install the unit file.
  * Install a symlink to display-manager.service for the default display 
    manager, according to the value set in debconf.
  * Add a symlink to gdm3.service since this is the name of the old init 
    script.
  * Fix the logic to update the default display manager after running 
    debconf.
  * Require a policykit-1 with systemd support.
  * 93_disable_gvfs.patch: reverted upstream change 446d061a. Do not 
    launch gvfs in the login session.
  * Install stub D-Bus files for gnome-online-accounts and telepathy, to 
    avoid launching such daemons in the login session.

 -- Laurent Bigonville <bigon@debian.org>  Sat, 10 May 2014 22:52:23 +0200

gdm3 (3.12.0-1) experimental; urgency=low

  [ Laurent Bigonville ]
  * debian/gdm-launch-environment.pam: Drop the symlink to gdm3-autologin and
    install a real pam service. The differences with gdm3-autologin service
    are that gdm-launch-environment should not transition out of the xdm_t
    SELinux domain and not set a loginuid (as it's daemon's internal and not
    a real user)
  * Drop debian/patches/10_gdm3_pam.patch and rename all the pam services back
    to their upstream names. Also bump gnome-shell dependency as it uses gdm
    PAM services and the names must be synchronized.
  * debian/gdm3.init: Fix inconsistency regarding the usage of PIDFILE
    variable, thanks to Leo Antunes <costela@debian.org> (Closes: #729489)
  * debian/control.in: Depend on libpam-systemd on linux architectures as we
    need XDG_RUNTIME_DIR set to work.
  * Drop debian/patches/96_check_libs.patch: Since check 0.9.10-2, check.pc is
    containing the needed libraries for linking, bump build-dep accordingly

  [ Andreas Henriksson ]
  * New upstream release.
  * debian/rules: add --with-gnome-settings-daemon-directory configure flag.
  * Drop debian/patches/07_libexec-paths.patch, obsoleted by previous entry.
  * Drop debian/patches/10_no_gettext.patch, merged upstream.
  * Drop debian/patches/20_credentials.patch, merged upstream.
  * Drop debian/patches/22_noconsole.patch, merged upstream.
  * Drop debian/patches/95_check_x11_display.patch
    - Obsoleted by upstream changes, see commit 04116535f7a2f37a9724835
      "daemon: don't require seat to locate reauth channel"
  * Have quilt refresh remaining patches to apply cleanly.
  * Build-depend on dconf-cli 0.19.90
    - "dconf compile ..." used during build.
  * debian/rules: drop moving gdm dconf profile out of /etc
    - upstream gdm has been fixed to not misuse dconf anymore.
  * Update debian/libgdm1.symbols
    - 4 symbols dropped related to language selection, upstream
      commit 0b2d22f63b3e6b31 says:
      "This commit drops the interface, since it's unused, and
       we don't have any API guarantees in libgdm."

 -- Andreas Henriksson <andreas@fatal.se>  Fri, 04 Apr 2014 22:01:58 +0200

gdm3 (3.10.0.1-2) experimental; urgency=low

  * Update dependency on gnome-shell and gnome-session to >= 3.10. Otherwise
    the greeter apparently won't function.

 -- Sjoerd Simons <sjoerd@debian.org>  Sat, 02 Nov 2013 11:47:36 +0100

gdm3 (3.10.0.1-1) experimental; urgency=low

  [ Michael Biebl ]
  * Drop Depends on policykit-1-gnome, with the gdm-fallback session gone,
    this dependency is no longer required. Also remove
    polkit-gnome-authentication-agent-1.desktop along with it.
  * Use a versioned Depends on gnome-shell (>= 3.6) rather then an unversioned
    Depends + a versioned Breaks. There is no real reason to do the latter and
    it seems to confuse APT and break upgrades.

  [ Sjoerd Simons ]
  * New upstream release (3.10.0.1)
  * Switch from consolekit to systemd-logind sessions. For some reason
    gnome-shell 3.10 unlocking fails with consolekit...
  * debian/patches/*: Refreshed

  [ Laurent Bigonville ]
  * debian/rules: Also drop gdm-simple-greeter.desktop, simple-greeter is
    definitely gone
  * debian/rules: Cleanup the list of that are files being removed during
    build, some of them are gone from upstream tarball now

  [ Sjoerd Simons ]
  * Add dependency on systemd for systemd-logind
  * Use logind session tracking on linux

 -- Sjoerd Simons <sjoerd@debian.org>  Fri, 01 Nov 2013 22:34:17 +0100

gdm3 (3.8.4-2) unstable; urgency=low

  [ Emilio Pozuelo Monfort ]
  * debian/patches/20_credentials.patch:
    + Patch from Petr Salinger, use g_credentials_get_unix_pid() instead
      of our own function as the former supports kFreeBSD. Closes: #692739.
  * debian/control.in:
    + Build depend on glib 2.36 for the above function.

  [ Simon McVittie ]
  * Apply patch from Paul Wise to avoid userdel error messages
    from being used as input for debconf if gdm3 is purged while
    processes are still running as Debian-gdm (Closes: #657751)

  [ Emilio Pozuelo Monfort ]
  * Upload to unstable.

 -- Emilio Pozuelo Monfort <pochu@debian.org>  Sun, 13 Oct 2013 17:29:04 +0200

gdm3 (3.8.4-1) experimental; urgency=low

  [ Laurent Bigonville ]
  * New upstream release
    - debian/rules: Explicitly disable gdm-simple-greeter, it has been removed
      from the archive for quite some time now and will be gone again in the
      next major release anyway.
  * debian/control.in:
    - Bump Standards-Version to 3.9.4 (no further changes)
    - Use canonical URLs for VCS fields
    - Fix duplicate short description of libgdm package
  * debian/gdm3.lintian-overrides, debian/source.lintian-overrides:
    - Add an override for 'gdm3: unused-debconf-template gdm3/daemon_name'
    - Drop unused overrides to please lintian
  * debian/gdm3.dirs: Drop usr/share/gdm/greeter-settings/, not needed anymore
    since 3.4.1-1
  * debian/gdmflexiserver.1.pod: Fix grammar, thanks to lintian
  * debian/gdm3.manpages, debian/libgdm.manpages: Move gdmflexiserver manpage
    to libgdm package so it follows the executable
  * debian/rules: List non-installed files
  * debian/gdm-screenshot.1.pod, debian/gdm3.manpages: Add manpage for
    gdm-screenshot executable, thanks to Nathan Handler (Closes: #691295)

  [ Jeremy Bicha ]
  * debian/control.in:
    - Since the fallback greeter isn't provided anymore, depend on gnome-shell
      instead of metacity as gnome-shell is the only available gdm3 greeter
    - Breaks/Replaces gdm3 instead of gdm

  [ Javier Martinez ]
  * debian/patches:
    + Drop 93_private_lib.patch. Don't install the shared library
      in a private directory.
   * debian/control.in:
     + Split libgdm adding a libgdm-dev package
     + Rename libgdm to libgdm1 and update the package description
     + Add a gir1.2-gdm3 package for GObject introspection data
   * debian/gdm3.lintian-overrides:
     + Drop gdm3: binary-or-shlib-defines-rpath
       usr/lib/gdm3/gdm-simple-chooser /usr/lib/gdm since the gdm libraries
       are not private anymore.
     + Make build depend on debhelper (>= 8.1.3) and cdbs (>= 0.4.93~) and
       add Pre-Depends: ${misc:Pre-Depends} to shared libs packages to
       support Multi-Arch
   * debian/rules:
     + Remove all mangling about /usr/lib/gdm and update binary-install/libgdm::
     + Append --libdir=\$${prefix}/lib/$(DEB_HOST_MULTIARCH) to
       DEB_CONFIGURE_EXTRA_FLAGS

 -- Laurent Bigonville <bigon@debian.org>  Mon, 09 Sep 2013 00:40:53 +0200

gdm3 (3.8.3-2) experimental; urgency=low

  * debian/patches/10_gdm3_pam.patch:
    + Updated. Update some more hardcoded gdm-autologin  entries
  * debian/gdm3.install: Install the files debian overrides as the last ones
    so we don't accidentally include upstream versions. Specifically in the
    case of the Xsession which needs to be debian specific

 -- Sjoerd Simons <sjoerd@debian.org>  Thu, 27 Jun 2013 08:56:50 +0200

gdm3 (3.8.3-1) experimental; urgency=low

  [ Simon McVittie ]
  * Don't suggest gok, which has been deprecated in favour of caribou
    and is not in GNOME 3 or Debian wheezy (Closes: #692781)
  * Fix a typo in a comment in gdm3-autologin.pam (Closes: #689927)

  [ Laurent Bigonville ]
  * New upstream release (Closes: #701035)
    - Pass new --with-ran-once-marker-directory flag to the configure
  * Enable plymouth support on linux-any architecture
  * Drop --enable-selinux configure flag, the flag is gone

  [ Thomas Bechtold ]
  * debian/rules:
    Remove unknown option --disable-scrollkeeper (Closes: #701609)

  [ Tim Lunn ]
  * Split out libgdm into a separate package so that GNOME Shell
    can use alternate display managers

  [ Simon McVittie ]
  * Mark all packages as Architecture: linux-any kfreebsd-any, because
    gdm requires credentials-passing (unimplemented on Hurd)
  * Fix gdm3.install for package split
    - gdm-simple-chooser etc. are in /usr/lib/gdm3, not /usr/lib/gdm
    - /usr/sbin/gdm-binary is the real daemon, and debian/rules expects it
      under that name
  * Tell dh_shlibdeps to look in libgdm to satisfy the shared library
    dependencies, and add a shlibs.local for them

  [ Michael Biebl ]
  * Change Depends on dconf-tools to dconf-cli. We only require the command
    line tools which were split out into a separate package.

  [ Sjoerd Simons ]
  * New upstream release 3.8.3
  * debian/control.in: Update build-depends
  * Explicitely pick consolekit as the session manager for now, to ensure
    consolkit sessions get registered to ensure the last few remaining users of
    consolekit keep working.. systemd-logind is smart enough to pick up the
    session by itself, so programs relying on logind will work properly.
  * debian/greeter.gsettings:
    + Use gdm-shell greeter, fallback has been removed upstream
    + Stop disabling the power icon, it now longer allows configuring power
      settings
  * debian/gdm3.lintian-overrides
    + Override gdm3: binary-or-shlib-defines-rpath
        usr/lib/gdm3/gdm-simple-chooser /usr/lib/gdm as it's expected for gdm3
        to use the private gdm libraries

 -- Sjoerd Simons <sjoerd@debian.org>  Thu, 06 Jun 2013 13:39:28 +0200

gdm3 (3.6.1-2) experimental; urgency=low

  * Team upload

  [ Sjoerd Simons ]
  * debian/rules: Specify the check-accelerated-directory (Closes: #692466;
    thanks to Frederic Peters)

 -- Simon McVittie <smcv@debian.org>  Wed, 07 Nov 2012 14:35:38 +0000

gdm3 (3.6.1-1) experimental; urgency=low

  * New upstream release
  * debian/patches/94_schemas_location_on_hup.patch
    + Dropped, merged upstream

 -- Sjoerd Simons <sjoerd@debian.org>  Sat, 20 Oct 2012 17:50:59 +0200

gdm3 (3.6.0-1) experimental; urgency=low

  * New upstream release
  * debian/patches/04_reload_config.patch
    debian/patches/05_debug_xserver_core.patch
    debian/patches/17_switch_on_finish.patch
    debian/patches/18_parametrize_create_display.patch
    debian/patches/19_static_transient_display.patch
    debian/patches/20_switch_kill_greeter.patch
    debian/patches/30_dbus_prctl_death.patch
    debian/patches/31_worker_session_gone.patch
    debian/patches/32_ignore_greeter_crash.patch:
    + Dropped, merged upstream
  * debian/patches/94_schemas_location_on_hup.patch:
     + Added, look in the right schema location on the HUP signal
  * gdm3.{postinst,postrm}: PAM config file changed from gdm-welcome to
    gdm-launch-environment. Adapt postinst/postrm for the new name and remove
    the old
  * debian/rules: Set --with-consolekit-directory
  * debian/control.in: Update build-depends, break gnome-shell (<<3.5) and
    depends on gnome-session >= 3.6
  * Sync with Ubuntu:
    + debian/patches/10_no_gettext.patch:
      + Added, Don't mix intltool and gettext macro
  * debian/patches/95_check_x11_display.patch
    + Added, Check X11Display instead of X11DisplayDevice to see if it's an X
      session as X11DisplayDevice isn't properly set
  * debian/rules: Set the initial vt to 7

 -- Sjoerd Simons <sjoerd@debian.org>  Sun, 14 Oct 2012 22:02:30 +0200

gdm3 (3.4.1-3) unstable; urgency=low

  * Drop suggests on gnome-mag.
  * Recommends: at-spi → at-spi2-core. Closes: #680947.
  * Recommend gnome-icon-theme-symbolic. Closes: #683348.
  * Generate templates from PO files. Closes: #686037.
  * Update po files from the xdm source.
  * Remove obsolete README.source.
  * Grab some patches upstream:
    + 30_dbus_prctl_death.patch: ensure dbus dies with the session.
    + 31_worker_session_gone.patch: avoid race condition when the 
      session dies.
    + 32_ignore_greeter_crash.patch: ignore when the greeter crashes 
      while no longer needed.

 -- Josselin Mouette <joss@debian.org>  Sat, 22 Sep 2012 14:01:46 +0200

gdm3 (3.4.1-2) unstable; urgency=low

  * Fix typo in dconf-tools dependency version. Closes: #678961.
  * Use --no-create-home and --quiet for addgroup/adduser calls.
    Closes: #675809.
  * 05_debug_xserver_core.patch: patch from upstream git. Make the X 
    server dump core when debugging is enabled. Closes: #651693.
  * 06_first_vt.patch, 20_switch_kill_greeter.patch: refreshed.
  * 90_config_comments.patch: more comments with useful options.
  * Add references to patches.
  * 02_xnest_wrapper.patch: disabled.
  * 04_reload_config.patch: patch from upstream git. Get SIGHUP to 
    actually reload the configuration.
  * gdm3.init: send SIGHUP to get reload to work.

 -- Josselin Mouette <joss@debian.org>  Mon, 25 Jun 2012 20:18:38 +0200

gdm3 (3.4.1-1) unstable; urgency=low

  [ Jordi Mallach ]
  * Update po-up/ca.po.

  [ Josselin Mouette ]
  * gdm3.init: remove .ICEauthority before starting. Closes: #648666.
  * x11-common will now include xhost code to give access to the 
    local user if xhost is installed (see #586685).
    + Depend on the appropriate x11-common version.
    + Depend on x11-xserver-utils so that it actually works.
  * New upstream release.
  * Updated build-dependencies: nss, glib.
  * 01_language.patch: dropped, merged upstream.
  * 04_no_fatal_criticals.patch: dropped, obsolete.
  * 07_libexec-paths.patch: removed unused variables/files.
  * 08_frequent-users_greeter.patch: reworked according to upstream 
    changes.
  * 10_gdm3_pam.patch: updated for the new version. Do not prefix the 
    PAM files for multistack, they have new names anyway.
  * 14_pam_dialog.patch: dropped, upstream merged an improved version.
  * 18_parametrize_create_display.patch: updated for the new version.
  * 19_static_transient_display.patch: unfuzzed.
  * 29_grep_path.patch: dropped, merged upstream.
  * 91_dconf_override.patch: dropped, the configuration generation has 
    completely changed.
  * 93_xdg_data_dirs.patch: dropped, similar functionality merged 
    upstream.
  * Drop the dconf-gsettings-backend dependency.
  * greeter.gconf-defaults:
    + Drop the g-p-m setting.
  * greeter.gsettings:
    + Force gdm-fallback as the default session.
    + Document how to use gdm-shell.
    + Document how to change the background. Closes: #655328.
  * rules:
    + Generate xx_upstream.gschema.override from the new 
      00-upstream-settings file (much simpler).
    + Remove /etc/dconf from the installed files.
    + Drop all development libraries/headers.
    + Explicitly disable introspection.
    + (All of this can be shipped in separate packages if actual 
      packages start using this library.)
    + Explicitly disable split authentication, it will not work properly 
      with the Debianized PAM stack.
    + Remove the associated PAM files.
    + Disable dh_makeshlibs.
    + Install the dconf stuff in /usr/share/gdm.
  * gdm3.postinst:
    + Remove the old gsettings file upon upgrade.
  * gdm3.links:
    + Remove the old gsettings link.
  * gdm3.init:
    + Replace the gsettings generation by a dconf-based one.
    + Do a conversion for the configuration file so that it remains 
      compatible.
  * 92_gsettings_path.patch: updated to force the dconf directory to be 
    in the GDM runtime directory.
  * gdm3.install:
    + Stop installing MIME files by hand.
  * 93_private_lib.patch: new patch. Install the shared library in a 
    private directory.
  * Break gnome-shell < 3.2 for correct shell support.
  * Suggest gnome-shell.
  * Require g-s-d and metacity, they are no longer optional. Requiring 
    g-s-d 3.2 Closes: #656384.
  * Require d-conf 0.10.0-4 to configure the dconf path and parse 
    defaults in order.

  [ Laurent Bigonville ]
  * debian/gdm3.pam, debian/gdm3-autologin.pam: Call pam_selinux pam module
    (Closes: #661289)
  * debian/gdm3.pam, debian/gdm3-autologin.pam: Call pam_loginuid pam module
    (Closes: #661745)

  [ Josselin Mouette ]
  * New upstream release.
    + Features the incredible capability to not try endlessly to start 
      up X servers when they fail to start.
      Closes: #580627, #610826, #650183.
  * Move login manager defaults from gconf to gsettings.
    + Now we use full path for the icon.
  * Add the metacity default to gsettings too.
  * Require a metacity version which supports gsettings.
  * Get rid of anything related to GConf.
  * Use dh maintscript support to remove the old GConf config file.
  * Force disable systemd support.
  * 06_first_vt.patch, 17_switch_on_finish.patch: refreshed.
  * 07_libexec-paths.patch:
    + Use the binary path as provided by g-s-d.pc.
    + Add a check for gnome-session, which is also used.
  * 10_gdm3_pam.patch: handle the bucket of FAIL that is hardcoding the 
    service name in various places since split authentication was 
    introduced.
  * 18_parametrize_create_display.patch, 
    19_static_transient_display.patch, 20_switch_kill_greeter.patch,
    21_static_display_purge.patch: adapt to systemd/multiseat changes.
  * Require dconf 0.12.1-2.
  * gdm3.post{inst,rm}: add a gdm-welcome PAM service, which is now 
    needed for the login session. It's just a symlink.
  * 91_shell_version_control.patch: new patch, Debian-specific. Add 
    strict version checking for gnome-shell in order to go to the fall 
    back session in case of potential incompatibility.
  * 93_private_lib.patch: also install the typelib file in the private 
    directory, and drop the gir file.
  * gdm3.dirs: /usr/lib/gnome-shell
  * rules:
    + Remove pre-built gdm.schemas which includes incorrect settings.
    + Enable introspection.
    + Instruct dh_girepository to look at the typelib file in the right 
      place.
    + Add symbolic links for the library and typelib in the gnome-shell 
      directory so that it can use them.
  * Add gir (build-)dependencies.
  * 23_start_polkit.patch: new patch. Start the policykit agent in the 
    fallback session. Otherwise reboot/shutdown does nothing when 
    someone is logged on.

 -- Josselin Mouette <joss@debian.org>  Thu, 21 Jun 2012 00:18:36 +0200

gdm3 (3.0.4-4) unstable; urgency=low

  [ Michael Biebl ]
  * debian/watch:
    - Update to version 3.
    - Track .xz tarballs.
    - Don't run uupdate.

  [ Josselin Mouette ]
  * Build-depend on gnome-settings-daemon so that its plugins are 
    correctly listed.
  * Note this is a critical security fix, but does not affect testing.
  * Also closes: #630482.

 -- Michael Biebl <biebl@debian.org>  Thu, 20 Oct 2011 16:22:33 +0200

gdm3 (3.0.4-3) unstable; urgency=low

  * Upload to unstable.
  * Drop Build-Depends on libpolkit-gobject-1-dev and libpolkit-gtk-1-dev.
  * Refresh patches.
  * Bump debhelper compatibility level to 8.
  * Bump Standards-Version to 3.9.2. No further changes.
  * debian/greeter.gsettings: Don't set wallpaper from desktop-base, as we
    don't have a hard dependency on desktop-base which can lead to a broken
    desktop background.

 -- Michael Biebl <biebl@debian.org>  Fri, 14 Oct 2011 14:45:46 +0200

gdm3 (3.0.4-2) experimental; urgency=low

  * Document how to change the GSettings settings in README.Debian.
  * greeter.gsettings: add an example of how to disable the sound.
    Closes: #628858.
  * 06_first_vt.patch: update to add Hurd support. Closes: #629366.
  * 18_switch_kill_greeter.patch, 20_endsession_respawn.patch: replaced 
    by a series of cleaned up upstream patches.
    + 17_switch_on_finish.patch: add the switch-on-finish property to 
      displays.
    + 18_parametrize_create_display.patch: allow the daemon to create an 
      arbitrary type of display.
    + 19_static_transient_display.patch: share the respawn logic between 
      static and transient displays.
    + 20_switch_kill_greeter.patch: here is the code that kills the 
      unnecessary greeter if we support -novtswitch.
    + 21_static_display_purge.patch: the last missing change in the 
      upstream patches, purges static displays just as transient 
      displays.
  * Pass --with-vt-switch-workaround on non-Linux architectures.
  * 01_language.patch: replaced by a new version from upstream. Only 
    sets the variables when non-empty.

 -- Josselin Mouette <joss@debian.org>  Wed, 15 Jun 2011 20:14:19 +0200

gdm3 (3.0.4-1) experimental; urgency=low

  * New upstream bugfix & security release.
  * Require accountsservice 0.6.12.
  * 07_libexec-paths.patch, 91_dconf_override.patch: updated for the new 
    version.
  * 93_xdg_data_dirs.patch: new patch. Add /usr/share/gdm to 
    XDG_DATA_DIRS.
  * debian/gdm3.install: install the dummy desktop handler and the 
    mimeapps.list to /usr/share/gdm/applications.
  * rules: clean them from /var.

 -- Josselin Mouette <joss@debian.org>  Wed, 01 Jun 2011 00:40:08 +0200

gdm3 (3.0.0-2) experimental; urgency=low

  * 18_switch_kill_greeter.patch: remove the 2 second timeout, it is 
    useless now.
  * 14_pam_dialog.patch: completely revamped. Use a message queue to 
    show messages on the text area instead of showing an ugly dialog.
  * 30_utf8_locale.patch: dropped, it’s useless now. Furthermore the 
    official locale name is now bl_AH.utf8, it’s extracted directly from 
    the locales package by accountsservice.
  * Build-depend on gnome-settings-daemon-dev and 
    gsettings-desktop-schemas.
  * Rename 21_schemas_usr.patch to 90_config_comments.patch, to match 
    its true meaning and the fact it won’t be forwarded.
  * Allow to tune the GSettings configuration like for GConf.
    + 91_dconf_override.patch: new Debian-specific patch. Turn the 
      make-dconf-override-db script into one that creates a GSettings 
      override file. Drop the dconf profile entirely.
    + Install the result in /usr/share/gdm/greeter-settings.
    + 92_gsettings_path.patch: new Debian-specific patch. Set 
      GSETTINGS_SCHEMA_DIR in the welcome session instead of 
      DCONF_PROFILE.
    + Require gsettings-desktop-schemas and libglib2.0-bin in the binary 
      package.
    + greeter.gsettings: new file. Set the Debian GSettings defaults.
    + Install it in /etc/gdm3 and link it in 
      /usr/share/gdm/greeter-settings.
    + gdm3.init: regenerate the schemas if needed in /var/lib/gdm3.
  * greeter.gconf-defaults: remove settings that are necessarily in 
    GSettings now.

 -- Josselin Mouette <joss@debian.org>  Thu, 12 May 2011 00:09:50 +0200

gdm3 (3.0.0-1) experimental; urgency=low

  * DISCLAIMER: this one is labeled “experimental” for a reason.
  * README.Debian: remove reference to GDM 2.26. Closes: #616603.
  * gdm3.8.pod: patch from Vincent Lefevre to document XAUTHORITY. 
    Closes: #616612.
  * New upstream release.
  * 01_minimal_uid.patch: dropped, fixed upstream using accountsservice.
  * 07_libexec-paths.patch: put enough intelligence in configure.ac to 
    remove the need for a Debian-specific patch.
  * 08_frequent-users_greeter.patch:
    + Drop the parts that have been moved to accountsservice.
    + Now use "x11" instead of "gdm" as session type. See #624474 for 
      the gory details.
  * 11_no_xhost_thanks.patch: dropped, upstream promises it is safe.
  * 11_xephyr_nested.patch: disabled for the moment.
  * 12_polkit_settings.patch, 13_gdmsetup.patch, 13_gdmsetup_ui.patch, 
    13_gdmsetup_desktop.patch: dropped, this is now done in the control 
    center.
  * 14_pam_dialog.patch: disabled for the moment.
  * 18_switch_kill_greeter.patch: add the forced -novtswitch argument 
    for Linux here, making the patch self-consistent.
  * 19_configure_xserver.patch: disabled. It lets people do stupid 
    things, and upstream would prefer to have only the X server binary
    configurable.
  * Stop setting X_CONFIG_OPTIONS according to those two changes.
  * 20_endsession_respawn.patch: disable the nested stuff for now.
  * 21_schemas_usr.patch: most of it has been merged upstream. Only keep 
    extra comments in the configuration file.
  * 22_noconsole.patch: rename the configuration option to 
    xdmcp/ShowLocalGreeter at upstream’s request.
  * 30_utf8_locale.patch: refreshed.
  * 31_xkb_options.patch: dropped, upstream removed the keyboard 
    switching feature.
  * 03_ipv6.patch, 05_stop_welcome_session.patch, 15_kfreebsd.patch, 
    17_no_libxdmcp.patch, 23_autologin_once.patch, 25_upower.patch, 
    26_username_escape.patch, 27_orca_braille.patch, 28_beep.patch: 
    dropped, merged upstream. 
  * 90_relibtoolize.patch: dropped in favor of dh-autoreconf.
  * Update build-dependencies according to the new version.
  * Drop the conflicts/replaces/provides against f-u-s-a.
  * Require accountsservice 0.6.9-2 for correct session accounting.
  * Require dconf-gsettings-backend for the dconf hacks.
  * Restore debian/TODO.
  * Remove icons and desktop files for gdmsetup and gdmflexiserver.
  * debian/po-up/POTFILES.in: cleanup gdmsetup stuff.
  * Drop gdmXnestwrapper, anyway we can force Xephyr now.
  * Drop gnome-session-check-accelerated.desktop, it’s useless at login 
    time.
  * gdm3.preinst: dropped, the change is in stable.
  * Require gnome-session 3.0.
  * Stop adding /usr/share/gdm to XDG_DATA_DIRS
  * Break gnome-control-center < 3 since it is required for account 
    configuration.
  * 01_language.patch: new patch. Don’t set LANG, which can be already 
    set by PAM, only set GDM_LANG.
  * gdm*.pam: use session directives for pam_env, instead of auth.

 -- Josselin Mouette <joss@debian.org>  Mon, 28 Mar 2011 11:31:13 +0530

gdm3 (2.30.5-11) unstable; urgency=low

  * 35_double_free.patch: stolen from 2.30.7. Fix a double free issue in 
    the chooser code.
  * 36_windowpath.patch: stolen from 2.30.7. Only set the WINDOWPATH 
    variable if not null.
  * 37_shutdown_buttons.patch: stolen from upstream git. Only show 
    shutdown options when requested. Closes: #628032.
  * 14_pam_dialog.patch: remove the beep, since it happens after the 
    session has been reaped and can lock the sound device.

 -- Josselin Mouette <joss@debian.org>  Thu, 18 Aug 2011 18:21:15 +0200

gdm3 (2.30.5-10) unstable; urgency=low

  * 33_reset_signal_handler.patch: stolen upstream. Reset SIGPIPE 
    handler before starting the session.
  * 34_postsession_shutdown.patch: stolen upstream. Execute the 
    PostSession script even when GDM is killed or shut down.

 -- Josselin Mouette <joss@debian.org>  Wed, 20 Apr 2011 19:57:09 +0200

gdm3 (2.30.5-9) unstable; urgency=high

  * README.Debian: remove reference to GDM 2.26. Closes: #616603.
  * gdm3.8.pod: patch from Vincent Lefevre to document XAUTHORITY. 
    Closes: #616612.
  * 32_CVE-2011-0727.patch: patch from Ray Strode to fix local root 
    privilege escalation. Closes: #620184, CVE-2011-0727.

 -- Josselin Mouette <joss@debian.org>  Sat, 09 Apr 2011 12:09:35 +0200

gdm3 (2.30.5-8) unstable; urgency=low

  * README.Debian: document the xauth stuff. Closes: #614972.
  * 31_xkb_options.patch: patch from Julien Pinon to always pass XKB 
    options regardless of the layout. Closes: #590534.
  * 13_gdmsetup.patch: updated to link to the libs required by the usage 
    of libgdmcommon. Closes: #615720.
  * 90_relibtoolize.patch: updated accordingly.

 -- Josselin Mouette <joss@debian.org>  Thu, 03 Mar 2011 22:10:30 +0100

gdm3 (2.30.5-7) unstable; urgency=low

  [ Josselin Mouette ]
  * gdm3.init: chown the configuration to Debian-gdm, to avoid umask 
    issues. Closes: #603510.
  * gdm3.postrm: handle deluser/delgroup failures gracefully.
    Closes: #603753.
  * 29_grep_path.patch: new patch. Don’t hardcode grep to a wrong 
    location. Closes: #607664.
  * 30_utf8_locale.patch: new patch. Pass locale.UTF-8 instead of 
    locale.utf8. Closes: #607753.

  [ Emilio Pozuelo Monfort ]
  * debian/gdm3.8.pod:
    + Fix typo, thanks Yury V. Zaytsev. Closes: #610723.

 -- Josselin Mouette <joss@debian.org>  Mon, 24 Jan 2011 22:56:35 +0100

gdm3 (2.30.5-6) unstable; urgency=low

  * 11_xephyr_nested.patch: don’t switch VTs from nested displays. It’s 
    confusing and prevents using them to start sessions for existing 
    users.
  * greeter.gconf-defaults: don’t specify the background, it is now set 
    by desktop-base.
  * Recommend desktop-base >= 6 to obtain this background.
  * Remove moreblue-orbit picture.

 -- Josselin Mouette <joss@debian.org>  Mon, 15 Nov 2010 20:52:24 +0100

gdm3 (2.30.5-5) unstable; urgency=low

  * 27_orca_braille.patch: patch from Samuel Thibault to enable braille 
    support in orca. Closes: #600472.
  * 20_endsession_respawn.patch:
    + Correctly reinitialize the variable that tells a display must 
      respawn. It badly broke when trying to use an already used 
      display to switch to another one. Closes: #600706.
    + Also prevent respawning for static displays, otherwise the same 
      problem will also happen on :0. The only remaining difference 
      remaining between static and transient displays is autologin 
      handling.
    + Don’t restart the static display when it exits, that would make 
      the previous change moot.
  * Get the greeter to play a beep when it is ready. Thanks Samuel 
    Thibault for all the testing. Closes: #598132.
    + 28_beep.patch: new patch. Emit a gdk_beep when appropriate.
    + greeter.gconf-defaults: enable event sounds, so that the beep is 
      played.
  * README.Debian:
    + Explain the configuration system more thoroughly. Closes: #601479.
    + Split the debconf translations part in README.source.

 -- Josselin Mouette <joss@debian.org>  Sun, 07 Nov 2010 00:32:11 +0100

gdm3 (2.30.5-4) unstable; urgency=low

  * 21_schemas_usr.patch: add some comments in the daemon.conf file to 
    explain the available options. Thanks Joey Hess. Closes: #598666.
  * gdm3.init: drop hal and acpid. Closes: #599015.
  * Pass --enable-debug with DEB_BUILD_OPTIONS=debug.
  * 20_endsession_respawn.patch: fix typo introduced in 2.30.5-2 that 
    turns the feature completely off.
  * 18_switch_kill_greeter.patch: ensure that the slave process dies 
    too. Avoids leaking gdm-simple-slave processes around.
  * 24_show_user_other.patch: dropped. It is not necessary anymore, the 
    case without any user is handled correctly now. Furthermore it was 
    causing the infamous focus bug. Closes: #596359.
  * 11_xephyr_nested.patch: fix implicit pointer conversion. Thanks Dann 
    Frazier for the report. Closes: #599104.

 -- Josselin Mouette <joss@debian.org>  Wed, 06 Oct 2010 00:10:48 +0200

gdm3 (2.30.5-3) unstable; urgency=low

  [ Josselin Mouette ]
  * pt_BR.po: new Brazilian Portuguese translation by Sérgio Cipolla.
    Closes: #597669.
  * 26_username_escape.patch: stolen in upstream git (2.30 branch). Fix 
    escaping in the user list.

  [ Luca Bruno ]
  * 13_gdmsetup.patch: refresh and fix user-manager loading according
    to upstream changes. Closes: #598034.

 -- Josselin Mouette <joss@debian.org>  Sat, 02 Oct 2010 18:41:24 +0200

gdm3 (2.30.5-2) unstable; urgency=low

  * 03_ipv6.patch: new patch from Julien Cristau, thanks a lot for 
    investigating! Fix an allocation error that leads to passing garbage 
    as addresses.
    Add to that a stripping of ::ffff: from IPv4 mapped addresses, since 
    this is not understood in $DISPLAY.
    Closes: #579033.
  * 11_no_xhost_thanks.patch: new patch. Drops the very suspicious xhost 
    authentication that is set in the login window. In addition to 
    questioning the security, it interacts badly with the Xephyr patch.
  * 11_xephyr_nested.patch: re-enabled.
    + Updated to apply cleanly.
    + Modified to not affect the logic of 19_configure_xserver.patch.
    + Handle the upgrade situation, where the IsNested method does not 
      exist on the daemon yet.
    + Don’t pass a vtX argument to nested servers.
    + Start the nested server with an authorization that is accessible 
      to the user that launches it. Add another authorization for 
      Debian-gdm later. The implication is that the parent user has 
      access to the nested display. Which is, well, completely 
      unimportant since it already owns the server process.
    + Set GDM_PARENT_{DISPLAY,XAUTHORITY} so that the keymap is set in 
      the nested display as well.
    + Put back in place the code that keeps a connection open to the X 
      server, it is necessary for proper setting of the keyboard map.
    + Rework the xkb setting in the Init script. Passing model/layout/
      variant/options seems to work better than keymap/types/compat/…
    + Pass GDM_PARENT_DISPLAY to the greeter session too.
    + In the greeter panel, display only a "Quit" element when 
      GDM_PARENT_DISPLAY is set. Call the session manager to force a 
      logout when pressed.
  * debian/po-up/*.po:
    + Add translations for the Quit and Disconnect strings from gdm 
      2.20.11.
  * Install the gdmflexiserver-xnest.desktop file.
  * Recommend x11-xkb-utils for xkbcomp.
  * 19_configure_xserver.patch:
    + Updated to apply cleanly.
    + Add the ability to configure the nested X server command.
  * 20_endsession_respawn.patch: don’t respawn nested X servers.
  * 22_noconsole.patch: refreshed.
  * 14_pam_dialog.patch: show messages from PAM in a dialog so that the 
    user can actually see them.
  * Remove debian/TODO, yay!

 -- Josselin Mouette <joss@debian.org>  Fri, 17 Sep 2010 21:37:13 +0200

gdm3 (2.30.5-1) unstable; urgency=low

  * greeter.gconf-defaults: disable the power management icon, it allows 
    to change the power management settings. Closes: #580629.
  * 25_xdmcpfill_length.patch, 26_xdmcp_fill.patch: stolen upstream. 
    Correctly initialize XdmcpFill. Closes: #579033.
  * 03_authdir.patch: drop, it’s useless since we override it again with 
    a make argument.
  * Use linux-any wildcard instead of listing non-linux architectures.
  * Bump standards version accordingly.
  * New upstream translation and bugfix release.
  * 08_frequent-users_greeter.patch, 09_default_session.patch, 
    18_switch_kill_greeter.patch, 20_endsession_respawn.patch, 
    21_schemas_usr.patch, 24_show_user_other.patch: refreshed.
  * 14_bindv6only.patch, 25_xdmcpfill_length.patch, 
    26_xdmcpfill_length.patch: dropped, merged upstream.
  * 08_frequent-users_greeter.patch: updated to not mark users as logged 
    on if they are not logged on using GDM (e.g. console sessions).
  * 13_gdmsetup.patch: update gui/Makefile.am accordingly to upstream 
    changes.
  * 25_upower.patch: stolen from upstream git. Use directly upower-glib 
    instead of devkit-power-gobject. Closes: #595087.
  * Update build-dependencies accordingly.
  * 90_relibtoolize.patch: regenerated for the new version.

 -- Josselin Mouette <joss@debian.org>  Sun, 05 Sep 2010 21:49:10 +0200

gdm3 (2.30.2-4) unstable; urgency=low

  [ Josselin Mouette ]
  * Ship a file in insserv.conf.d. Closes: #583694.
  * greeter.gconf-defaults: force disabling of the compositing manager, 
    the lower panel fails when it is enabled.

  [ Fabian Greffrath ]
  * Correct the path for gdm.schemas in README.Debian (Closes: #581048).

  [ Josselin Mouette ]
  * New Portuguese translation by Pedro Ribeiro. Closes: #581250.
  * 24_show_user_other.patch: new patch. Always show the “Other…” user, 
    even when there are no users in the list. Otherwise this breaks 
    setups with no local user.
  * gdm3.init: drop bootlogs from the requirements. Closes: #585512.
  * rules: set default language file to /etc/default/locale.
  * debian/Xsession: set LANG from GDM_LANG, which is the one set from 
    GDM. Closes: #584231.

 -- Josselin Mouette <joss@debian.org>  Sat, 12 Jun 2010 11:16:04 +0200

gdm3 (2.30.2-3) unstable; urgency=low

  * Pass -novtswitch to the X server options, so that it doesn’t switch 
    back to the original tty when being killed. This fixes a corner case 
    of user switching which is the original upstream reason for 
    introducing the broken behavior we fixed with 
    18_switch_kill_greeter.patch.
  * 19_configure_xserver.patch: patch by Hans Petter Jansson to allow to 
    set the local X server options in the configuration file.
    Also make it use the default options the configure script sets.
  * 20_endsession_respawn.patch: new patch. Respawn transient displays 
    when the user session is finished. In combination with 
    -novtswitch, it allows a unified interface where exiting a session 
    will always bring back to a login manager, without leaving unused 
    displays either.
  * 08_frequent-users_greeter.patch: updated with an improved logic, to 
    not use the same session type for the login window and the user 
    session.
  * 21_schemas_usr.patch: new patch. Move gdm.schemas to /usr, it should 
    certainly not be editable.
  * 90_relibtoolize.patch: refreshed accordingly.
  * 22_noconsole.patch: patch from Patrick Monnerat to allow GDM to work 
    as a standalone XDMCP server.
  * 23_autologin_once.patch: patch from Vincent Untz. Do not autologin 
    again after the session has been closed. Closes: #578736.
  * gdm3.preinst: remove the old gdm.schemas upon upgrade.

 -- Josselin Mouette <joss@debian.org>  Sat, 08 May 2010 14:59:06 +0200

gdm3 (2.30.2-2) unstable; urgency=low

  * Pass X_PATH et al. through DEB_CONFIGURE_SCRIPT_ENV.
  * 16_xserver_path.patch: use the environment variables when they 
    exist. Based on a patch by Julien Cristau.
  * 90_relibtoolize.patch: updated accordingly.
  * Stop build-depending on xserver-xorg.
  * 17_no_libxdmcp.patch: fix build when there is no libxdmcp.
  * Updated Czech translation by Michal Šimůnek.
  * New Japanese translation by Hideki Yamane. Closes: #580222.
  * 18_switch_kill_greeter.patch: new patch. Kill the greeter after 
    switching to another user. Closes: #580630.

 -- Josselin Mouette <joss@debian.org>  Fri, 07 May 2010 21:42:02 +0200

gdm3 (2.30.2-1) unstable; urgency=low

  * Break orca < 2.30.0-2 just to be sure.
  * New Czech translation by Michal Šimůnek.
  * New Vietnamese translation by Clytie Siddall. Closes: #579228.
  * 14_bindv6only.patch: patch from Julien Cristau to fix XDMCP and 
    chooser behavior with bindv6only=1. Closes: #579033.
  * 15_kfreebsd.patch: first attempt at making gdm3 build on kfreebsd.
    This fixes the current build issue and will probably not be enough.
    Closes: #579288.
  * Add Vcs-* fields.
  * 06_first_vt.patch: hopefully fix the VT manager on kfreebsd. With 
    user switching support, by selecting the correct device.
  * New upstream release.
  * 90_relibtoolize.patch: updated for the new version.

 -- Josselin Mouette <joss@debian.org>  Tue, 27 Apr 2010 18:50:56 +0200

gdm3 (2.30.0-3) unstable; urgency=low

  * New Spanish translations by Francisco Javier Cuadrado.
  * New Telugu translations by Veeven. Closes: #578713.
  * New Gujarati translations by Kartik Mistry. Closes: #578716.
  * New German translation by Gert Michael Kulyk. Closes: #578730.
  * Don’t build-depend on libaudit-dev on !linux.
  * Only suggest metacity, the functionality loss is minimal.
  * Suggest gok.
  * New Russian translations by Yuri Kozlov. Closes: #578775.
  * 06_first_vt.patch: use /dev/tty0 instead of /dev/console.
  * Merge all translations in debian/po-up to avoid having two files to 
    give to translators.
  * New Asturian translations by maacub.
  * New Estonian translations by Mihkel.
  * 06_first_vt.patch: fix a horrible bug that lead to re-use existing 
    VTs, causing very ugly things happening when you tried to switch 
    users.

 -- Josselin Mouette <joss@debian.org>  Fri, 23 Apr 2010 19:33:33 +0200

gdm3 (2.30.0-2) unstable; urgency=low

  * 11_xephyr_nested.patch: don’t lock the screen when you use Xnest. 
    Also handle correctly the -l option.
  * greeter.gconf-defaults: remove trailing whitespace.
  * debian/gdm3.postinst: create a /var/lib/gdm3/.gconf.path that 
    mentions the .gconf.mandatory where the settings live. This fixes 
    all issues with g-s-d, which didn’t obtain the correct settings. 
    Yay!
  * 13_gdmsetup_desktop.patch: split the desktop file in another patch, 
    again for translations.
  * debian/po-up/POTFILES.in: add it here.
  * debian/po-up/fr.po: updated accordingly.
  * Add missing build-dep on docbook-xml.
  * Dropped 11_xephyr_nested.patch, it’s not ready for prime time yet. 
    Let’s keep up the good work in experimental.
  * Don’t install gdmflexiserver-xnest.desktop.
  * OMG UPLOAD TO UNSTABLE !!!1!!

 -- Josselin Mouette <joss@debian.org>  Wed, 21 Apr 2010 22:15:17 +0200

gdm3 (2.30.0-1) experimental; urgency=low

  [ Luca Bruno ]
  * New upstream release.
  * debian/control.in:
    - Added libpolkit-gobject-1-dev and libpolkit-gtk-1-dev build-depends
      for gdmsetup patch.
    - Update to Standards-Version 3.8.4, no additional changes needed.
  * Switch to source format 3.0 (quilt).
    - Add debian/source/format.
    - Drop quilt from Build-Depends.
    - Remove /usr/share/cdbs/1/rules/patchsys-quilt.mk include.
  * debian/patches/05_stop_welcome_session.patch:
    - Kill process group with SIGKILL and wait 200ms.
  * debian/patches/11_xephyr_nested.patch:
    - Added, support running gdm in a nested window.
  * debian/patches/12_polkit_settings.patch:
    - Added, make it possible for users to change gdm system settings.
  * debian/patches/13_gdmsetup.patch:
    - Added a modified version of Ubuntu patch, brings back the gdmsetup
      binary for changing gdm system settings.
  * debian/gdmsetup.svg:
    - Added, use this icon instead of old gdm-setup.png.

  [ Josselin Mouette ]
  * New German translation of the desktop file by Gert Michael Kulyk.
  * Use patch-translations to translate patches that require it.
  * Split the .ui file in a separate patch so that the format can be 
    specified.
  * Add French translation for the patches.
  * 05_stop_welcome_session.patch: revert one of the changes, not 
    necessary with gnome-session 2.30.
  * Require gnome-session-bin 2.30.
  * Install gdmsetup.desktop in /usr/share/gdm/applications.
  * 13_gdmsetup.patch: correctly pass the locale directory.
  * 90_relibtoolize.patch: updated accordingly.
  * Update TODO with the most obvious remaining bugs.

 -- Josselin Mouette <joss@debian.org>  Wed, 14 Apr 2010 00:57:23 +0200

gdm3 (2.29.92-1) experimental; urgency=low

  [ Luca Bruno ]
  * New upstream release.
  * debian/control.in:
    - Bump libglib2.0-dev build-depend to 2.22.0 and
      libgtk2.0-dev to 2.12.0.
    - Remove libglade2-dev build-depend.
  * debian/patches/05_default_keyboard_layout_xkl.patch,
    debian/patches/04_custom-conf.patch:
    - Removed, applied upstream.
  * debian/patches/07_libexec-paths.patch:
    - Refreshed, upstream fixed at-spi-registryd path.
  * debian/patches/04_no_fatal_criticals.patch:
    - Added, workaround until libxklavier bug gets fixed.
  * debian/patches/05_stop_welcome_session.patch:
    - Added, really stop the welcome session.
  * debian/patches/06_first_vt.patch:
    - Fix vt mask to really start at given vtN.
  * debian/patches/02_xephyr_nested.patch:
    - Support running gdm in a nested window.

  [ Josselin Mouette ]
  * Pass --with-screenshot-dir, newly introduced.
  * Name the user Debian-gdm instead of gdm3, it’s better for the long 
    term.
  * Update list of copyright holders.

 -- Luca Bruno <lethalman88@gmail.com>  Thu, 01 Apr 2010 12:49:57 +0200

gdm3 (2.28.1-1) UNRELEASED; urgency=low

  [ Josselin Mouette ]
  * New upstream release.
  * Require devicekit-power and recommend g-p-m 2.28.
  * Require policykit-1-gnome for the policykit 1.0 port.
  * Update build-dependencies.
  * 90_relibtoolize.patch: updated for the new version.
  * Add debian/TODO detailing the (huge) amount of work remaining.

  [ Luca Bruno ]
  * debian/control.in:
    - Require libxklavier-dev build-dep instead of libxklavier12-dev.
    - Update to Standards-Version 3.8.3, no additional changes needed.
  * debian/patches/02_xnest-wrapper.patch:
    - Update to apply cleanly.
  * debian/patches/04_custom-conf.patch:
    - TODO: The custom.conf file cannot be found.
  * debian/patches/05_default_keyboard_layout_xkl.patch:
    - Ubuntu hal patch translated to libxklavier.
    - TODO: The default keyboard layout is wrong.
  * debian/patches/06_first_vt.patch:
    - Backport some code of the tty manager from gdm 2.20.
    - TODO: TTYs are allocated by X itself, which leads to giant FAIL when
      gdm is started before the getty processes.
  * debian/patches/07_libexec-paths.patch:
    - Added a modified version of the Ubuntu patch. It's needed because GDM
      runs external program using LIBEXECDIR, which sometimes is not the
      right path.
  * debian/patches/08_frequent-users_greeter.patch:
    - Added to only show frequent users in greeter that logged in with GDM.
    - TODO: 03_hide_system_users.patch to avoid showing system users in recent
      connections
  * debian/default.desktop, debian/gdm.install, debian/gdm.dirs,
    debian/patches/09_default_session.patch:
    - Ubuntu patch to use default.desktop instead of gnome.desktop as default
      session.
    - Install our default.desktop under /usr/share/gdm/BuiltInSessions,
      Xsession.d scripts will start the system default session.
    - TODO: The default session is always GNOME
  * debian/patches/90_relibtoolize.patch:
    - Update for 05_default_keyboard_layout_xkl.patch libxklavier changes to
      Makefile.am.
  * debian/Xsession, debian/gdmflexiserver.svg,
    debian/gdmflexiserver.desktop, debian/gdm.install:
    - /etc/gdm/Xsession will add /usr/share/gdm to XDG_DATA_DIRS so that
      /usr/share/gdm/applications/gdmflexiserver.desktop appears only in gdm
      sessions with icon
      /usr/share/icons/hicolor/scalable/apps/gdmflexiserver.svg.
    - TODO: gdmflexiserver doesn't appear in the menus.
  * debian/gdmflexiserver.1.pod:
    - Added for lintian, even if most of the options are currently ignored.
  * debian/TODO:
    - gdmflexiserver is ignoring many options, including xnest.

  [ Josselin Mouette ]
  * Rename the package to gdm3. Conflict with gdm.
  * Rework package description a bit.
  * Translate default.desktop.
  * Remove useless extract-locales.
  * Rename all configuration files and main binaries so that it does not 
    cause upgrade trouble with good old gdm.
  * Require upower instead of dk-power.
  * 10_gdm3_pam.patch: new patch. Allow to look for PAM files named 
    differently from the default.
  * gdm3.postinst: add some code to handle the need to reload the old 
    version of gdm if it is still running.

 -- Josselin Mouette <joss@debian.org>  Mon, 15 Mar 2010 21:27:29 +0100

gdm (2.26.1-1) UNRELEASED; urgency=low

  * New upstream release.
  * Completely revamp patches. The patches remaining are:
    + 01_minimal_uid.patch: set the minimal UID to 1000 which is the 
      Debian default.
    + 02_xnest-wrapper.patch: formerly 56_xnest-wrapper.patch.
    + 03_authdir.patch: use /var/lib/gdm, not /var/gdm.
    + 90_relibtoolize.patch: formerly 70_mandatory-relibtoolize.patch.
  * Massive update to build-dependencies.
  * Depend/Recommend/Suggest the session components used by GDM.
  * Remove anything related to gdmsetup and gdmphotosetup, they have 
    both disappeared.
  * copyright:
    + Update list of copyright holders.
    + Point to versioned GPL file.
  * postrm:
    + Stop cleaning up /etc/default/gdm.
    + Clean up /etc/dm and /var/run/gdm.
  * Stop installing themes, only install the background picture.
  * Stop installing the locale.conf.
  * New packaging based on cdbs.
  * Don’t ship /var/lib/gdm/.gconf.mandatory in the package. Instead, 
    ship the upstream configuration in /usr/share/gdm/greeter-config and 
    a file for Debian-specific defaults in /etc/gdm. The configuration 
    is generated in the postinst, and if needed in the init script.
  * Require gconf2 2.26.2-3 for this change.
  * Update README.Debian.
  * Forbid root login using PAM, since this is no longer a configuration 
    option.
  * Add a preinst to remove the old conffiles.
  * Remove some man pages, including the gdmflexiserver one, which is 
    seriously outdated.
  * Add lintian overrides.
  * Use start-stop-daemon --background since it is not able to daemonize 
    itself automatically.

 -- Josselin Mouette <joss@debian.org>  Tue, 14 Jul 2009 18:58:07 +0200

gdm (2.20.9-1) unstable; urgency=low

  * gdm.install: install the desktop files in 
    /usr/share/gdm/applications, so that they are only available when 
    the session has been started by GDM. Closes: #508345.
  * Ship an empty /usr/share/sounds directory. Closes: #509219.
  * New upstream translation and bugfix release.
  * 51_selinux_memleak.patch, 52_shutdown_crash.patch: removed, merged 
    upstream.
  * 70_mandatory-relibtoolize.patch: updated for the new version.
  * 51_xkb_init.patch: new patch, stolen upstream. Handle the case where 
    XKB is not properly initialized.
  * 52_xdmcp_fixes.patch: new patch, stolen upstream. Fix a double free 
    and improve error handling for XDMCP. Hopefully closes: #495797.

 -- Josselin Mouette <joss@debian.org>  Fri, 27 Feb 2009 19:22:26 +0100

gdm (2.20.7-5) unstable; urgency=low

  * Don't update-rc.d remove / install during first configuration.
  * Use lt-nl when comparing versions instead of checking $2.
  * Build-depend on xserver-xorg for the X_SERVER detection logic to work; it
    would be more elegant to add an AC_ARG_WITH to skip the detection and
    avoid the bdep, but the 2.20 branch isn't the long term focus so this is a
    good stop gap measure; closes: #509425.

 -- Loic Minier <lool@dooz.org>  Fri, 28 Nov 2008 19:55:12 +0100

gdm (2.20.7-4) unstable; urgency=low

  * 52_shutdown_crash.patch: updated to also ignore the signals in the 
    shutdown process.
  * 35_gdm.conf.patch: use pm-suspend instead of s2ram, for consistency 
    with HAL. Closes: #503085.
  * Suggest pm-utils instead of uswsusp.

 -- Josselin Mouette <joss@debian.org>  Fri, 24 Oct 2008 21:53:24 +0200

gdm (2.20.7-3) unstable; urgency=low

  * Install the debian-moreblue-orbit theme, thanks Andre Luiz Rodrigues 
    Ferreira. Closes: #497440.
  * 35_gdm.conf.patch: make it the default.
  * copyright: fix encoding.

 -- Josselin Mouette <joss@debian.org>  Tue, 02 Sep 2008 10:37:20 +0200

gdm (2.20.7-2) unstable; urgency=low

  [ Loic Minier ]
  * Add "status" support to the init script; bump dep on lsb to >= 3.2-14;
    taken from Ubuntu.
  * Update init script to honor "text" kernel commandline option by not
    starting gdm if this word is found in /proc/cmdline; taken from Ubuntu
    and added -w flag to grep; LP: #256125.

  [ Josselin Mouette ]
  * 51_selinux_memleak.patch: patch from Julien Cristau to fix a memory 
    leak in the SELinux code.
  * 52_shutdown_crash.patch: new patch, fixes crash upon shutdown when
    the daemon is not correctly closed. Closes: #458802.

 -- Josselin Mouette <joss@debian.org>  Fri, 29 Aug 2008 16:03:45 +0200

gdm (2.20.7-1) unstable; urgency=low

  [ Josselin Mouette ]
  * 01_fixfree.patch: stolen from upstream. Patch from Frédéric Crozat 
    to fix an invalid free causing yet another crash upon shutdown.

  [ Sebastian Dröge ]
  * New upstream bugfix release:
    + debian/patches/01_fixfree.patch:
      - Dropped, merged upstream.
    + debian/patches/70_mandatory-relibtoolize.patch:
      - Regenerated for the new version.

 -- Sebastian Dröge <slomo@debian.org>  Tue, 01 Jul 2008 09:45:46 +0200

gdm (2.20.6-1) unstable; urgency=low

  * New upstream bugfix release:
    + debian/patches/01_crash_on_shutdown.patch:
      - Dropped, merged upstream.
    + debian/patches/70_mandatory-relibtoolize.patch:
      - Regenerated for the new version.

 -- Sebastian Dröge <slomo@debian.org>  Wed, 21 May 2008 11:59:42 +0200

gdm (2.20.5-2) unstable; urgency=low

  * Xsession: set the USERXSESSIONRC variable. Thanks to Yves-Alexis 
    Perez. Closes: #458549.
  * control.in: depend on gnome-session | x-session-manager | ...
    Closes: #478497.
  * gdm.init: stop providing x-display-manager, to prevent installation 
    failure together with another display manager. The parallel 
    installation is already handled through debconf. Closes: #479468.
    Other display manager packages should be fixed the same way.
  * 01_crash_on_shutdown.patch: stolen from upstream SVN. Fixes the 
    crash that happens during the shutdown process.
    Closes: #480056, #475855, #467203. However it does not fix #459024. 

 -- Josselin Mouette <joss@debian.org>  Sun, 11 May 2008 02:12:44 +0200

gdm (2.20.5-1) unstable; urgency=low

  * New upstream bugfix release:
    + debian/patches/70_mandatory-relibtoolize.patch:
      - Updated to apply cleanly again.

 -- Sebastian Dröge <slomo@debian.org>  Tue, 08 Apr 2008 05:51:15 +0200

gdm (2.20.4-2) unstable; urgency=low

  * gdm.init: remove S from the Default-Stop header. Closes: #471074.

 -- Josselin Mouette <joss@debian.org>  Sat, 15 Mar 2008 19:03:17 +0100

gdm (2.20.4-1) unstable; urgency=low

  * New upstream bugfix release:
    + debian/patches/35_gdm.conf.patch:
      - Updated to apply cleanly again.
    + debian/patches/70_mandatory-relibtoolize.patch:
      - Regenerated for the new version.

 -- Sebastian Dröge <slomo@debian.org>  Fri, 14 Mar 2008 10:51:38 +0100

gdm (2.20.3-2) unstable; urgency=medium

  [ Josselin Mouette ]
  * gdm.init: add dbus, hal and network-manager to the Should-Start
    section.
  * 35_gdm.conf.patch: remove /var/lib/menu-xdg/xsessions from the list
    of session directories. Closes: #464179.

  [ Loic Minier ]
  * Add missing libpopt-dev b-dep; thanks Daniel Schepler; closes: #467179.

 -- Josselin Mouette <joss@debian.org>  Sat, 16 Feb 2008 02:52:39 +0100

gdm (2.20.3-1) unstable; urgency=low

  [ Loic Minier ]
  * Drop xbase-clients dep; thanks Robert Millan; closes: #455538.

  [ Josselin Mouette ]
  * Conflict against gnome-panel (<< 2.19.2). Closes: #446762.

  [ Loic Minier ]
  * Don't use an aliased ls but hardcode /bin/ls; closes: #454097

  [ Josselin Mouette ]
  * 61_config-parser-issues.patch: upstream fix (r5604) for a bug in the
    parser. Also include r5599 which is required as well.
    Closes: #458094.

  [ Sebastian Dröge ]
  * New upstream bugfix release:
    + Fixes running gdmflexiserver setuid/setgid (Closes: #455694).
    + 61_config-parser-issues.patch, dropped, merged upstream.
    + 70_mandatory-relibtoolize.patch, regenerated for the new version.
  * debian/control.in:
    + Update to Standards-Version 3.7.3, no additional changes needed.

 -- Sebastian Dröge <slomo@debian.org>  Tue, 08 Jan 2008 15:22:58 +0100

gdm (2.20.2-1) unstable; urgency=low

  [ Josselin Mouette ]
  * debian/gdm.init:
    + Use the basename of the contents of
      /etc/X11/default-display-manager, to allow the user to specify a
      path by hand. Closes: #452344.
    + Fix bashims.
  * gdm.pam: add support for pam_gnome_keyring. Closes: #445870.
  * Suggest libpam-gnome-keyring.
  * 35_gdm.conf.patch: set Browser=true so that themes with a face
    browser work correctly. Closes: #445743.
  * gdm.postinst: fix quoting in gdm.conf after upgrading from gdm <
    2.20. Closes: #445947.

  [ Loic Minier ]
  * Read /etc/profile, ~/.profile, /etc/xprofile and ~/.xprofile; this is more
    confortable for users, matches RedHat distros, and matches the
    documentation; closes: #438866.

  [ Sebastian Dröge ]
  * New upstream bugfix release:
    + debian/patches/67_dont_use_LC_CTYPE_for_GDMLANG.patch:
      - Dropped, merged upstream.
    + debian/patches/70_mandatory-relibtoolize.patch:
      - Regenerated for the new version.
    + debian/patches/45_use-gksu-for-gdmsetup.patch:
      - Updated to apply cleanly again.

 -- Sebastian Dröge <slomo@debian.org>  Sat, 01 Dec 2007 19:08:26 +0100

gdm (2.20.1-2) unstable; urgency=low

  * debian/patches/67_dont_use_LC_CTYPE_for_GDMLANG.patch:
    + Added. Use g_get_language_names to determine the value of GDM_LANG
      instead of LC_CTYPE

 -- Sjoerd Simons <sjoerd@debian.org>  Sun, 18 Nov 2007 17:29:25 +0100

gdm (2.20.1-1) unstable; urgency=low

  [ Josselin Mouette ]
  * Document that references in 64_vt-auto-allocation-fix are wrong.

  [ Sebastian Dröge ]
  * New upstream bugfix release:
    + It's possible to change to password input via tab again (Closes: #446962).
    + debian/control.in:
      - Require libglib2.0-dev (>= 2.12.0).
    + debian/patches/70_mandatory-relibtoolize.patch:
      - Updated for the new version.

 -- Sebastian Dröge <slomo@debian.org>  Sat, 03 Nov 2007 22:04:04 +0100

gdm (2.20.0-2) unstable; urgency=high

  * Re-add bug ids and references to patch 64_vt-auto-allocation-fix.
  * Clean whitespace in control.
  * Conflict with fast-user-switch-applet (<< 2.17.4), gnome-session (<<
    2.19.2), gnome-screensaver (<< 2.17.7) for the GDM socket path transition.

 -- Loic Minier <lool@dooz.org>  Sat, 06 Oct 2007 20:02:06 +0200

gdm (2.20.0-1) unstable; urgency=low

  [ Loic Minier ]
  * Pass --system to delgroup and deluser; thanks Vincent Bernat.
  * Recommend xserver-xorg; closes: #436665.

  [ Josselin Mouette ]
  * New upstream release.
  * Update build-dependencies.
  * Refresh patches.
  * 35_gdm.conf.patch:
    + Use s2ram as suspend command; suggest uswsusp.
    + Set UseCirclesInEntry.
  * 41_config-files.patch: the OLD_CONF part is obsolete.
  * Drop patches integrated upstream:
    - 42_timed-login.patch
    - 48_random-greeter-theme.patch
    - 51_misc-env-var-fixes.patch
    - 57_gdm-is-local.patch
    - 59_standard-x-server-detection.patch
    - 60_logname-is-log-name-in-PostLogin.patch
    - 61_gdm-manpage-section.patch
    - 67_C-locale-fallback.patch
    - 69_misc-config-typos.patch
    - 90_from_svn_fix_gdm_restart.patch
  * 64_vt-auto-allocation-fix.patch: deactivated for now, it seems to
    "fix" only part of the binaries, and I don't really know why.
  * Enable secure remote connection; build-depend on zenity.
  * gdm.install:
    + Install desktop files in /usr/share/applications.
    + Install the remote SSH session.
  * gdm.8.pod, gdmlogin.8.pod: fix encoding.
  * rules: don't pass ${prefix} to --libexecdir, it keeps as is in some
    substitutions.
  * gdm.menu: update to the latest menu policy.

 -- Josselin Mouette <joss@debian.org>  Sat, 06 Oct 2007 18:39:23 +0200

gdm (2.18.4-1) unstable; urgency=high

  [ Josselin Mouette ]
  * 43_gdmphotosetup.desktop.patch: set NoDisplay=true for
    gdmphotosetup, which duplicates gnome-about-me's functionality.

  [ Loic Minier ]
  * Stop imposing the DPI settings; this was a quick fix that users may opt to
    do, but the correct thing to do is to fix the Xorg configuration on these
    systems or fix the generation of this config; document this in
    README.Debian; closes: #278026, #339707, #364545.

  [ Kilian Krause ]
  * Add get-orig-source target.

  [ Loic Minier ]
  * New upstream stable release.
    - SECURITY: Fixes denial of service attack where the user can crash the
      GDM daemon with a carefuly crafted GDM socket command and cause GDM to
      stop managing future displays; CVE-2007-3381.
    - Drop patch 91_from-svn_gdm-init-hints-and-af-family-in-..., merged
      upstream.

 -- Loic Minier <lool@dooz.org>  Tue, 31 Jul 2007 18:34:07 +0200

gdm (2.18.3-4) unstable; urgency=high

  * Update
    91_from-svn_gdm-init-hints-and-af-family-in-gdm_peek_local_address_list to
    not set AF_INET6; thanks Ely Levy; GNOME #455190; closes: #432227.

 -- Loic Minier <lool@dooz.org>  Thu, 12 Jul 2007 17:43:04 +0200

gdm (2.18.3-3) unstable; urgency=high

  * New patch,
    91_from-svn_gdm-init-hints-and-af-family-in-gdm_peek_local_address_list,
    fixes crash when using IPv6; thanks Ely Levy; GNOME #455190; from
    SVN r5044; closes: #432227.

 -- Loic Minier <lool@dooz.org>  Tue, 10 Jul 2007 15:48:01 +0200

gdm (2.18.3-2) unstable; urgency=medium

  * Cleanups.
  * Fix permissions of gdmXnestWrapper; closes: #432153.
  * Drop dep on debconf which is already added by ${misc:Depends}; thanks
    Michael Biebl; closes: #431698.

 -- Loic Minier <lool@dooz.org>  Wed, 04 Jul 2007 14:30:53 +0200

gdm (2.18.3-1) unstable; urgency=low

  [ Josselin Mouette ]
  * gdmXnestWrapper: provide a wrapper script for both nested X servers.
    + gdm.install: install it.
    + 56_xnest-wrapper.patch: force its use in configure.ac.
    + 70_mandatory-relibtoolize.patch: refresh configure.
    + Stop build-depending on xserver-xephyr.
  * 35_gdm.conf.patch: set Clearlooks as the default GTK+ theme.

  [ Loic Minier ]
  * Fix tabs versus spaces in gdm.install.

  [ Josselin Mouette ]
  * Move the nested servers to Recommends.
  * Suggest hibernate instead of apmd.
  * 35_gdm.conf.patch: use hibernate as the default suspend command.

  [ Loic Minier ]
  * New upstream stable release; bug fix and translation.
    - Drop patch 58_is-local-check-null, a more complete fix was added
      upstream; closes: #422483.
    - Update autotools patch, 70_mandatory-relibtoolize, and update patch
      header to use automake and aclocal 1.10 instead of 1.9.

 -- Loic Minier <lool@dooz.org>  Tue, 03 Jul 2007 22:06:34 +0200

gdm (2.18.2-1) unstable; urgency=low

  [ Sam Morris ]
  * Add support for DEB_BUILD_OPTIONS noopt option; closes: #347421.

  [ Loic Minier ]
  * Pass -Wall to CFLAGS too.
  * Build-depend on xserver-xephyr; thanks Sven Arvidsson; closes: #422287.
  * Rework 30_hardcode-standard-x-server and rename to
    59_standard-x-server-detection; update 70_mandatory-relibtoolize.
  * Drop patch 43_clearenv-no-lang as it seems useless -- it only removes a
    function, not calls to this function.
  * New patch, 58_is-local-check-null, checks for NULL ia in
    gdm_is_local_addr6() and gdm_is_local_addr()
  * Drop patch 53_remove-ok-and-cancel-from-included-themes, not needed
    anymore as the buttons work fine.
  * Update patch 58_is-local-check-null with an upstream patch from
    GNOME #436725.

  [ Josselin Mouette ]
  * 35_gdm.conf.patch: add /etc/dm/Sessions/ to the list of directories
    to search for X sessions.

  [ Loic Minier ]
  * New upstream stable release.
    - Refresh patches 42_timed-login, 50_close-fds, 51_misc-env-var-fixes,
      61_gdm-manpage-section, 90_from_svn_fix_gdm_restart to apply cleanly.
    - Drop patches 63_buf-decl, 65_french-translation-typo,
      68_pam-authinfo-unavail, merged upstream.
    - Update relibtoolizing patch, 70_mandatory-relibtoolize.

 -- Loic Minier <lool@dooz.org>  Tue, 29 May 2007 10:47:11 +0200

gdm (2.18.1-2) unstable; urgency=low

  * Fix a packaging mistake introduced while refactoring the install which
    overwrote Debian's /etc/gdm/Xsession with upstream's.
  * Set GNOME Team as Maintainer.

 -- Loic Minier <lool@dooz.org>  Thu, 03 May 2007 14:42:24 +0200

gdm (2.18.1-1) unstable; urgency=low

  * Adopt package; set myself as Maintainer; thanks Ryan Murray for your
    maintenance until now!
  * Ack Porter NMU by Aurélien Jarno; thanks!
  * GNOME Team uploads.
    - Use a control.in.
    - Build-depend on gnome-pkg-tools and include uploaders.mk.
  * Use the quilt patch system instead of keeping changes in the .diff.gz.
    - Apply / unapply patches in rules; "patch" is PHONY.
    - Split the current .diff.gz into 20 patches.
    - Create a series file with all patches.
    - Build-depend on quilt.
    - "make distclean" before unpatching.
  * New patch, 68_doc-build-add-revnumber, fixes build with newer
    gnome-doc-utils.
  * Use full path to gdmsetup in menu file.
  * Fix "closes:" in 2.2.5.2-1 and 2.13.0.10-1.
  * Version the debhelper build-dep to >= 4 and set Debhelper compatibility
    level via debian/compat to 4 instead of via DH_COMPAT in rules.
  * Depend on "debconf (>= 0.5) | debconf-2.0" instead of the only virtual
    "debconf-2.0".
  * Wrap build-deps and deps.
  * Update copyright file.
    - Use full download URL.
    - Include full GPL blob.
    - List GNOME Team as new maintainer.
  * Include AUTHORS in docs.
  * Compute DEB_VERSION, DEB_NOEPOCH_VERSION, and DEB_UPSTREAM_VERSION
    similarly to CDBS and finally compute MAJOR_MINOR for the GNOME version
    included in the footer of man pages.
  * Update watch file to track all stable releases.
  * Misc cleanups.
  * Bump up Debhelper compatibility level to 5.
  * Rework the install / binary-arch targets completely to me more
    debhelper-ish.
    - Stop shipping *.a and *.la files for Gtk modules.
  * Pass --disable-scrollkeeper to configure.
  * Factorize manpages generation.
  * Rename various debian/* files to debian/gdm.*.
  * Add ${misc:Depends}.
  * Misc updates to debian-moreblue.
    - Cleanup indentation of this file.
    - Merge patch by Michael Biebl to properly display wrapped login text;
      closes: #408043.
  * Apply update to templates; thanks Christian Perrier; closes: #417981.
  * Drop postinst upgrade snippet for version <= 2.0-0.beta4.6; upgrades of
    version before sarge don't have to be supported.
  * Check for the usability of deluser and delgroup before running these in
    gdm.postrm.
  * Start gdm in S30 instead of S21; thanks Sjoerd Simons; closes: #419392.
  * Rework gdm.postinst to only run version-specific upgrade code during
    upgrades from these versions and to always run update-rc.d in these cases.
  * Suggest xserver-xephyr | xnest; closes: #416238.
  * New patch, 69_misc-config-typos, fixes misc typos in gdm.conf; thanks
    J S Bygott; closes: #361436.
  * Configure with --enable-ipv6=yes; GNOME #385451; Ubuntu #75254;
    closes: #409428.
  * New upstream releases.
    - Build-dep on libdbus-glib-1-dev (>= 0.30) for ConsoleKit support.
    - Refresh patches 30_hardcode-standard-x-server, 41_config-files,
      42_pam-and-timed-login, 48_random-greeter-theme,
      53_remove-ok-and-cancel-from-included-themes, 57_gdm-is-local,
      62_reference-manual-docbook-entity-reference, 64_vt-auto-allocation-fix,
      67_C-locale-fallback, 68_doc-build-add-revnumber, 69_misc-config-typos.
    - Drop patches:
      . 55_hurd-no-pipe-buf, merged upstream.
      . 68_doc-build-add-revnumber: merged upstream.
    - Update patches:
      . 35_gdm.conf: Update reference to System Configuration file.
      . 45_use-gksu-for-gdmsetup: Update to use the full path to gdmsetup.
      . 50_close-fds: Update to match upstream changes which closed even more
        fds than in the past; convert some Debian specific closes to use
        VE_IGNORE_EINTR() too; leave the upstream code in the source.
      . 65_french-translation-typo: Update to upstream rewording of this
        string.
      . 70_mandatory-relibtoolize: Relibtoolize.
    - Works with sites using automounting since 2.17.0; GNOME #356869;
      closes: #365606.
    - Fixes typo in German translation with 2.18.1; GNOME #421661;
      closes: #414387.
    - Fixes incomprehensible Czech translation with 2.18.1; GNOME #421664;
      closes: #415274.
    - Fixed language selection issues since 2.17.5; GNOME #384603;
      closes: #403928.
  * Drop "--with-tags=" from configure args; libtool should autodetect this
    properly.
  * Build-dep on x11proto-core-dev for XDMCP.
  * Configure with "--with-prefetch=yes"; PreFetchProgram is empty by default
    in Debian though.
  * New patch, 90_from_svn_fix_gdm_restart, fixed restarting of gdm when
    Ctrl-Alt-Backspace is pressed; from SVN; found in the Ubuntu package.
  * New patch, 37_manpage-binaries, removes mentions of various executables
    not present in the Debian package; closes: #357988.
  * New patch, 66_socket-in-var-run-for-fhs, use /var/run for the gdm_socket
    file to comply with the FHS and to avoid issues with bootclean;
    Ubuntu #79620; found in the Ubuntu package.
  * New patch, 55_use-theme-gtkrc, look for gtk-2.0/gtkrc in the theme
    directory and use it; found in the Ubuntu package.
  * New patch, 46_kde-substitude-uid, add X-KDE-SubstituteUID=true to the
    gdmsetup desktop file to hide the entry for non-admin users in KDE.
  * Disabling patch 66_socket-in-var-run-for-fhs for now as it requires
    changes in gnome-session, gnome-panel, and fast-switch-user-applet at the
    same time; thanks Sébastien Bacher.
  * Split patches:
    . 42_pam-and-timed-login into 42_timed-login and 68_pam-authinfo-unavail.
    . 43_clearenv-no-lang-and-buf-decl into 43_clearenv-no-lang and
      63_buf-decl.
    . 50_close-fds into 50_close-fds and 51_misc-env-var-fixes.
  * Add GNOME bug to 66_socket-in-var-run-for-fhs.

 -- Loic Minier <lool@dooz.org>  Wed, 02 May 2007 18:50:19 +0200

gdm (2.16.4-1.1) unstable; urgency=low

  * Porter NMU.
  * Disable SELinux on non-Linux architectures (Hurd, GNU/kFreeBSD).
    Fix gui/gdmchoosed.c wrt to PIPE_BUF (patch from upstream) to 
    support Hurd. (closes: #313008).

 -- Aurelien Jarno <aurel32@debian.org>  Mon, 26 Feb 2007 11:51:48 +0100

gdm (2.16.4-1) unstable; urgency=high

  * New upstream release
    + Fix for CVE-2006-6105, gdmchooser format string vulnerability (closes: #403219)
    + Fix for 64-bit portability problems (closes: #396259)
  * Fix typo in pam files (closes: #396696)
  * Update debian-moreblue theme to 0.5, and make it the default
  * Relax gdm-themes depends to Recommends because of the default theme change

 -- Ryan Murray <rmurray@debian.org>  Fri, 15 Dec 2006 15:11:04 -0800

gdm (2.16.1-1) unstable; urgency=high

  * New upstream release
    + Fixes CVE-2006-2452 (closes: #375281)
    + Failsafe session no longer made default (closes: #382698)
    + Typo fixed in fr.po (closes: #392611)
    + multiple login dialog updated (closes: #395003)
    + SuspendCommand works (closes: #367232)
    + gdmsetup image screen scrolling works (closes: #288286)
  * Fix typo in fr.po (closes: #372949)
  * Set RelaxPermissions=1 by default (closes: #339965)
  * Don't close all descriptors before starting the slave. (closes: #308825)
  * Parse /etc/default/locale in gdm pam files, for now (closes: #389466)
  * Set console to utf-8 if needed in XKeepsCrashing (closes: #387043)
  * Remove OK and Cancel buttons from included themes (closes: #377934)
  * Add debian-moreblue theme from
    http://cdd.debian-br.org/~si0ux/artwork/debian/gdm/gdm-theme-debian-moreblue.tar.gz
  * Temporarily raise to Depends on gdm-themes, and make the debblue theme
    default for now (closes: #350940)
  * Add /var/lib/menu-xdg/xsessions to SessionDir (closes: #240991)
  * add acpid to Should-Start line of init.d script (closes: #390414)
  * Sync debconf templates against xdm 1.0.5-1
  * Sync locale.conf against locales 2.3.6.ds1-7
  * Stop installing factory-defaults.conf (closes: #394881)
  * Hide stderr from cat in init script, create /etc/X11/default-display-manager
    when the package is installed with tasksel (closes: #379198)
  * Hardcode StandardXServer to /usr/bin/X (closes: #362925)
  * Start gdm at S21 instead of S99 (closes: #291187)

 -- Ryan Murray <rmurray@debian.org>  Sun, 29 Oct 2006 22:02:36 -0800

gdm (2.14.5-1) unstable; urgency=low

  * New upstream release
    + Fixes logins that don't use ssh-agent (closes: #365568)

 -- Ryan Murray <rmurray@debian.org>  Tue,  2 May 2006 23:59:16 -0700

gdm (2.14.4-1) unstable; urgency=high

  * New upstream release (Fixes CVE-2006-1057)
    + sound options now honoured (closes: #361945)
    + fix non-broadcast operation (closes: #365255)
  * Add libdmx-dev to Build-Depends (closes: #346513)
  * Document removal of SecureSystemMenu in README.Debian (closes: #361530)
  * Stop creating/reading /etc/default/gdm and use /etc/default/locale instead.
    (closes: #361090)
  * Add Should-Start: console-screen to LSB block so that the keyboard is
    configured before X is started (closes: #352743)

 -- Ryan Murray <rmurray@debian.org>  Sat, 29 Apr 2006 15:08:41 -0700

gdm (2.13.0.10-2) unstable; urgency=low

  * Add gnome-doc-utils to build-depends.

 -- Ryan Murray <rmurray@debian.org>  Mon, 13 Mar 2006 00:00:13 -0800

gdm (2.13.0.10-1) unstable; urgency=low

  * New upstream release
    + two-level config (closes: #252543)
  * Add build-depends on libxdmcp-dev, libxinerama-dev (closes: #340840, #342113)
  * Relibtoolize (closes: #344910)
  * Add dependency on lsb-base (closes: #346096)
  * Add "Display Manager" hint to menu file (closes: #284613)
  * Depend on librsvg2-common (closes: #348872)
  * Update debconf template translations
  * Update locale.conf against locales 2.3.6-3
  * Take patch to XKeepsCrashing from Ubuntu that restores the keyboard
    to xlate mode before trying to interact with the user.
  * Drop ungnomeish SecureSysMenu patch. (closes: #261980)
  * Set $HOME to /etc/X11 when starting the X server, causing the code
    that looks for $HOME/xorg.conf before other files in /etc to look
    at our configfile, and not one that might be in root's homedir.
    (closes: #250438)
  * Confirmed that the new version correctly works with utf-8 locales
    (closes: #277953)

 -- Ryan Murray <rmurray@debian.org>  Sat, 11 Mar 2006 14:51:15 -0800

gdm (2.8.0.6-2) unstable; urgency=low

  * Apply patch from CVS to fix new auto VT allocation method (closes: #339790)

 -- Ryan Murray <rmurray@debian.org>  Thu, 24 Nov 2005 09:52:06 -0800

gdm (2.8.0.6-1) unstable; urgency=low

  * New upstream release (closes: #313200, #309224, #258934, #327464, #261979,
    #290916, #276871, #304027, #314449)
  * Update Build-Depends (closes: #323513)
  * Update debconf dependency (closes: #331833)
  * Update help section in manpage (closes: #274543)
  * start-stop-daemon --stop and --exec are no longer used together
    (closes: #309199)
  * Rewrite init script with LSB functions.
  * Modify gdm to check for random theme existence, so themes listed for
    random selection don't have to exist
  * Recommend gdm-themes
  * Use graphical login by default and randomize through all packaged
    themes by default (closes: #217250)
  * Pass -dpi 96 to the X Server by default (closes: #285029)
  * Use su-to-root instead of gksu for menu entry of gdmsetup.

 -- Ryan Murray <rmurray@debian.org>  Thu, 17 Nov 2005 03:24:59 -0800

gdm (2.6.0.8-1) unstable; urgency=low

  * New upstream release (closes: #300738)
  * Update watch file upstream location.
  * Don't fail prerm if the question doesn't exist (closes: #299910)
  * Correct PostLogin sample file comments (closes: #287725)
  * Remove LANG variable "normalization" -- this is already dealt with by
    PAM and code in gdm.  Still unset LANGUAGE if the selected GDM_LANG isn't
    at the front of the list, however. (closes: #290565)
  * Redirect invoke-rc.d error message (closes: #280194)
  * Relibtoolize (closes: #274863)
  * Halt Command fix from cvs.

 -- Ryan Murray <rmurray@debian.org>  Thu, 31 Mar 2005 01:27:50 -0800

gdm (2.6.0.6-1) unstable; urgency=medium

  * New upstream release

 -- Ryan Murray <rmurray@debian.org>  Wed, 29 Dec 2004 09:19:17 -0800

gdm (2.6.0.4-1) unstable; urgency=medium

  * New upstream release (closes: #258213)
  * When XKeepsCrashing uses whiptail, pass --scrolltext (closes: #248263)
  * Fix case typo in slave.c (closes: #259173)
  * Use invoke-rc.d in prerm (closes: #262625)
  * Don't export LANG in /etc/default/gdm (closes: #265101)
  * Move libexecdir to /usr/lib/gdm (closes: #266734)
  * Keep stderr open across some execs so error messages make it to the log
    (closes: #261786)
  * Update de.po, es.po (closes: #258933, #267146)

 -- Ryan Murray <rmurray@debian.org>  Sun, 29 Aug 2004 21:45:36 -0700

gdm (2.6.0.3-1) unstable; urgency=low

  * New upstream release (closes: #255516, #222601, #241607, #250755, #240265)
  * Fix typo in prerm script (closes: #251144)
  * Don't fail in the postinst if debconf calls do (closes: #176652)
  * Add Build-Depends on libxt-dev (closes: #256322)
  * Relibtoolize.

 -- Ryan Murray <rmurray@debian.org>  Tue,  6 Jul 2004 22:42:12 -0700

gdm (2.4.4.7-3) unstable; urgency=low

  * Add Build-Depends on xlibs-static-dev

 -- Ryan Murray <rmurray@debian.org>  Sat, 15 May 2004 21:07:50 -0700

gdm (2.4.4.7-2) unstable; urgency=low

  * Correct location of logdir (closes: #240984)
  * Add /etc/default/gdm, initialized from the locales package's debconf.
    (closes: #133578)
  * Add depends on xbase-clients until #242485 is fixed in X. (closes: #247065)
  * Change "genius" to "gdm" in default config comments (closes: #243218)
  * Soft restart gdm in postinst (closes: #240993)
  * Update locale.conf to latest glibc (closes: #247971)
  * Create .dmrc with restrictive permissions if it doesn't exist.
  * Now that gksu works for me, use it to start gdmsetup (closes: #189615)
  * Update debconf templates to xdm 4.3.0.dfsg.1-1.
  * Add Turkish debconf template (closes: #248328)
  * Add note about debconf templates to README.Debian (closes: #200121)
  * Add some whitespace to the gdmlogin logo (closes: #201303)
  * Build with SELinux support.

 -- Ryan Murray <rmurray@debian.org>  Sat, 15 May 2004 16:13:30 -0700

gdm (2.4.4.7-1) unstable; urgency=low

  * New upstream release (closes: #190390, #220492)
  * Don't run update-rc.d if the init script isn't executable (closes: #213188)
  * Use default gnome-session purge-delay (closes: #221448)
  * Add gdmflexiserver(1) manpage (closes: #149396)
  * Recommend whiptail | dialog, as the shell script works without
    them.  (closes: #228295)
  * Add menu entries (closes: #149388)
  * gdmsetup now has options for control of -nolisten tcp (closes: #155479)
  * gdm no longer reads the Sessions directory to populate the menu
    (closes: #218786)
  * Ensure char is unsigned in fd_getc, use the utf8 string in the standard
    greeter (closes: #217496)
  * Don't reparse xmodmap/xkb in session script (closes: #191598)
  * The GDM manual is back, and covers this.  As well, it's totally different
    in this version (closes: #229824)
  * Use /etc/X11/Xsession.d/* for the tail end of session setup
    (closes: #191711, #192252, #212120, #219040)
  * Happygnome and Circles theme sizes increased upstream (closes: #219353)
  * With the new Xsession.in that uses the Xsession.d dir to start up, and the
    /usr/share/xsessions dir supported by kdm and gdm for programs to indicate they
    should be on the session list, all that's needed is those programs to supply
    desktop files for /usr/share/xsessions (closes: #84396)
  * Don't always specify the charset when setting locales (closes: #213496)
  * Don't ship the gnome.desktop session file; gnome-session will.
  * Add |'d dependency on possible session programs, so at least one will
    be installed.

 -- Ryan Murray <rmurray@debian.org>  Mon, 29 Mar 2004 01:34:16 -0800

gdm (2.4.1.7-1) unstable; urgency=low

  * New upstream security release (closes: #217077, #217080)
  * Fix accidental patch to ve-misc.c (closes: #215839)
  * Add config updating support for SecureSysMenu (closes: #215875, #214724)

 -- Ryan Murray <rmurray@debian.org>  Thu, 23 Oct 2003 02:18:49 -0700

gdm (2.4.1.6-2) unstable; urgency=low

  * Update pam setup for lowest common denominator "common" (closes: #207366)
  * Update MinimalUID setting (closes: #209388)
  * Add SecureSystemMenu support to the xml greeter (closes: #212752)

 -- Ryan Murray <rmurray@debian.org>  Mon, 13 Oct 2003 13:25:12 -0700

gdm (2.4.1.6-1) unstable; urgency=low

  * New upstream release (closes: #129194, #197321, #194613)
  * Update and include extract-locales, which is used to generate gdm's
    locale.conf  Updated to move positioning of @ suffixes. (closes: #204932)
  * Remove fallback to nobody/nobody from gdm.c If the system user and group
    don't exist, the rest of the package will fail anyhow (closes: #194611)
  * Add PAM_AUTHINFO_UNAVAIL to incorrect password error handler
    (closes: #157792)
  * Support use-ssh-agent in the Gnome session (closes: #196659)
  * Remove links to non-existent documentation (closes: #198453, #193382)
  * Update face browser comments in README.Debian (closes: #151373)
  * Add SecureSystemMenu option to gdm and gdmconfig.  This requires the root
    password to be entered to use any option in the system menu.
  * Enable SystemMenu and SecureSystemMenu by default (closes: #80800, #196140)

 -- Ryan Murray <rmurray@debian.org>  Mon, 25 Aug 2003 03:14:45 -0700

gdm (2.4.1.3-2) unstable; urgency=low

  * Comment out the half patch in gdmconfig until the other half can be
    located (closes: #191330)

 -- Ryan Murray <rmurray@cyberhqz.com>  Thu,  1 May 2003 18:09:15 -0700

gdm (2.4.1.3-1) unstable; urgency=low

  * New upstream release (closes: #147637)
    + gdm no longer blocks SIGCHLD (closes: #141184)
    + updated desktop files (closes: #175405)
    + clean rule less aggressive (closes: #108732)
    + gdm doesn't open any tty that already has a getty running on it
      (closes: #60890)
    + gdmconfig now works (closes: #145895, #189238)
    + gdm deals gracefully with missing sessions (closes: #169645)
    + gdm's error messages are clearer (closes: #114933)
    + username fields are limited (closes: #162353)
    + LANG isn't changed if the menu isn't used (closes: #151628)
  * Update debconf template translations from current xdm package
    (closes: #174708, #142539)
  * Create system group rather than user group (closes: #167322)
  * Use a locale configuration file based on all glibc supported locales
    (closes: #117652, #121889, #136695)
  * Set $PWD to $HOME, which makes shells happier when $HOME is a
    symlink (closes: #179814)
  * Remove conflicts from potato (closes: #186436)
  * remove scrollkeeper handling as it is no longer needed
    (closes: #164103)
  * no longer use login shell to start session script, as having *dm logins
    be a login shell suprises users, as no other *dm does so (closes: #155335)
  * add a conflict with gdm2
  * Change section to gnome

 -- Ryan Murray <rmurray@debian.org>  Mon, 28 Apr 2003 11:47:58 -0700

gdm (2.2.5.5-2) unstable; urgency=medium

  * Set datadir instead of docdir (closes: #140367)
  * use gnome-db2html, again.  gdm docs now use real docbook, so add
    build-depends on docbook-utils (closes: #140839)
  * Update french translation (closes: #140389)

 -- Ryan Murray <rmurray@debian.org>  Thu,  4 Apr 2002 01:13:31 -0800

gdm (2.2.5.5-1) unstable; urgency=low

  * New upstream release (closes: #138984)
  * Documentation is installed (closes: #112579)
  * Add symlink to "advanced" gdm documentation (closes: #123241)
  * Change UID sooner, to work with filesystems that don't give root
    full permissions (closes: #129383, #137782)
  * Update debconf translations (closes: #136925, #137938, #139732, #132614)
    (closes: #136394)
  * Use updated logo (closes: #122101)
  * Fix quoting and set DEFAULT_DISPLAY_MANAGER_FILE in prerm (closes: #131907)
    (closes: #137261)
  * Remove user, group, and more config directories on purge (closes: #136247)

 -- Ryan Murray <rmurray@debian.org>  Mon, 25 Mar 2002 23:41:05 -0800

gdm (2.2.5.4-2) unstable; urgency=low

  * Fix gdm-autologin.pam to not use RH-specific pam modules (closes: #130378)

 -- Ryan Murray <rmurray@debian.org>  Sun, 27 Jan 2002 11:16:24 -0800

gdm (2.2.5.4-1) unstable; urgency=low

  * New upstream release (closes: #128364)
  * Ship a gdm-autologin pam file (closes: #128656)
  * Don't delete gdm.upgrade too soon (closes: #127392)
  * Update README.Debian for xscreensaver use (closes: #128387)
  * Update French translation (closes: #130137)

 -- Ryan Murray <rmurray@debian.org>  Sun, 20 Jan 2002 23:36:06 -0800

gdm (2.2.5.3-2) unstable; urgency=low

  * Don't muck about with egid after setgid() (closes: #126936)
  * Update Russian, Japanese, and Korean hardcoded LANG values (closes: #127052)

 -- Ryan Murray <rmurray@debian.org>  Mon, 31 Dec 2001 00:45:44 -0800

gdm (2.2.5.3-1) unstable; urgency=low

  * New upstream release (closes: #113373, #119717)
  * Update prerm script (closes: #125807, #115776)

 -- Ryan Murray <rmurray@debian.org>  Fri, 28 Dec 2001 11:10:09 -0800

gdm (2.2.5.2-2) unstable; urgency=low

  * Fix $RET typo in postinst
  * Add missing daemon_name template

 -- Ryan Murray <rmurray@debian.org>  Thu, 13 Dec 2001 23:44:08 -0800

gdm (2.2.5.2-1) unstable; urgency=low

  * New upstream release (closes: #111738, #117744)
  * Fix typo in postinst (closes: #117127)
  * Fix removal of /etc/gdm directory in postrm
  * gdm no longer starts from the postinst, ever (closes: #93236)
  * Lower --retry timeout on gdm stop (closes: #122202)
  * Only do the password stuff if the gdm user doesn't exist (closes: #119385)
  * add pam_limits to the installed pam file (closes: #118335)
  * Correct debconf for selection of display managers (closes: #115776)
  * Add -xkb option to Xnest startup (closes: #111783)

 -- Ryan Murray <rmurray@debian.org>  Sun,  9 Dec 2001 16:56:32 -0800

gdm (2.2.4.3-1) unstable; urgency=low

  * New upstream release (closes: #113822, #115543)
  * Fix typo in config file (closes: #111941)
  * Added de, pt_BR templates (closes: #112357, #116428)
  * Fix default gnome session (closes: #111967)

 -- Ryan Murray <rmurray@debian.org>  Sun, 21 Oct 2001 18:56:33 -0700

gdm (2.2.4.1-1) unstable; urgency=low

  * New upstream release (closes: #108715)
	  * AllowRoot works (closes: #108192)
	  * background and themes work (closes: #105713)
  * Depend on dpkg >= 1.9 for retry option to start-stop-daemon
  * All other known display managers can be installed alongside gdm, so
    removing the conflicts.  This still doesn't solve the getty/dm problem,
    however. (closes: #50707)
  * Implement Pax Displayicus Managerius. (closes: #108712)
  * Clobber variables a little less (closes: #104577)
  * If you want verboseauth, change the config file (closes: #110779)
  * Attempt to stop gdm on package removal (closes: #110503)
  * Remove auth cookies, logs, and config on purge (closes: #110502)

 -- Ryan Murray <rmurray@debian.org>  Fri,  7 Sep 2001 00:32:41 -0700

gdm (2.2.3.1-2) unstable; urgency=low

  * Update config.{guess,sub} and file the bug upstream (closes: #105061)
  * Add conflicts to current and older versions of zh-trans

 -- Ryan Murray <rmurray@debian.org>  Sat, 14 Jul 2001 00:05:09 -0700

gdm (2.2.3.1-1) unstable; urgency=low

  * New upstream release. (closes: #81408, #81099, #82183, #81732, #86980)
    (closes: #88518, #93516, #93055, #82576, #85941, #94117, #50269)
    (closes: #101867, #82264, #97586, #100587, #102194, #102691, #103931)
    (closes: #79832)
  * As the subject says, this isn't a bug (closes: #83007)
  * Change default logo to Debian logo (closes: #71906)
  * Priorities have been sorted by ftpmaster (closes: #64965)
  * Moved from dbs; most of the patches are included now. (closes: #92020)
  * Start X server without tcp listening by default (closes: #92909, #94293)
  * change sessreg to -u none (closes: #90981)
  * Bring back traditional Xsession session (closes: #87617)
  * Don't ship an /etc/gdm/Sessions/Default (closes: #79300)
  * Add fetchmail to ignored users (closes: #101240)
  * Safe restart gets as close to this as possible.  gdm will restart when
    all sessions log out when given SIGUSR1.  Make it the reload default.
    (closes: #93077)

 -- Ryan Murray <rmurray@debian.org>  Sun,  8 Jul 2001 19:51:26 -0700

gdm (2.0-0.beta4.15) unstable; urgency=low

  * Added xutils dependancy (closes: #76148)
  * Added patch to remove locale menu, allowing dependancy on locales to
    be lowered to suggests (closes: #80408)
  * Apparently X has some issues with all the clients being killed in a row,
    and doesn't decide to exit.  XDM kills the server instead of the "nice"
    method, so now we do that, too. (closes: #77163)
  * Remove non-sensical code that broke %d (closes: #75094)
  * Add documentation on the face browser (closes: #75091)
  * It seems updating the cookies already happens, so now the hostname is
    reread each time the cookies regenerate (closes: #55712)
  * Remove inappropriate Xsession session.
  * Fix a syslog() format.

 -- Ryan Murray <rmurray@debian.org>  Sun, 24 Dec 2000 21:43:55 -0800

gdm (2.0-0.beta4.14) unstable; urgency=low

  * Fix file descriptor leak in Xserver logfile.

 -- Ryan Murray <rmurray@debian.org>  Fri,  8 Sep 2000 23:53:49 -0700

gdm (2.0-0.beta4.13) unstable; urgency=low

  * Add -deferglyphs 16 to starting of the X server

 -- Ryan Murray <rmurray@debian.org>  Mon, 21 Aug 2000 22:30:07 -0700

gdm (2.0-0.beta4.12) unstable; urgency=low

  * Remove \n at the end of LANG. (closes: #68331)
  * Apply uid switch patch (closes: #67364)

 -- Ryan Murray <rmurray@debian.org>  Fri, 11 Aug 2000 04:16:40 -0700

gdm (2.0-0.beta4.11) unstable; urgency=low

  * Allow up to 128 character passwords (Closes: #66727)
  * Wait until gdm has exited before restarting (Closes: #65446)

 -- Ryan Murray <rmurray@debian.org>  Sun, 16 Jul 2000 13:23:12 -0700

gdm (2.0-0.beta4.10) unstable; urgency=low

  * Update maintainer's e-mail address
  * Force focus to be on the login window when on the root window and
    added accelerators for all menus via Alt+letter, including an extra
    accelerator for ESC to bring down the first menu.  (Closes: #61141, #62837)
  * Added README.Debian pointing out the manual (Closes: #61609)
  * Increased delay before restart (didn't close: #65446)
  * Force English to always be in the language list (Closes: #65538)

 -- Ryan Murray <rmurray@debian.org>  Sun, 18 Jun 2000 18:01:46 -0700

gdm (2.0-0.beta4.9) unstable frozen; urgency=high

  * Fix several security related bugs, including one grave bug
    (closes: #63255, #61968)
  * Fix for /etc/environment being read twice (closes: #59042)
  * Fix for LANG not being set correctly, based on a patch used by
    redhat (closes: #59044)
  * Added translations for new locales from CVS.
  * Removed checking for pidfile in gdm code, as start-stop-daemon does
    a better job, for Debian.
  * Added --name to start-stop-daemon line (closes: #59176)
  * Set default locale in LANG before starting gdmlogin.  This makes
    GDM's text localized to the setting of DefaultLocale in gdm.conf
    (closes: #57806)
  * Changed build system to dbs, from patch system used by egcs at some
    point.
  * Fix reference of gdmgreeter in gdmlogin manpage (closes: #63680)
  * Fix for buffer overflow in xdmcp.c (closes: #63876)

 -- Ryan Murray <rmurray@cyberhqz.com>  Wed, 10 May 2000 02:24:59 -0700

gdm (2.0-0.beta4.8) unstable frozen; urgency=medium

  * Fix for grave password visible bug. (closes: #55886)
  * Fix for font directive being ignored when gtkrc used (closes: #51374)
  * Change build process to be more friendly when upstream isn't a CVS version
  * Added missing build dependancies (closes: #56046)
  * Moved logfiles to /var/log/gdm (closes: #56018)
  * Don't start gdm if we're in X on the display it manages, or if it's
    running (closes: #53992)

 -- Ryan Murray <rmurray@cyberhqz.com>  Sun, 30 Jan 2000 23:16:24 -0800

gdm (2.0-0.beta4.7) unstable frozen; urgency=medium

  * Modified gdm.conf to start up as :0 on vt7, and added conflicts for other
    display managers.  Release Critical bug fix.  (closes: #53988, #54234)
  * added dependancy on libpam-modules (closes: #54452)
  * removed --exec from start-stop-daemon to workaround bug #51953 in dpkg.
    (closes: #53064)
  * Added comment for SystemMenu to gdm.conf (closes: #53996)
  * Made path closer to default login path
  * Updated Exclude field in gdm.conf
  * Added text strings describing shutdown/halt
  * increase purge delay to 15 seconds (closes: #53998)

 -- Ryan Murray <rmurray@cyberhqz.com>  Tue, 18 Jan 2000 00:37:37 -0800

gdm (2.0-0.beta4.6) unstable; urgency=low

  * New maintainer.
  * Disable XDMCP by default (safer default)
  * Modified gdm.conf to start up as :1 on vt8 as a default
  * Updated to Standards-Version 3.1.1
  * Moved to FHS 2.1 draft (/var/state -> /var/lib)
  * Applied patch to solve (null) locale/session (Closes: #51846, #52321)
  * Added pam_env.so to /etc/pam.d/gdm (Closes: #52408)
  * Applied retry limit patch (Closes: #51103, #53065)
  * Recompiled with new libesd-dev (Closes: #52245)
  * Compiled with libwrap0
  * export MAIL environment variable in Gnome session script (Closes: #53601)

 -- Ryan Murray <rmurray@cyberhqz.com>  Wed, 29 Dec 1999 23:50:43 -0800

gdm (2.0-0.beta4.5) unstable; urgency=low

  * Added a suggests: xsm and corrected /etc/gdm/Sessions/Xsession
    in order to work even if xsm is not available. Closes: #49632
  * Enable XDMCP by default. Closes: #49104
  * Updated the copyright file.
  * Cleaned the .diff.gz and the rules file.
  * Corrected the man pages.

 -- Raphael Hertzog <hertzog@debian.org>  Tue,  9 Nov 1999 23:38:24 +0100

gdm (2.0-0.beta4.4) unstable; urgency=low

  * Removed the explicit setting of the virtual terminal. It was
    causing problem to people who have getty running on vt8 ...
  * Corrected /etc/gdm/Sessions/Gnome to work with OpenSSH.
    Closes: #49443

 -- Raphael Hertzog <hertzog@debian.org>  Thu,  4 Nov 1999 19:53:01 +0100

gdm (2.0-0.beta4.3) unstable; urgency=low

  * Session/Gnome: doesn't set the PATH since gdm does already take
    care of this. Closes: #48310
  * Session/Xsession: calls freetemp only if it's available. 
    Closes: #47916
  * Put a symlink /etc/X11/gdm -> ../gdm. Closes: #46898
  * Now use /etc/locale.alias instead of its own file. 
    Closes: #47915 

 -- Raphael Hertzog <hertzog@debian.org>  Wed, 27 Oct 1999 14:33:49 +0200

gdm (2.0-0.beta4.2) unstable; urgency=low

  * Changed gdm.conf to explicitely give the virtual console
    to use. Default to "vt8 :1" in order to avoid problems.
    I hope that it closes: #47425, #47451

 -- Raphael Hertzog <hertzog@debian.org>  Sat, 16 Oct 1999 18:37:17 +0200

gdm (2.0-0.beta4.1) unstable; urgency=low

  * New maintainer.
  * Until a proper solution is found, gdm will conflict with xdm, kdm and
    wdm. Closes: #46378
  * Corrected the priority number for init.d scripts K99 -> K01.
    Closes: #46379
  * Recommends gnome-session ...
  * Bug closed by previous NMU :
    closes: #33471, #35672, #36284, #37780, #38034, #38343, #39433, #39703
    closes: #40293, #40308, #41157, #42440, #42493, #42636, #43095, #43667
    closes: #45719, #45916

 -- Raphael Hertzog <hertzog@debian.org>  Tue, 12 Oct 1999 22:26:43 +0200

gdm (2.0-0.beta4) unstable; urgency=low

  * NMU
  * New upstream version.
  * Be more careful for creating user/group. Closes: #45916

 -- Raphael Hertzog <hertzog@debian.org>  Thu, 30 Sep 1999 20:54:45 +0200

gdm (2.0-0.beta3) unstable; urgency=low

  * NMU.
  * New upstream version of gdm (still beta but it does work contrary to
    gdm1). Closes: #45719
  * Does show all users (list of exclusion does exist in gdm.conf)
    Closes: #42440, #42493
  * The X connection problem is solved with this version. 
    Closes: #42636, #43667, #43095
  * The macros stuff has moved in /usr/share/aclocal/gnome. 
    Closes: #40293
  * gdm is very kind with xserver badly configured. Closes: #35672
  * gdm cleans (not too much however) the environment. MAIL is removed.
    Closes: #33471
  * gdm does restart well. Closes: #38034
  * You can select your language/sessions. Closes: #38343
  * Gdm and xscreensaver do work correctly together. Closes: #39703
  * Gdmgreeter does start. Closes: #40308
  * Gdm does use :1 by default. Closes: #36284, #37780, #41157
  * Gdm does now include /usr/games in the PATH. Closes: #39433

 -- Raphael Hertzog <rhertzog@hrnet.fr>  Tue, 21 Sep 1999 20:25:01 +0200

gdm2 (0+cvs19990428-1) experimental; urgency=low

  * Experimental build of gdm2

 -- Steve Haslam <araqnid@debian.org>  Mon, 17 May 1999 13:09:22 +0100

gdm (1.0.0-6) unstable; urgency=low

  * Don't automatically restart gdm
  * Change init.d restart behaviour, no longer set -e.
  * Made substantial changes to /etc/gdm/Sessions/Gnome; removed /etc/gnomerc 
    as a result

 -- Steve Haslam <araqnid@debian.org>  Wed,  5 May 1999 23:39:08 +0100

gdm (1.0.0-5) unstable; urgency=low

  * Replaced the PAM config again.  
  * Remove po/*.gmo files when cleaning because changes to them can't be
    represented in .diff.gz files

 -- Steve Haslam <araqnid@debian.org>  Wed, 21 Apr 1999 17:19:16 +0100

gdm (1.0.0-4) unstable; urgency=low

  * Major rewrite of packaging files- now using .dpatch files to hold changes
  * Added -lnsl to LIBS when using -lwrap (from cpbs@debian.org)

 -- Steve Haslam <araqnid@debian.org>  Tue, 20 Apr 1999 02:48:32 +0100

gdm (1.0.0-3) unstable; urgency=low

  * Make /etc/gdm/Init/:0 a conffile too

 -- Steve Haslam <araqnid@debian.org>  Sat, 27 Mar 1999 14:08:55 +0000

gdm (1.0.0-2) unstable; urgency=low

  * Use "update-rc.d gdm defaults 99"
  * Don't strip x mode from /etc/gnomerc

 -- Steve Haslam <araqnid@debian.org>  Mon, 22 Mar 1999 19:55:48 +0000

gdm (1.0.0-1) unstable; urgency=low

  * Initial version.

 -- Steve Haslam <araqnid@debian.org>  Thu, 18 Mar 1999 21:27:20 +0000<|MERGE_RESOLUTION|>--- conflicted
+++ resolved
@@ -1,23 +1,3 @@
-<<<<<<< HEAD
-gdm3 (3.22.3-4) unstable; urgency=medium
-
-  [ Jeremy Bicha ]
-  * Add revert_drop_gdm_shell_session.patch:
-    - Backport commit to allow GDM to work without gnome-session installed
-      (Closes: #850291)
-  * debian/gdm3.install:
-    - Install gnome-session file
-
- -- Michael Biebl <biebl@debian.org>  Fri, 30 Jun 2017 10:33:04 +0200
-
-gdm3 (3.22.3-3) unstable; urgency=medium
-
-  * libgdm1: add breaks/replaces on good old gdm. Who knows how many users
-    still have this package from squeeze and would otherwise get a broken
-    dist-upgrade to stretch (hopefully not many). Closes: 781535.
-
- -- Emilio Pozuelo Monfort <pochu@debian.org>  Tue, 06 Jun 2017 20:17:04 +0200
-=======
 gdm3 (3.24.2-3) UNRELEASED; urgency=medium
 
   * debian/control.in: Bump Standards-Version to 4.0.0 (no further changes)
@@ -50,7 +30,6 @@
     - stop-greeter-explicitly-when-finishing-display.patch
 
  -- Michael Biebl <biebl@debian.org>  Sun, 21 May 2017 01:47:02 +0200
->>>>>>> 9b689bb9
 
 gdm3 (3.22.3-2) unstable; urgency=medium
 
