<<<<<<< HEAD
gdm (2.29.1-0ubuntu8) lucid; urgency=low

  * debian/gdm.upstart:
    - Revert Mario's changes which prevent gdm from starting for most people,
      and introduce expensive dkms integration code in the non-dkms case!

 -- Scott James Remnant <scott@ubuntu.com>  Tue, 15 Dec 2009 09:37:02 +0000

gdm (2.29.1-0ubuntu7) lucid; urgency=low

  * debian/60xdg_path-on-session:
    - Add xdg path depending on GDM selected session. This enables starting
      desired applications depending on session
  * debian/gdm.install: install previous file in /etc/X11/Xsession.d

 -- Didier Roche <didrocks@ubuntu.com>  Mon, 14 Dec 2009 21:20:06 +0100

gdm (2.29.1-0ubuntu6) lucid; urgency=low

  * debian/gdm.upstart (LP: #453365)
    - Start on built-successful signal for fglrx or nvidia modules.
    - If dkms is available on the system, use it to check the status
      of fglrx or nvidia.  
    - If they're in the DKMS tree but not built, exit the gdm task
      and wait for the build-successful signal.  If they don't build,
      the failsafe-x task will receive a build-failed and can start
      BulletProof-X.

 -- Mario Limonciello <mario_limonciello@dell.com>  Mon, 14 Dec 2009 14:09:14 -0600
=======
gdm (2.29.1-0ubuntu6) UNRELEASED; urgency=low

  * debian/patches/24_system_uid.patch: use configured system UID
    minimum instead of hard-coded value (LP: #459199).

 -- Kees Cook <kees@ubuntu.com>  Sun, 13 Dec 2009 01:51:34 -0800
>>>>>>> c7625db1

gdm (2.29.1-0ubuntu5) lucid; urgency=low

  * debian/patches/15_default_session.patch: (LP: #403291)
    - Choose default session in /etc/gdm/custom.conf using DBus. Removed
      default.desktop hack.
    - Add /usr/lib/gdm-set-default-session to properly define default session:
      use DBus when gdm daemon is on and filing the file when it's off. This
      script can be called in postinst file of ubuntu derivatives.
  * debian/60xdg_path-on-session:
    - Add xdg path depending on GDM selected session. This enables starting
      desired applications depending on session
  * debian/patches/99_autoreconf.patch: refreshed

 -- Didier Roche <didrocks@ubuntu.com>  Sat, 12 Dec 2009 22:55:06 +0100

gdm (2.29.1-0ubuntu4) lucid; urgency=low

  * debian/patches/05_initial_server_on_vt7.patch:
    - Fix a bug in the patch: the return value of open() can be zero on
      success, because zero is a valid file descriptor!  This probably
      never broke in the real world, because we always have standard
      input set to something, but it's worth fixing bugs when you find
      them ;-)
  * debian/patches/27_save_root_window.patch:
    - Patch taken from the plymouth-integration branch of Upstream GIT
      to save the root window pixmap in a property for other things to
      pick up. 
  * debian/patches/28_plymouth_transition.patch:
    - Patch taken from the plymouth-integration branch of Upstream GIT,
      makes gdm check whether plymouth is running on startup; if it is,
      actively arranges for a smooth transition.  Also handles getting
      plymouth out of the way in case the X server doesn't start.
  * debian/gdm.upstart:
    - Remove "starting-dm" event; the above patch means we handle
      stopping the splash screen gracefully by ourselves so don't need
      it.
    - Only look at /etc/X11/default-display-manager and /proc/cmdline
      when started automatically; always allow "start gdm" to work.
    - Use the PRIMARY_DEVICE_FOR_DISPLAY tag on the framebuffer or
      drm card devices to start the X server, still falling back on
      end of udev probing (we may have neither).  Drop the tty
      part, we need both more and less than this.  LP: #491162.

 -- Scott James Remnant <scott@ubuntu.com>  Fri, 11 Dec 2009 06:00:05 +0000

gdm (2.29.1-0ubuntu3) lucid; urgency=low

  * debian/gdm.upstart: Do not fail with exit status !=0 on startup 
    when disabled. LP: #491483

 -- Philip Muskovac <yofel@gmx.net>  Mon, 07 Dec 2009 19:33:05 +0100

gdm (2.29.1-0ubuntu2) lucid; urgency=low

  * debian/patches/26_no_debug.patch:
    - Turn off debugging for unstable versions by default. Logging to
      syslog will slow down loading

 -- Chris Coulson <chrisccoulson@ubuntu.com>  Fri, 04 Dec 2009 17:38:24 +0000

gdm (2.29.1-0ubuntu1) lucid; urgency=low

  * New upstream release:
    [ 2.29.1 ]
    - A new desktop extension is now supported in GDM session desktop files
      (normally found in /usr/share/xsessions). Setting the key to true as follows:
       X-GDM_BypassXsession=true
      will cause the Xsession script to not be used to launch the session.  This
      can be useful if you want to create a "failsafe" xterm session.  The Xsession
      script sources the user's $HOME/.profile, for example, so setting this key
      to true will ensure that any errors in the user's $HOME/.profile will not
      cause the session to fail to start.
    - Fix makedist problem.
    [ 2.29.0 ]
    - Now GDM supports Include, Exclude, and IncludeAll configuration options to
      allow the ability to configure which users are displayed in the FaceBrowser.
    - Now GDM supports better debugging.  Users can set the debug/Enable
      configuration option to turn on GDM debugging.
    - The directory where GDM screenshots are placed has been moved to its own
      directory: /var/run/gdm/greeter/GDM-Screenshot.png.  The screenshot directory
      can now be specified at build time via the --with-screenshot-dir configure
      argument.
    - Many simple-greeter Face Browser usability improvements.
    - The simple-greeter Face Browser tree view search entry is now obscured to
      help prevent accidental display of passwords.
    - Shutdown and reboot functions are moved to a menu in the simple-greeter panel
      instead of being presented as buttons.  The shutdown menu is better
      positioned on multi-monitor displays.
    - The simple-greeter panel notification area has been improved and now honors
      the GConf setting for /apps/notification_area_applet/prefs/padding.
    - The entry field in the simple-greeter now has accessibility labels so it will
      work better with accessibility programs.
    - The clock in the simple-greeter panel no longer shows the date, making the
      screen look a little cleaner.  The date is moved to the clock tooltip so it
      is still available.
    - The simple-greeter now uses gethostname instead of g_get_host_name since
      is more reliable when the hostname changes at runtime.
    - The user switch applet now honors disable_lock_screen.  The option to lock
      screen is now not shown if disable_lock_screen is set.
    - The /var/run/gdm directory is better locked down.
    - GDM no longer crashes on bad UTF-8 in the /etc/passwd file.
    - When the worker dies, the auth-failed signal is no longer sent.  This 
      prevents a crash that happens when switching run-levels when the login screen
      is displayed.
    - Ensure that the length of sockaddr structure is set to the correct length for
      IPv4 or IPv6.  This makes GDM work better on some operating systems that are
      picky about the length being exact.
    - String and documentation improvements.
  * debian/patches/17_add_failsafe.patch:
  * debian/patches/22_shutdown_menu.patch:
    - Applied upstream

 -- Robert Ancell <robert.ancell@canonical.com>  Fri, 04 Dec 2009 16:19:35 +1100

gdm (2.28.1-0ubuntu5) lucid; urgency=low

  * debian/patches/10_xsplash.patch:
    - don't use xsplash by default for now, it uses lot of cpu and costs one
      second to the current login, that will be reactivated later in lucid

 -- Sebastien Bacher <seb128@ubuntu.com>  Thu, 03 Dec 2009 11:29:59 +0100

gdm (2.28.1-0ubuntu4) lucid; urgency=low

  * debian/gdm.upstart: Do not wait for hal, since we don't need it any more
    (and doesn't even need to be installed any more with a dehalified X.org).

 -- Martin Pitt <martin.pitt@ubuntu.com>  Fri, 27 Nov 2009 22:16:26 +0100

gdm (2.28.1-0ubuntu3) lucid; urgency=low

  * Replace 01_default_keyboard_layout_hal.patch with
    01_default_keyboard_layout.patch which uses libxklavier instead of hal to
    read the default keyboard layout from X.org. Drop hal build and binary
    dependencies. (LP: #418981)
  * 16_gdmserver_user_manager.patch, 99_autoreconf.patch: Updated.

 -- Martin Pitt <martin.pitt@ubuntu.com>  Fri, 27 Nov 2009 09:25:31 +0100

gdm (2.28.1-0ubuntu2) karmic-proposed; urgency=low

  * Don't respawn gdm on failure; this lets us capture X failures instead and
    trigger the bulletproof X handler here.  LP: #441638.
  * re-export any XORGCONFIG value passed to the upstart job, needed to
    complete integration with bulletproof X.  LP: #474806.

 -- Steve Langasek <steve.langasek@ubuntu.com>  Wed, 04 Nov 2009 18:15:37 -0800

gdm (2.28.1-0ubuntu1) karmic; urgency=low

  * New upstream release (LP: #455944)
    - GDM will now avoid calling XAddHosts for remote connections.
    - Now GDM uses DeviceKit-power instead of gnome-power-manager for Suspend
      support.
    - Now the at-spi-registryd-wrapper.desktop GDM autostart file will run
      at-spi-registryd directly instead of calling at-spi-registryd-wrapper.
    - Fix to the visibility check for the "Other" button which corrects some
      situations where the button would not appear when it was supposed to.
    - Now the GDM daemon will make the /var/log/gdm directory if it does not
      exist.
    - Fixes to avoid autologin failure when a NULL username is passed in.
    - Restore CTYPE when canonicalizing codesets.
    - Several fixes to avoid warnings.
  * debian/patches/18_create_log_dir_when_required.patch:
  * debian/patches/21_dkpower.patch:
    - Applied upstream
  * debian/patches/22_shutdown_menu.patch:
    - Updated

 -- Robert Ancell <robert.ancell@canonical.com>  Tue, 20 Oct 2009 11:52:57 +1100

gdm (2.28.0-0ubuntu19) karmic; urgency=low

  * debian/%gconf-tree.xml, debian/gdm.postinst, debian/rules:
    - don't use gconftool to register the default gconf keys but rather
      install a xml files with the values, that will avoid different issues
      due to the su call or the gconf server not being running 
      (lp: #441028, #441167)
    - set the gnome-power-manager icon key to never since that's not useful
      on the login screen and the design team recommended to not have it there
  * debian/gdm.postinst:
    - workaround chown breaking due to the .gvfs fuse directory (lp: #438561)
  * debian/patches/25_update_gconf_directories.patch:
    - define a new directory which is used for the default gconf values

 -- Sebastien Bacher <seb128@ubuntu.com>  Thu, 15 Oct 2009 12:34:11 +0200

gdm (2.28.0-0ubuntu18) karmic; urgency=low

  * debian/patches/14_guest_session.patch:
    - Switch to existing guest session if already open (LP: #450965)
  * debian/patches/24_system_uid.patch:
  * debian/patches/16_gdmserver_user_manager.patch:
    - Fix more cases of users with UID < 1000

 -- Robert Ancell <robert.ancell@canonical.com>  Thu, 15 Oct 2009 01:07:18 +0200

gdm (2.28.0-0ubuntu17) karmic; urgency=low

  [ Robert Ancell ]
  * debian/patches/22_shutdown_menu.patch:
    - Mark power menu options as translatable (LP: #450707)

  [ Scott James Remnant ]
  * debian/gdm.upstart:
    - Wait for tty7 to be ready, and either a framebuffer or the end
      of coldplugging.

 -- Scott James Remnant <scott@ubuntu.com>  Wed, 14 Oct 2009 05:08:47 +0100

gdm (2.28.0-0ubuntu15) karmic; urgency=low

  * debian/patches/23_login_window_hint.patch:
    - Don't put a type hint on the login window as this causes it not to get
      focus (LP: #447049)
  * debian/patches/16_gdmserver_user_manager.patch:
    - Don't show users with UID < 1000 (LP: #427462)

 -- Robert Ancell <robert.ancell@canonical.com>  Tue, 13 Oct 2009 15:56:41 +1100

gdm (2.28.0-0ubuntu14) karmic; urgency=low

  * debian/gdm.postinst: Set icon theme to HumanLoginIcons. Also, call su just
    once with all four gconftool commands instead of several times.

 -- Martin Pitt <martin.pitt@ubuntu.com>  Wed, 07 Oct 2009 15:39:17 +0200

gdm (2.28.0-0ubuntu13) karmic; urgency=low

  * debian/gdm{,-autologin}.pam: correctly handle SELinux transitions,
    thanks to Caleb Case (LP: #430205).

 -- Kees Cook <kees@ubuntu.com>  Tue, 06 Oct 2009 16:49:25 -0700

gdm (2.28.0-0ubuntu12) karmic; urgency=low

  * debian/gdm.upstart: Also stop when entering single-user mode.
    LP: #437281.

 -- Scott James Remnant <scott@ubuntu.com>  Sat, 03 Oct 2009 08:09:44 +0100

gdm (2.28.0-0ubuntu11) karmic; urgency=low

  * 99_autoreconf.patch: Drop removal of *.rej junk, it was fixed in
    04_fix_external_program_directories.patch.

 -- Martin Pitt <martin.pitt@ubuntu.com>  Fri, 02 Oct 2009 12:22:28 +0200

gdm (2.28.0-0ubuntu10) karmic; urgency=low

  * 01_default_keyboard_layout_hal.patch: Read keyboard variant from hal, too.
    (LP: #421212)
  * debian/gdm.postinst: Set HumanLogin theme for metacity, too. Thanks to
    Devid Antonio Filoni! (LP: #439546)
  * 04_fix_external_program_directories.patch: Remove *.rej junk.
  * 04_fix_external_program_directories.patch: Fix path to polkit-gnome
    authentication agent. (Caught as a side issue in LP #401822)
  * debian/rules: Drop polkit-gnome agent autostart file. It has never worked
    anyway due to wrong path (see previous change), and we do not currently
    need it.

 -- Martin Pitt <martin.pitt@ubuntu.com>  Thu, 01 Oct 2009 23:53:54 +0200

gdm (2.28.0-0ubuntu9) karmic; urgency=low

  * debian/gdm.postinst:
    - use the correct key to set the gtk theme

  [ Robert Ancell ]
  * debian/patches/22_shutdown_menu.patch:
    - Fix spacing on shutdown menu (LP: #437691)
  * debian/patches/*.patch:
    - Update patch headers
  * debian/patches/19_no_greeter_for_autologin.patch:
    - Fix bug that caused the GDM greeter to be displayed briefly when
      automatically logging in (LP: #435801)

 -- Sebastien Bacher <seb128@ubuntu.com>  Wed, 30 Sep 2009 15:21:09 +0200

gdm (2.28.0-0ubuntu8) karmic; urgency=low

  * debian/gdm.upstart:
    - Emit a starting-dm event just before starting gdm itself, for the
      benefit of usplash.

 -- Colin Watson <cjwatson@ubuntu.com>  Tue, 29 Sep 2009 00:18:49 +0100

gdm (2.28.0-0ubuntu7) karmic; urgency=low

  * debian/gdm.postinst:
    - set a different theme for the gdm login screen (lp: #436817)

 -- Sebastien Bacher <seb128@ubuntu.com>  Mon, 28 Sep 2009 23:25:40 +0200

gdm (2.28.0-0ubuntu6) karmic; urgency=low

  * debian/patches/16_gdmserver_user_manager.patch:
    - change by Cody Russell to Fix user-added and user-removed signal emissions
      to emit the UID instead of the user pointer. (lp :#436195)

 -- Sebastien Bacher <seb128@ubuntu.com>  Fri, 25 Sep 2009 00:58:39 +0200

gdm (2.28.0-0ubuntu5) karmic; urgency=low

  * debian/patches/17_add_failsafe.patch:
    - adds code to support failsafe sessions again (from gnome #594833) 

 -- Travis Watkins <amaranth@ubuntu.com>  Thu, 24 Sep 2009 10:30:08 +0200

gdm (2.28.0-0ubuntu4) karmic; urgency=low

  * Move shutdown buttons from under user list to lower right corner of screen
    (LP: #434338)

 -- Robert Ancell <robert.ancell@canonical.com>  Wed, 23 Sep 2009 15:44:15 +1000

gdm (2.28.0-0ubuntu3) karmic; urgency=low

  * debian/patches/21_dkpower.patch:
    - Port the greeter to DK-Power so that the suspend/hibernate buttons
      appear again, where supported (LP: #420063).
  * debian/control:
    - Add build-depend on libdevkit-power-gobject-dev (>= 008)
  * Refreshed 99_autoreconf.patch

 -- Chris Coulson <chrisccoulson@ubuntu.com>  Tue, 22 Sep 2009 22:04:11 +0100

gdm (2.28.0-0ubuntu2) karmic; urgency=low

  * debian/patches/08_use_polkit_for_settings.patch:
    - set translatable strings and list the file to translate (lp: #425798)
  * debian/patches/09_gdmsetup.patch,
    debian/patches/99_autoreconf.patch:
    - initialize the translations so the gdmsetup interface is translated
      (lp: #434102)
  * debian/patches/17_use_timed_login_after_autologin.patch:
    - revert upstream change to not use timed login after autologin session
      (lp: #396489)
  * debian/patches/18_create_log_dir_when_required.patch:
    - create the log directory when required (lp: #405227)
  * debian/gdm.config, debian/gdm.templates:
    - restore debconf files which have been dropped by error in karmic, 
      thanks Pär Andersson (lp: #395591)

 -- Sebastien Bacher <seb128@ubuntu.com>  Tue, 22 Sep 2009 15:20:27 +0200

gdm (2.28.0-0ubuntu1) karmic; urgency=low

  * New upstream release (LP: #434354)
    - Now GDM supports the ability to specify the automatic/timed login user via
      a script via the same interface that the old GDM supported.
    - Now the user's dmrc and face image files are stored in /var/cache/gdm, so 
      that the login process does not need to access the user's $HOME directory 
      before authentication.
    - Fix the login GUI options widget so the language/session/layout choices
      are not reset after a failed login.
    - Fix language dialog so it does not crash if the user click's the "OK"
      button when no language is selected.
    - Fix to ensure that the login dialog regains focus after the language or
      layout dialogs are used.
    - The language dialog has improved logic to sort the language names more
      correctly.
    - Make sure to check error variable is not NULL before referencing it in the
      gdm-user-manager code.
    - Make sure to not print NULL strings since this causes crashes on some
      platforms.
    - Improve documentation.
  * debian/patches/09_gdmsetup.patch: updated:
    - Filter ConsoleKit system users (LP: #432271)
    - Make window size fixed (LP: #429206)
  * debian/patches/01_default_keyboard_layout_hal.patch, 
    debian/patches/99_autoreconf.patch: updated.

 -- Robert Ancell <robert.ancell@canonical.com>  Mon, 21 Sep 2009 13:05:51 +1000

gdm (2.27.90-0ubuntu7) karmic; urgency=low

  [ Ken VanDine ]
  * debian/patches/10_xsplash.patch:
    - Use --daemon instead of using the "&" (LP: #430834) 
  * debian/control:
    - Conflict with xsplash (<< 0.8), we don't depend on xsplash but if 
      /usr/bin/xsplash exists we need it to support the --daemon option

  [ Martin Pitt ]
  * debian/gdm.upstart: Drop gdm-cdd.conf handling, gdm does not support it
    any more.
  * debian/gdm.upstart: Do not start in single-user modes or when "text" is
    given as a kernel command line option. This restores previous behaviour.
    (LP: #431176)
  * Add debian/onboard.desktop: gdm "onboard" configuration for the
    accessibility dialog, thanks to Francesco Fumanti!
  * debian/rules: Install onboard.desktop, remove gok.desktop from upstream
    install. We do not ship gok any more. (LP: #423831, #130368)

 -- Martin Pitt <martin.pitt@ubuntu.com>  Thu, 17 Sep 2009 19:22:46 +0200

gdm (2.27.90-0ubuntu6) karmic; urgency=low

  * The upstart job won't start unless hal is also started, so add an
    appropriate versioned dependency on the upstarted hal.

 -- Steve Langasek <steve.langasek@ubuntu.com>  Wed, 16 Sep 2009 01:58:11 -0700

gdm (2.27.90-0ubuntu5) karmic; urgency=low

  FFE LP: #427356.

  * Replace init script with Upstart job.
  * debian/control:
    - Bump build-dependency on debhelper for Upstart-aware dh_installinit
  * debian/patches/20_upstart.patch:
    - Emit Upstart events when starting the login session and desktop
      session, just after starting xsplash.  These can be used as
      synchronisation points.

 -- Scott James Remnant <scott@ubuntu.com>  Tue, 15 Sep 2009 03:31:21 +0100

gdm (2.27.90-0ubuntu4) karmic; urgency=low

  * debian/patches/16_gdmserver_user_manager.patch:
    - Add user manager d-bus interface to gdmserver (LP: #423450)

 -- Robert Ancell <robert.ancell@canonical.com>  Sat, 12 Sep 2009 12:49:48 +0200

gdm (2.27.90-0ubuntu3) karmic; urgency=low

  * Add 15_default_session.patch: Prefer "default.session", so that other
    desktop environments like XFCE can use gdm, too, without being forced to
    start GNOME. (LP: #403291)
  * debian/gdm.postrm: Fix purge breakage if one of the to-be-cleaned-up
    directories does not exist.

 -- Martin Pitt <martin.pitt@ubuntu.com>  Thu, 10 Sep 2009 13:02:27 +0200

gdm (2.27.90-0ubuntu2) karmic; urgency=low

  [ Robert Ancell ]
  * debian/patches/13_cache_ck_history.patch:
    - Cache result of ck-history to make startup fast (LP: #400863)

  [ Martin Pitt ]
  * Add 14_guest_session.patch: Rewrite guest session support for new gdm
    architecture. This now adds a D-BUS operation StartGuestSession(), since
    gdmflexiserver is being deprecated. (LP: #404870)

 -- Martin Pitt <martin.pitt@ubuntu.com>  Mon, 07 Sep 2009 18:18:15 +0200

gdm (2.27.90-0ubuntu1) karmic; urgency=low

  [ Robert Ancell ]
  * New upstream release: (LP: #418426)
    - Autostart polkit-gnome authentication agent.
    - Add screen capture sound effect to screenshot tool.
    - If HOST_NAME_MAX is not available, try _POSIX_HOST_NAME_MAX, then 
      default to 256.
    - Add users "nobody4" and "noaccess" to the list of users to filter from
      the Face Browser.
    - Add Solaris logindevperm support. 
    - Fix mispelling of XDMCP.
    - Improve documentation.
  * debian/control:
    - Depend on libcanberra-gtk
  * debian/patches/01_default_keyboard_layout_hal.patch:
  * debian/patches/02_x_server_location.patch:
  * debian/patches/03_hide_system_users.patch:
  * debian/patches/04_fix_external_program_directories.patch:
  * debian/patches/08_use_polkit_for_settings.patch:
  * debian/patches/99_autoreconf.patch:
    - Refreshed
  * debian/patches/09_gdmsetup.patch:
    - Set gdmsetup window title and icon
    - Fix crash when have no default users configured

  [ Ted Gould ]
   * Add 12_fusa_name_change.patch: Change the Bonobo activation server name
     of the FUSA applet.
   * debian/rules: Rename the Bonobo activate server description before
     installing it. (LP: #410498)

 -- Robert Ancell <robert.ancell@canonical.com>  Tue, 25 Aug 2009 15:32:13 +0200

gdm (2.27.4-0ubuntu11) karmic; urgency=low

  * debian/patches/09_gdmsetup.patch:
    - clean some unused variables there
    - don't crash if there is no autologin key in the configuration yet
      (lp: #410475)
    - don't specify encoding in desktop entry (lp: #410591)
  * debian/patches/11_crash_for_apport.patch:
    - don't catch crashes so apport can do its job

 -- Sebastien Bacher <seb128@ubuntu.com>  Wed, 12 Aug 2009 16:17:23 +0200

gdm (2.27.4-0ubuntu10) karmic; urgency=low

  * debian/patches/10_xsplash.patch:
    - updated version by Cody Russell

 -- Sebastien Bacher <seb128@ubuntu.com>  Tue, 11 Aug 2009 19:10:45 +0200

gdm (2.27.4-0ubuntu9) karmic; urgency=low

  * debian/control:
   - build-depends on libpolkit-gobject-1-dev

 -- Sebastien Bacher <seb128@ubuntu.com>  Fri, 07 Aug 2009 17:00:43 +0100

gdm (2.27.4-0ubuntu8) karmic; urgency=low

  * debian/patches/10_xsplash.patch:
    - Fixed a syntax error

 -- Ken VanDine <ken.vandine@canonical.com>  Fri, 07 Aug 2009 16:29:02 +0100

gdm (2.27.4-0ubuntu7) karmic; urgency=low

  * debian/patches/08_use_polkit_for_settings.patch:
    - Use PolicyKit for GDM settings
  * debian/patches/09_gdmsetup.patch:
    - Provide a setup tool for basic configuration (LP: #395299)
  * debian/patches/10_xsplash.patch:
    - Load xsplash on login
  * debian/patches/99_autoreconf.patch:
    - Updated

 -- Robert Ancell <robert.ancell@canonical.com>  Fri, 07 Aug 2009 09:23:21 +0100

gdm (2.27.4-0ubuntu6) karmic; urgency=low

  * debian/patches/07_correct_distribution_version.patch:
    - correctly display ubuntu as distribution (lp: #396805)

 -- Sebastien Bacher <seb128@ubuntu.com>  Thu, 23 Jul 2009 23:19:33 +0200

gdm (2.27.4-0ubuntu5) karmic; urgency=low

  * debian/rules:
    - move custom.conf to /usr/share/doc/gdm/examples to avoid
      a conffile prompt when upgrading from a existing gdm
  * debian/gdm.preinst:
    - fix typo

 -- Michael Vogt <michael.vogt@ubuntu.com>  Wed, 22 Jul 2009 10:51:59 +0200

gdm (2.27.4-0ubuntu4) karmic; urgency=low

  * debian/control:
    - Replace dependency on gnome-session with gnome-session-bin
    - Add recommends on metacity | x-window-manager
    - Add recommends on gnome-settings-daemon | xfconf
    - Add suggestion on gnome-power-manager, gnome-orca, gok, and gnome-mag
    - (LP: #400901)

 -- Cody A.W. somerville <cody-somerville@ubuntu.com>  Tue, 21 Jul 2009 21:28:30 +0200

gdm (2.27.4-0ubuntu3) karmic; urgency=low

  * 06_run_xsession.d.patch: Define $OPTIONFILE, so that the
    75dbus_dbus-launch Xsession.d script properly runs the session under
    dbus-launch. (LP: #402161)

 -- Martin Pitt <martin.pitt@ubuntu.com>  Tue, 21 Jul 2009 14:31:02 +0200

gdm (2.27.4-0ubuntu2) karmic; urgency=low

  * debian/control: Fix typo in Conflicts

 -- Didier Roche <didrocks@ubuntu.com>  Mon, 20 Jul 2009 16:12:11 +0200

gdm (2.27.4-0ubuntu1) karmic; urgency=low

  * New upstream release:
    - Favor XFree86 Xinerama over Solaris Xinerama on Solaris
    - Make greeter a well behaved session client
    - XDMCP fixes
    - Fix up btmp record handling
    - Handle locales with modifiers better
    - Use better logic with keyboard layout handling
    - Change example PAM file/documentation to demonstrate password-less login
    - Handle usernames from non-utf8 locales
    - Allow dbus introspection for gdm services
    - Show more details authentication error messages in UI
    - Allow uppercase and lowercase booleans in config file
    - Be more consistent with booleans in schemas
    - Use g_timeout_add_seconds to reduce wakeups
    - Make greeter window more clear when user list is disabled
    - Put greeter login window in same ctrl-alt-tab menu as panel
    - Port greeter to PolicyKit 1.0
    - Shave off 1/2 second delay when bringing up greeter
    - OS X portability fixes
    - Look for locales in /usr/lib/locale instead of /usr/share/locale
    - Better handling when two users have the same name
  * Drop 01_xrdb_nocpp.patch, applied upstream.
  * debian/control:
    - use conflicts on the buggy libxklavier version to avoid race upgrade
      leading to a gdm greeter crash

 -- Sebastien Bacher <seb128@ubuntu.com>  Mon, 20 Jul 2009 15:20:37 +0200

gdm (2.26.1git20090717-0ubuntu2) karmic; urgency=low

  * Add 06_run_xsession.d.patch: Run /etc/X11/Xsession.d/. (LP: #401201)
  * Add debian/watch.
  * Add 01_default_keyboard_layout_hal.patch: Get default keyboard layout from
    hal. Patch taken from Fedora. (LP: #395103) Add libhal-dev build
    dependency.
  * Add 99_autoreconf.patch to pick up above change.

 -- Martin Pitt <martin.pitt@ubuntu.com>  Mon, 20 Jul 2009 13:20:46 +0200

gdm (2.26.1git20090717-0ubuntu1) karmic; urgency=low

  * Update to latest upstream git head:
    - Make greeter login window be a dock. Fixes metacity complaining about
      session management. (LP: #395324)
  * Drop patches which are fixed upstream:
    - 00git-greeter-session-management.patch
    - 00git-invalid-dmrc-layout.patch
    - 00git-use-after-free.patch
    - 00git-xklavier4.patch
    - 02_dont_force_us_keyboard.patch
    - 04_polkit1.patch
  * 80_workaround_incorrect_directories.patch: Update to new upstream version.
  * Drop 01_xconfigoptions.patch; these configure variables are not used any
    more in the upstream code, and upstream supplies the X.org -br option by
    default now. Also drop the corresponding configure changes from
    17_update_default_xserver.patch.
  * Apply 15_usplash.patch to debian/gdm.init and drop the patch.
  * 17_update_default_xserver.patch: Update to new upstream version, add
    corresponding configure change, add patch tag header, forward upstream,
    and rename to 02_x_server_location.patch.
  * Drop 99_autoreconf.patch. The only remaining build system change is the
    previous item.
  * Drop 20_xdm-stuff.patch, it's just cruft.
  * Drop debian/Xsession, and change debian/rules to install the upstream one.
  * 01_xrdb_nocpp.patch: Add patch tag header, forward upstream.
  * Rename 80_workaround_incorrect_directories.patch to
    04_fix_external_program_directories.patch and add patch tag header.
  * Rename 81_initial_server_on_vt7.patch to 05_initial_server_on_vt7.patch.
  * debian/rules: Remove /var/gdm (empty and nonstandard) and /var/run (will
    be created at runtime), thanks lintian.
  * debian/copyright: Point to versioned GPL, thanks lintian.
  * debian/gdm.postrm: Use "set -e" to conform to policy.
  * Add debian/xterm.desktop: Reintroduce "failsafe xterm" session.

 -- Martin Pitt <martin.pitt@ubuntu.com>  Fri, 17 Jul 2009 11:41:35 +0200

gdm (2.26.1-0ubuntu7) karmic; urgency=low

  * Rename 04_xklavier4.patch to 00git-xklavier4.patch.
  * Add 04_polkit1.patch: Port to PolicyKit (which essentially means to rip
    out all PolicyKit code, since the backend now talks to the authentication
    agent itself).
  * debian/control: Drop polkit build dependency.
  * Add debian/patches/99_autoreconf.patch: Regenerate autotools files to pick
    up 04_polkit1.patch changes.

 -- Martin Pitt <martin.pitt@ubuntu.com>  Mon, 13 Jul 2009 14:50:17 +0200

gdm (2.26.1-0ubuntu6) karmic; urgency=low

  * Add 00git-greeter-session-management.patch: Make the greeter a
    well-behaved session client. Patch taken from upstream git head.
  * Add 00git-use-after-free.patch: Fix crash in xdmcp chooser. Taken from
    upstream git head.
  * debian/control: Add libxklavier-dev build dependency, to get the
    keyboard selector.
  * Add 04_xklavier4.patch: Fix build with libxklavier 4.0. Taken from
    upstream git head.
  * Add 00git-invalid-dmrc-layout.patch: Correctly handle invalid xkb layout
    from ~/.dmrc. Taken from upstream git head.

 -- Martin Pitt <martin.pitt@ubuntu.com>  Mon, 13 Jul 2009 11:17:44 +0200

gdm (2.26.1-0ubuntu5) karmic; urgency=low

  * debian/gdm.preinst: Remove obsolete conffiles.
  * debian/gdm.preinst: Migrate autologin settings from gdm.conf (which isn't
    read any more) to custom.conf. (LP: #396459)
  * Add 81_initial_server_on_vt7.patch: Force initial X server to go to tty7
    instead of tty1. This is an Ugly Hack until we have a cleaner solution for
    getty not to tramp over a running X server on vt1. This bandaids the
    immediate problem of the first X server being killed after a few minutes
    due to getty on tty1 timing out. (LP: #396226)

 -- Martin Pitt <martin.pitt@ubuntu.com>  Thu, 09 Jul 2009 18:08:07 +0200

gdm (2.26.1-0ubuntu4) karmic; urgency=low

  * debian/gdm.preinst: Do not check for an existing custom.conf, since we
    already ship it. Always let the gdm.conf-custom win, to actually migrate
    settings.
  * debian/control: Drop alternative dependencies for gnome-session, since gdm
    itself now needs gnome-session. (LP: #396321).

 -- Martin Pitt <martin.pitt@ubuntu.com>  Tue, 07 Jul 2009 08:53:38 +0200

gdm (2.26.1-0ubuntu3) karmic; urgency=low

  * Add 03_hide_system_users.patch: Do not show system users in the "frequent
    users" list. (LP: #395281)
  * debian/rules: Call dh_installinit with --no-scripts, to avoid restarting
    gdm (and killing your X session) during upgrade. The prerm/postinst
    scripts already have code to reload gdm if appropriate. Unfortunately this
    doesn't help to fix the upgrade from 0ubuntu2, its prerm already kills it.
    (LP: #395302) This also fixes the "locks session and spawns a second X
    server" issue on upgrades from Jaunty. (LP: #395313)
  * Drop 16_correct_customconf_naming.patch: Upstream uses
    and installs /etc/gdm/custom.conf, so gdm also needs to read this. Add
    debian/gdm.preinst to migrate the old name to the new name on upgrades.
    (LP: #395861)
  * 02_dont_force_us_keyboard.patch: Don't return NULL in
    get_default_layout(), but return an empty string and explicitly check this
    when setting $GDM_KEYBOARD_LAYOUT. With NULL, gdm trips over an assertion
    check. (LP: #395595)

 -- Martin Pitt <martin.pitt@ubuntu.com>  Mon, 06 Jul 2009 16:04:25 +0200

gdm (2.26.1-0ubuntu2) karmic; urgency=low

  * debian/control: Add Vcs-Bzr, package imported into bzr.
  * Add 02_dont_force_us_keyboard.patch: Don't force GDM_KEYBOARD_LAYOUT=us if
    gdm does not have an explicit setting (which it currently doesn't, since
    there is not even an interface for changing the keyboard layout). Instead,
    let the GNOME session default to the very same system default as gdm
    itself. (LP: #395103)

 -- Martin Pitt <martin.pitt@ubuntu.com>  Fri, 03 Jul 2009 19:19:56 +0200

gdm (2.26.1-0ubuntu1) karmic; urgency=low

  * Upload the new gdm codebase to karmic, there is several known issues but
    the new version need testing:
    - there is no graphical configure tool yet
    - gdm will not work correctly after upgrade until restart (restarting on
      upgrade is not possible since it would close running xsession)
    - the fast user switch applet ubuntu changes and the guest session
      have not been updated yet

 -- Sebastien Bacher <seb128@ubuntu.com>  Thu, 02 Jul 2009 16:24:43 +0200

gdm (2.26.1-0ubuntu0.3) karmic; urgency=low

  * debian/gdm.init: tweak previous change to not break default server

 -- Sebastien Bacher <seb128@ubuntu.com>  Wed, 01 Jul 2009 09:55:39 +0200

gdm (2.26.1-0ubuntu0.2) karmic; urgency=low

  * debian/patches/17_update_default_xserver.patch:
    - update xserver location
  * debian/gdm.init: use the correct binary naming so restart is working

 -- Sebastien Bacher <seb128@ubuntu.com>  Tue, 30 Jun 2009 23:23:17 +0200

gdm (2.26.1-0ubuntu0.1) karmic; urgency=low

  * New upstream version 

 -- Sebastien Bacher <seb128@ubuntu.com>  Thu, 04 Jun 2009 16:01:19 +0200

gdm-new (2.25.2-0ubuntu0.2) jaunty; urgency=low

  * debian/patches/16_correct_customconf_naming.patch:
    - use correct gdm.conf-custom location so user config settings are read

 -- Sebastien Bacher <seb128@ubuntu.com>  Tue, 03 Mar 2009 17:40:04 +0100

gdm-new (2.25.2-0ubuntu0.1) intrepid; urgency=low

  * New upstream version, the code is a rewrite so the packaging is new too

 -- Sebastien Bacher <seb128@ubuntu.com>  Tue, 15 Jul 2008 14:16:47 +0100
<|MERGE_RESOLUTION|>--- conflicted
+++ resolved
@@ -1,4 +1,10 @@
-<<<<<<< HEAD
+gdm (2.29.1-0ubuntu9) UNRELEASED; urgency=low
+
+  * debian/patches/24_system_uid.patch: use configured system UID
+    minimum instead of hard-coded value (LP: #459199).
+
+ -- Kees Cook <kees@ubuntu.com>  Sun, 13 Dec 2009 01:51:34 -0800
+
 gdm (2.29.1-0ubuntu8) lucid; urgency=low
 
   * debian/gdm.upstart:
@@ -28,14 +34,6 @@
       BulletProof-X.
 
  -- Mario Limonciello <mario_limonciello@dell.com>  Mon, 14 Dec 2009 14:09:14 -0600
-=======
-gdm (2.29.1-0ubuntu6) UNRELEASED; urgency=low
-
-  * debian/patches/24_system_uid.patch: use configured system UID
-    minimum instead of hard-coded value (LP: #459199).
-
- -- Kees Cook <kees@ubuntu.com>  Sun, 13 Dec 2009 01:51:34 -0800
->>>>>>> c7625db1
 
 gdm (2.29.1-0ubuntu5) lucid; urgency=low
 
