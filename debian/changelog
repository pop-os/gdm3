gdm3 (2.30.5-9) UNRELEASED; urgency=low

  * README.Debian: remove reference to GDM 2.26. Closes: #616603.
  * gdm3.8.pod: patch from Vincent Lefevre to document XAUTHORITY. 
    Closes: #616612.

 -- Josselin Mouette <joss@debian.org>  Sun, 06 Mar 2011 10:59:31 +0100

gdm3 (2.30.5-8) unstable; urgency=low

  * README.Debian: document the xauth stuff. Closes: #614972.
  * 31_xkb_options.patch: patch from Julien Pinon to always pass XKB 
    options regardless of the layout. Closes: #590534.
  * 13_gdmsetup.patch: updated to link to the libs required by the usage 
    of libgdmcommon. Closes: #615720.
  * 90_relibtoolize.patch: updated accordingly.

 -- Josselin Mouette <joss@debian.org>  Thu, 03 Mar 2011 22:10:30 +0100

gdm3 (2.30.5-7) unstable; urgency=low

  [ Josselin Mouette ]
  * gdm3.init: chown the configuration to Debian-gdm, to avoid umask 
    issues. Closes: #603510.
  * gdm3.postrm: handle deluser/delgroup failures gracefully.
    Closes: #603753.
  * 29_grep_path.patch: new patch. Don’t hardcode grep to a wrong 
    location. Closes: #607664.
  * 30_utf8_locale.patch: new patch. Pass locale.UTF-8 instead of 
    locale.utf8. Closes: #607753.

  [ Emilio Pozuelo Monfort ]
  * debian/gdm3.8.pod:
    + Fix typo, thanks Yury V. Zaytsev. Closes: #610723.

 -- Josselin Mouette <joss@debian.org>  Mon, 24 Jan 2011 22:56:35 +0100

gdm3 (2.30.5-6) unstable; urgency=low

  * 11_xephyr_nested.patch: don’t switch VTs from nested displays. It’s 
    confusing and prevents using them to start sessions for existing 
    users.
  * greeter.gconf-defaults: don’t specify the background, it is now set 
    by desktop-base.
  * Recommend desktop-base >= 6 to obtain this background.
  * Remove moreblue-orbit picture.

 -- Josselin Mouette <joss@debian.org>  Mon, 15 Nov 2010 20:52:24 +0100

gdm3 (2.30.5-5) unstable; urgency=low

  * 27_orca_braille.patch: patch from Samuel Thibault to enable braille 
    support in orca. Closes: #600472.
  * 20_endsession_respawn.patch:
    + Correctly reinitialize the variable that tells a display must 
      respawn. It badly broke when trying to use an already used 
      display to switch to another one. Closes: #600706.
    + Also prevent respawning for static displays, otherwise the same 
      problem will also happen on :0. The only remaining difference 
      remaining between static and transient displays is autologin 
      handling.
    + Don’t restart the static display when it exits, that would make 
      the previous change moot.
  * Get the greeter to play a beep when it is ready. Thanks Samuel 
    Thibault for all the testing. Closes: #598132.
    + 28_beep.patch: new patch. Emit a gdk_beep when appropriate.
    + greeter.gconf-defaults: enable event sounds, so that the beep is 
      played.
  * README.Debian:
    + Explain the configuration system more thoroughly. Closes: #601479.
    + Split the debconf translations part in README.source.

 -- Josselin Mouette <joss@debian.org>  Sun, 07 Nov 2010 00:32:11 +0100

gdm3 (2.30.5-4) unstable; urgency=low

  * 21_schemas_usr.patch: add some comments in the daemon.conf file to 
    explain the available options. Thanks Joey Hess. Closes: #598666.
  * gdm3.init: drop hal and acpid. Closes: #599015.
  * Pass --enable-debug with DEB_BUILD_OPTIONS=debug.
  * 20_endsession_respawn.patch: fix typo introduced in 2.30.5-2 that 
    turns the feature completely off.
  * 18_switch_kill_greeter.patch: ensure that the slave process dies 
    too. Avoids leaking gdm-simple-slave processes around.
  * 24_show_user_other.patch: dropped. It is not necessary anymore, the 
    case without any user is handled correctly now. Furthermore it was 
    causing the infamous focus bug. Closes: #596359.
  * 11_xephyr_nested.patch: fix implicit pointer conversion. Thanks Dann 
    Frazier for the report. Closes: #599104.

 -- Josselin Mouette <joss@debian.org>  Wed, 06 Oct 2010 00:10:48 +0200

gdm3 (2.30.5-3) unstable; urgency=low

  [ Josselin Mouette ]
  * pt_BR.po: new Brazilian Portuguese translation by Sérgio Cipolla.
    Closes: #597669.
  * 26_username_escape.patch: stolen in upstream git (2.30 branch). Fix 
    escaping in the user list.

  [ Luca Bruno ]
  * 13_gdmsetup.patch: refresh and fix user-manager loading according
    to upstream changes. Closes: #598034.

 -- Josselin Mouette <joss@debian.org>  Sat, 02 Oct 2010 18:41:24 +0200

gdm3 (2.30.5-2) unstable; urgency=low

  * 03_ipv6.patch: new patch from Julien Cristau, thanks a lot for 
    investigating! Fix an allocation error that leads to passing garbage 
    as addresses.
    Add to that a stripping of ::ffff: from IPv4 mapped addresses, since 
    this is not understood in $DISPLAY.
    Closes: #579033.
  * 11_no_xhost_thanks.patch: new patch. Drops the very suspicious xhost 
    authentication that is set in the login window. In addition to 
    questioning the security, it interacts badly with the Xephyr patch.
  * 11_xephyr_nested.patch: re-enabled.
    + Updated to apply cleanly.
    + Modified to not affect the logic of 19_configure_xserver.patch.
    + Handle the upgrade situation, where the IsNested method does not 
      exist on the daemon yet.
    + Don’t pass a vtX argument to nested servers.
    + Start the nested server with an authorization that is accessible 
      to the user that launches it. Add another authorization for 
      Debian-gdm later. The implication is that the parent user has 
      access to the nested display. Which is, well, completely 
      unimportant since it already owns the server process.
    + Set GDM_PARENT_{DISPLAY,XAUTHORITY} so that the keymap is set in 
      the nested display as well.
    + Put back in place the code that keeps a connection open to the X 
      server, it is necessary for proper setting of the keyboard map.
    + Rework the xkb setting in the Init script. Passing model/layout/
      variant/options seems to work better than keymap/types/compat/…
    + Pass GDM_PARENT_DISPLAY to the greeter session too.
    + In the greeter panel, display only a "Quit" element when 
      GDM_PARENT_DISPLAY is set. Call the session manager to force a 
      logout when pressed.
  * debian/po-up/*.po:
    + Add translations for the Quit and Disconnect strings from gdm 
      2.20.11.
  * Install the gdmflexiserver-xnest.desktop file.
  * Recommend x11-xkb-utils for xkbcomp.
  * 19_configure_xserver.patch:
    + Updated to apply cleanly.
    + Add the ability to configure the nested X server command.
  * 20_endsession_respawn.patch: don’t respawn nested X servers.
  * 22_noconsole.patch: refreshed.
  * 14_pam_dialog.patch: show messages from PAM in a dialog so that the 
    user can actually see them.
  * Remove debian/TODO, yay!

 -- Josselin Mouette <joss@debian.org>  Fri, 17 Sep 2010 21:37:13 +0200

gdm3 (2.30.5-1) unstable; urgency=low

  * greeter.gconf-defaults: disable the power management icon, it allows 
    to change the power management settings. Closes: #580629.
  * 25_xdmcpfill_length.patch, 26_xdmcp_fill.patch: stolen upstream. 
    Correctly initialize XdmcpFill. Closes: #579033.
  * 03_authdir.patch: drop, it’s useless since we override it again with 
    a make argument.
  * Use linux-any wildcard instead of listing non-linux architectures.
  * Bump standards version accordingly.
  * New upstream translation and bugfix release.
  * 08_frequent-users_greeter.patch, 09_default_session.patch, 
    18_switch_kill_greeter.patch, 20_endsession_respawn.patch, 
    21_schemas_usr.patch, 24_show_user_other.patch: refreshed.
  * 14_bindv6only.patch, 25_xdmcpfill_length.patch, 
    26_xdmcpfill_length.patch: dropped, merged upstream.
  * 08_frequent-users_greeter.patch: updated to not mark users as logged 
    on if they are not logged on using GDM (e.g. console sessions).
  * 13_gdmsetup.patch: update gui/Makefile.am accordingly to upstream 
    changes.
  * 25_upower.patch: stolen from upstream git. Use directly upower-glib 
    instead of devkit-power-gobject. Closes: #595087.
  * Update build-dependencies accordingly.
  * 90_relibtoolize.patch: regenerated for the new version.

 -- Josselin Mouette <joss@debian.org>  Sun, 05 Sep 2010 21:49:10 +0200

gdm3 (2.30.2-4) unstable; urgency=low

  [ Josselin Mouette ]
  * Ship a file in insserv.conf.d. Closes: #583694.
  * greeter.gconf-defaults: force disabling of the compositing manager, 
    the lower panel fails when it is enabled.

  [ Fabian Greffrath ]
  * Correct the path for gdm.schemas in README.Debian (Closes: #581048).

  [ Josselin Mouette ]
  * New Portuguese translation by Pedro Ribeiro. Closes: #581250.
  * 24_show_user_other.patch: new patch. Always show the “Other…” user, 
    even when there are no users in the list. Otherwise this breaks 
    setups with no local user.
  * gdm3.init: drop bootlogs from the requirements. Closes: #585512.
  * rules: set default language file to /etc/default/locale.
  * debian/Xsession: set LANG from GDM_LANG, which is the one set from 
    GDM. Closes: #584231.

 -- Josselin Mouette <joss@debian.org>  Sat, 12 Jun 2010 11:16:04 +0200

gdm3 (2.30.2-3) unstable; urgency=low

  * Pass -novtswitch to the X server options, so that it doesn’t switch 
    back to the original tty when being killed. This fixes a corner case 
    of user switching which is the original upstream reason for 
    introducing the broken behavior we fixed with 
    18_switch_kill_greeter.patch.
  * 19_configure_xserver.patch: patch by Hans Petter Jansson to allow to 
    set the local X server options in the configuration file.
    Also make it use the default options the configure script sets.
  * 20_endsession_respawn.patch: new patch. Respawn transient displays 
    when the user session is finished. In combination with 
    -novtswitch, it allows a unified interface where exiting a session 
    will always bring back to a login manager, without leaving unused 
    displays either.
  * 08_frequent-users_greeter.patch: updated with an improved logic, to 
    not use the same session type for the login window and the user 
    session.
  * 21_schemas_usr.patch: new patch. Move gdm.schemas to /usr, it should 
    certainly not be editable.
  * 90_relibtoolize.patch: refreshed accordingly.
  * 22_noconsole.patch: patch from Patrick Monnerat to allow GDM to work 
    as a standalone XDMCP server.
  * 23_autologin_once.patch: patch from Vincent Untz. Do not autologin 
    again after the session has been closed. Closes: #578736.
  * gdm3.preinst: remove the old gdm.schemas upon upgrade.

 -- Josselin Mouette <joss@debian.org>  Sat, 08 May 2010 14:59:06 +0200

gdm3 (2.30.2-2) unstable; urgency=low

  * Pass X_PATH et al. through DEB_CONFIGURE_SCRIPT_ENV.
  * 16_xserver_path.patch: use the environment variables when they 
    exist. Based on a patch by Julien Cristau.
  * 90_relibtoolize.patch: updated accordingly.
  * Stop build-depending on xserver-xorg.
  * 17_no_libxdmcp.patch: fix build when there is no libxdmcp.
  * Updated Czech translation by Michal Šimůnek.
  * New Japanese translation by Hideki Yamane. Closes: #580222.
  * 18_switch_kill_greeter.patch: new patch. Kill the greeter after 
    switching to another user. Closes: #580630.

 -- Josselin Mouette <joss@debian.org>  Fri, 07 May 2010 21:42:02 +0200

gdm3 (2.30.2-1) unstable; urgency=low

  * Break orca < 2.30.0-2 just to be sure.
  * New Czech translation by Michal Šimůnek.
  * New Vietnamese translation by Clytie Siddall. Closes: #579228.
  * 14_bindv6only.patch: patch from Julien Cristau to fix XDMCP and 
    chooser behavior with bindv6only=1. Closes: #579033.
  * 15_kfreebsd.patch: first attempt at making gdm3 build on kfreebsd.
    This fixes the current build issue and will probably not be enough.
    Closes: #579288.
  * Add Vcs-* fields.
  * 06_first_vt.patch: hopefully fix the VT manager on kfreebsd. With 
    user switching support, by selecting the correct device.
  * New upstream release.
  * 90_relibtoolize.patch: updated for the new version.

 -- Josselin Mouette <joss@debian.org>  Tue, 27 Apr 2010 18:50:56 +0200

gdm3 (2.30.0-3) unstable; urgency=low

  * New Spanish translations by Francisco Javier Cuadrado.
  * New Telugu translations by Veeven. Closes: #578713.
  * New Gujarati translations by Kartik Mistry. Closes: #578716.
  * New German translation by Gert Michael Kulyk. Closes: #578730.
  * Don’t build-depend on libaudit-dev on !linux.
  * Only suggest metacity, the functionality loss is minimal.
  * Suggest gok.
  * New Russian translations by Yuri Kozlov. Closes: #578775.
  * 06_first_vt.patch: use /dev/tty0 instead of /dev/console.
  * Merge all translations in debian/po-up to avoid having two files to 
    give to translators.
  * New Asturian translations by maacub.
  * New Estonian translations by Mihkel.
  * 06_first_vt.patch: fix a horrible bug that lead to re-use existing 
    VTs, causing very ugly things happening when you tried to switch 
    users.

 -- Josselin Mouette <joss@debian.org>  Fri, 23 Apr 2010 19:33:33 +0200

gdm3 (2.30.0-2) unstable; urgency=low

  * 11_xephyr_nested.patch: don’t lock the screen when you use Xnest. 
    Also handle correctly the -l option.
  * greeter.gconf-defaults: remove trailing whitespace.
  * debian/gdm3.postinst: create a /var/lib/gdm3/.gconf.path that 
    mentions the .gconf.mandatory where the settings live. This fixes 
    all issues with g-s-d, which didn’t obtain the correct settings. 
    Yay!
  * 13_gdmsetup_desktop.patch: split the desktop file in another patch, 
    again for translations.
  * debian/po-up/POTFILES.in: add it here.
  * debian/po-up/fr.po: updated accordingly.
  * Add missing build-dep on docbook-xml.
<<<<<<< HEAD
=======
  * Dropped 11_xephyr_nested.patch, it’s not ready for prime time yet. 
    Let’s keep up the good work in experimental.
  * Don’t install gdmflexiserver-xnest.desktop.
  * OMG UPLOAD TO UNSTABLE !!!1!!
>>>>>>> 08d374cd

 -- Josselin Mouette <joss@debian.org>  Wed, 21 Apr 2010 22:15:17 +0200

gdm3 (2.30.0-1) experimental; urgency=low

  [ Luca Bruno ]
  * New upstream release.
  * debian/control.in:
    - Added libpolkit-gobject-1-dev and libpolkit-gtk-1-dev build-depends
      for gdmsetup patch.
    - Update to Standards-Version 3.8.4, no additional changes needed.
  * Switch to source format 3.0 (quilt).
    - Add debian/source/format.
    - Drop quilt from Build-Depends.
    - Remove /usr/share/cdbs/1/rules/patchsys-quilt.mk include.
  * debian/patches/05_stop_welcome_session.patch:
    - Kill process group with SIGKILL and wait 200ms.
  * debian/patches/11_xephyr_nested.patch:
    - Added, support running gdm in a nested window.
  * debian/patches/12_polkit_settings.patch:
    - Added, make it possible for users to change gdm system settings.
  * debian/patches/13_gdmsetup.patch:
    - Added a modified version of Ubuntu patch, brings back the gdmsetup
      binary for changing gdm system settings.
  * debian/gdmsetup.svg:
    - Added, use this icon instead of old gdm-setup.png.

  [ Josselin Mouette ]
  * New German translation of the desktop file by Gert Michael Kulyk.
  * Use patch-translations to translate patches that require it.
  * Split the .ui file in a separate patch so that the format can be 
    specified.
  * Add French translation for the patches.
  * 05_stop_welcome_session.patch: revert one of the changes, not 
    necessary with gnome-session 2.30.
  * Require gnome-session-bin 2.30.
  * Install gdmsetup.desktop in /usr/share/gdm/applications.
  * 13_gdmsetup.patch: correctly pass the locale directory.
  * 90_relibtoolize.patch: updated accordingly.
  * Update TODO with the most obvious remaining bugs.

 -- Josselin Mouette <joss@debian.org>  Wed, 14 Apr 2010 00:57:23 +0200

gdm3 (2.29.92-1) experimental; urgency=low

  [ Luca Bruno ]
  * New upstream release.
  * debian/control.in:
    - Bump libglib2.0-dev build-depend to 2.22.0 and
      libgtk2.0-dev to 2.12.0.
    - Remove libglade2-dev build-depend.
  * debian/patches/05_default_keyboard_layout_xkl.patch,
    debian/patches/04_custom-conf.patch:
    - Removed, applied upstream.
  * debian/patches/07_libexec-paths.patch:
    - Refreshed, upstream fixed at-spi-registryd path.
  * debian/patches/04_no_fatal_criticals.patch:
    - Added, workaround until libxklavier bug gets fixed.
  * debian/patches/05_stop_welcome_session.patch:
    - Added, really stop the welcome session.
  * debian/patches/06_first_vt.patch:
    - Fix vt mask to really start at given vtN.
  * debian/patches/02_xephyr_nested.patch:
    - Support running gdm in a nested window.

  [ Josselin Mouette ]
  * Pass --with-screenshot-dir, newly introduced.
  * Name the user Debian-gdm instead of gdm3, it’s better for the long 
    term.
  * Update list of copyright holders.

 -- Luca Bruno <lethalman88@gmail.com>  Thu, 01 Apr 2010 12:49:57 +0200

gdm3 (2.28.1-1) UNRELEASED; urgency=low

  [ Josselin Mouette ]
  * New upstream release.
  * Require devicekit-power and recommend g-p-m 2.28.
  * Require policykit-1-gnome for the policykit 1.0 port.
  * Update build-dependencies.
  * 90_relibtoolize.patch: updated for the new version.
  * Add debian/TODO detailing the (huge) amount of work remaining.

  [ Luca Bruno ]
  * debian/control.in:
    - Require libxklavier-dev build-dep instead of libxklavier12-dev.
    - Update to Standards-Version 3.8.3, no additional changes needed.
  * debian/patches/02_xnest-wrapper.patch:
    - Update to apply cleanly.
  * debian/patches/04_custom-conf.patch:
    - TODO: The custom.conf file cannot be found.
  * debian/patches/05_default_keyboard_layout_xkl.patch:
    - Ubuntu hal patch translated to libxklavier.
    - TODO: The default keyboard layout is wrong.
  * debian/patches/06_first_vt.patch:
    - Backport some code of the tty manager from gdm 2.20.
    - TODO: TTYs are allocated by X itself, which leads to giant FAIL when
      gdm is started before the getty processes.
  * debian/patches/07_libexec-paths.patch:
    - Added a modified version of the Ubuntu patch. It's needed because GDM
      runs external program using LIBEXECDIR, which sometimes is not the
      right path.
  * debian/patches/08_frequent-users_greeter.patch:
    - Added to only show frequent users in greeter that logged in with GDM.
    - TODO: 03_hide_system_users.patch to avoid showing system users in recent
      connections
  * debian/default.desktop, debian/gdm.install, debian/gdm.dirs,
    debian/patches/09_default_session.patch:
    - Ubuntu patch to use default.desktop instead of gnome.desktop as default
      session.
    - Install our default.desktop under /usr/share/gdm/BuiltInSessions,
      Xsession.d scripts will start the system default session.
    - TODO: The default session is always GNOME
  * debian/patches/90_relibtoolize.patch:
    - Update for 05_default_keyboard_layout_xkl.patch libxklavier changes to
      Makefile.am.
  * debian/Xsession, debian/gdmflexiserver.svg,
    debian/gdmflexiserver.desktop, debian/gdm.install:
    - /etc/gdm/Xsession will add /usr/share/gdm to XDG_DATA_DIRS so that
      /usr/share/gdm/applications/gdmflexiserver.desktop appears only in gdm
      sessions with icon
      /usr/share/icons/hicolor/scalable/apps/gdmflexiserver.svg.
    - TODO: gdmflexiserver doesn't appear in the menus.
  * debian/gdmflexiserver.1.pod:
    - Added for lintian, even if most of the options are currently ignored.
  * debian/TODO:
    - gdmflexiserver is ignoring many options, including xnest.

  [ Josselin Mouette ]
  * Rename the package to gdm3. Conflict with gdm.
  * Rework package description a bit.
  * Translate default.desktop.
  * Remove useless extract-locales.
  * Rename all configuration files and main binaries so that it does not 
    cause upgrade trouble with good old gdm.
  * Require upower instead of dk-power.
  * 10_gdm3_pam.patch: new patch. Allow to look for PAM files named 
    differently from the default.
  * gdm3.postinst: add some code to handle the need to reload the old 
    version of gdm if it is still running.

 -- Josselin Mouette <joss@debian.org>  Mon, 15 Mar 2010 21:27:29 +0100

gdm (2.26.1-1) UNRELEASED; urgency=low

  * New upstream release.
  * Completely revamp patches. The patches remaining are:
    + 01_minimal_uid.patch: set the minimal UID to 1000 which is the 
      Debian default.
    + 02_xnest-wrapper.patch: formerly 56_xnest-wrapper.patch.
    + 03_authdir.patch: use /var/lib/gdm, not /var/gdm.
    + 90_relibtoolize.patch: formerly 70_mandatory-relibtoolize.patch.
  * Massive update to build-dependencies.
  * Depend/Recommend/Suggest the session components used by GDM.
  * Remove anything related to gdmsetup and gdmphotosetup, they have 
    both disappeared.
  * copyright:
    + Update list of copyright holders.
    + Point to versioned GPL file.
  * postrm:
    + Stop cleaning up /etc/default/gdm.
    + Clean up /etc/dm and /var/run/gdm.
  * Stop installing themes, only install the background picture.
  * Stop installing the locale.conf.
  * New packaging based on cdbs.
  * Don’t ship /var/lib/gdm/.gconf.mandatory in the package. Instead, 
    ship the upstream configuration in /usr/share/gdm/greeter-config and 
    a file for Debian-specific defaults in /etc/gdm. The configuration 
    is generated in the postinst, and if needed in the init script.
  * Require gconf2 2.26.2-3 for this change.
  * Update README.Debian.
  * Forbid root login using PAM, since this is no longer a configuration 
    option.
  * Add a preinst to remove the old conffiles.
  * Remove some man pages, including the gdmflexiserver one, which is 
    seriously outdated.
  * Add lintian overrides.
  * Use start-stop-daemon --background since it is not able to daemonize 
    itself automatically.

 -- Josselin Mouette <joss@debian.org>  Tue, 14 Jul 2009 18:58:07 +0200

gdm (2.20.9-1) unstable; urgency=low

  * gdm.install: install the desktop files in 
    /usr/share/gdm/applications, so that they are only available when 
    the session has been started by GDM. Closes: #508345.
  * Ship an empty /usr/share/sounds directory. Closes: #509219.
  * New upstream translation and bugfix release.
  * 51_selinux_memleak.patch, 52_shutdown_crash.patch: removed, merged 
    upstream.
  * 70_mandatory-relibtoolize.patch: updated for the new version.
  * 51_xkb_init.patch: new patch, stolen upstream. Handle the case where 
    XKB is not properly initialized.
  * 52_xdmcp_fixes.patch: new patch, stolen upstream. Fix a double free 
    and improve error handling for XDMCP. Hopefully closes: #495797.

 -- Josselin Mouette <joss@debian.org>  Fri, 27 Feb 2009 19:22:26 +0100

gdm (2.20.7-5) unstable; urgency=low

  * Don't update-rc.d remove / install during first configuration.
  * Use lt-nl when comparing versions instead of checking $2.
  * Build-depend on xserver-xorg for the X_SERVER detection logic to work; it
    would be more elegant to add an AC_ARG_WITH to skip the detection and
    avoid the bdep, but the 2.20 branch isn't the long term focus so this is a
    good stop gap measure; closes: #509425.

 -- Loic Minier <lool@dooz.org>  Fri, 28 Nov 2008 19:55:12 +0100

gdm (2.20.7-4) unstable; urgency=low

  * 52_shutdown_crash.patch: updated to also ignore the signals in the 
    shutdown process.
  * 35_gdm.conf.patch: use pm-suspend instead of s2ram, for consistency 
    with HAL. Closes: #503085.
  * Suggest pm-utils instead of uswsusp.

 -- Josselin Mouette <joss@debian.org>  Fri, 24 Oct 2008 21:53:24 +0200

gdm (2.20.7-3) unstable; urgency=low

  * Install the debian-moreblue-orbit theme, thanks Andre Luiz Rodrigues 
    Ferreira. Closes: #497440.
  * 35_gdm.conf.patch: make it the default.
  * copyright: fix encoding.

 -- Josselin Mouette <joss@debian.org>  Tue, 02 Sep 2008 10:37:20 +0200

gdm (2.20.7-2) unstable; urgency=low

  [ Loic Minier ]
  * Add "status" support to the init script; bump dep on lsb to >= 3.2-14;
    taken from Ubuntu.
  * Update init script to honor "text" kernel commandline option by not
    starting gdm if this word is found in /proc/cmdline; taken from Ubuntu
    and added -w flag to grep; LP: #256125.

  [ Josselin Mouette ]
  * 51_selinux_memleak.patch: patch from Julien Cristau to fix a memory 
    leak in the SELinux code.
  * 52_shutdown_crash.patch: new patch, fixes crash upon shutdown when
    the daemon is not correctly closed. Closes: #458802.

 -- Josselin Mouette <joss@debian.org>  Fri, 29 Aug 2008 16:03:45 +0200

gdm (2.20.7-1) unstable; urgency=low

  [ Josselin Mouette ]
  * 01_fixfree.patch: stolen from upstream. Patch from Frédéric Crozat 
    to fix an invalid free causing yet another crash upon shutdown.

  [ Sebastian Dröge ]
  * New upstream bugfix release:
    + debian/patches/01_fixfree.patch:
      - Dropped, merged upstream.
    + debian/patches/70_mandatory-relibtoolize.patch:
      - Regenerated for the new version.

 -- Sebastian Dröge <slomo@debian.org>  Tue, 01 Jul 2008 09:45:46 +0200

gdm (2.20.6-1) unstable; urgency=low

  * New upstream bugfix release:
    + debian/patches/01_crash_on_shutdown.patch:
      - Dropped, merged upstream.
    + debian/patches/70_mandatory-relibtoolize.patch:
      - Regenerated for the new version.

 -- Sebastian Dröge <slomo@debian.org>  Wed, 21 May 2008 11:59:42 +0200

gdm (2.20.5-2) unstable; urgency=low

  * Xsession: set the USERXSESSIONRC variable. Thanks to Yves-Alexis 
    Perez. Closes: #458549.
  * control.in: depend on gnome-session | x-session-manager | ...
    Closes: #478497.
  * gdm.init: stop providing x-display-manager, to prevent installation 
    failure together with another display manager. The parallel 
    installation is already handled through debconf. Closes: #479468.
    Other display manager packages should be fixed the same way.
  * 01_crash_on_shutdown.patch: stolen from upstream SVN. Fixes the 
    crash that happens during the shutdown process.
    Closes: #480056, #475855, #467203. However it does not fix #459024. 

 -- Josselin Mouette <joss@debian.org>  Sun, 11 May 2008 02:12:44 +0200

gdm (2.20.5-1) unstable; urgency=low

  * New upstream bugfix release:
    + debian/patches/70_mandatory-relibtoolize.patch:
      - Updated to apply cleanly again.

 -- Sebastian Dröge <slomo@debian.org>  Tue, 08 Apr 2008 05:51:15 +0200

gdm (2.20.4-2) unstable; urgency=low

  * gdm.init: remove S from the Default-Stop header. Closes: #471074.

 -- Josselin Mouette <joss@debian.org>  Sat, 15 Mar 2008 19:03:17 +0100

gdm (2.20.4-1) unstable; urgency=low

  * New upstream bugfix release:
    + debian/patches/35_gdm.conf.patch:
      - Updated to apply cleanly again.
    + debian/patches/70_mandatory-relibtoolize.patch:
      - Regenerated for the new version.

 -- Sebastian Dröge <slomo@debian.org>  Fri, 14 Mar 2008 10:51:38 +0100

gdm (2.20.3-2) unstable; urgency=medium

  [ Josselin Mouette ]
  * gdm.init: add dbus, hal and network-manager to the Should-Start
    section.
  * 35_gdm.conf.patch: remove /var/lib/menu-xdg/xsessions from the list
    of session directories. Closes: #464179.

  [ Loic Minier ]
  * Add missing libpopt-dev b-dep; thanks Daniel Schepler; closes: #467179.

 -- Josselin Mouette <joss@debian.org>  Sat, 16 Feb 2008 02:52:39 +0100

gdm (2.20.3-1) unstable; urgency=low

  [ Loic Minier ]
  * Drop xbase-clients dep; thanks Robert Millan; closes: #455538.

  [ Josselin Mouette ]
  * Conflict against gnome-panel (<< 2.19.2). Closes: #446762.

  [ Loic Minier ]
  * Don't use an aliased ls but hardcode /bin/ls; closes: #454097

  [ Josselin Mouette ]
  * 61_config-parser-issues.patch: upstream fix (r5604) for a bug in the
    parser. Also include r5599 which is required as well.
    Closes: #458094.

  [ Sebastian Dröge ]
  * New upstream bugfix release:
    + Fixes running gdmflexiserver setuid/setgid (Closes: #455694).
    + 61_config-parser-issues.patch, dropped, merged upstream.
    + 70_mandatory-relibtoolize.patch, regenerated for the new version.
  * debian/control.in:
    + Update to Standards-Version 3.7.3, no additional changes needed.

 -- Sebastian Dröge <slomo@debian.org>  Tue, 08 Jan 2008 15:22:58 +0100

gdm (2.20.2-1) unstable; urgency=low

  [ Josselin Mouette ]
  * debian/gdm.init:
    + Use the basename of the contents of
      /etc/X11/default-display-manager, to allow the user to specify a
      path by hand. Closes: #452344.
    + Fix bashims.
  * gdm.pam: add support for pam_gnome_keyring. Closes: #445870.
  * Suggest libpam-gnome-keyring.
  * 35_gdm.conf.patch: set Browser=true so that themes with a face
    browser work correctly. Closes: #445743.
  * gdm.postinst: fix quoting in gdm.conf after upgrading from gdm <
    2.20. Closes: #445947.

  [ Loic Minier ]
  * Read /etc/profile, ~/.profile, /etc/xprofile and ~/.xprofile; this is more
    confortable for users, matches RedHat distros, and matches the
    documentation; closes: #438866.

  [ Sebastian Dröge ]
  * New upstream bugfix release:
    + debian/patches/67_dont_use_LC_CTYPE_for_GDMLANG.patch:
      - Dropped, merged upstream.
    + debian/patches/70_mandatory-relibtoolize.patch:
      - Regenerated for the new version.
    + debian/patches/45_use-gksu-for-gdmsetup.patch:
      - Updated to apply cleanly again.

 -- Sebastian Dröge <slomo@debian.org>  Sat, 01 Dec 2007 19:08:26 +0100

gdm (2.20.1-2) unstable; urgency=low

  * debian/patches/67_dont_use_LC_CTYPE_for_GDMLANG.patch:
    + Added. Use g_get_language_names to determine the value of GDM_LANG
      instead of LC_CTYPE

 -- Sjoerd Simons <sjoerd@debian.org>  Sun, 18 Nov 2007 17:29:25 +0100

gdm (2.20.1-1) unstable; urgency=low

  [ Josselin Mouette ]
  * Document that references in 64_vt-auto-allocation-fix are wrong.

  [ Sebastian Dröge ]
  * New upstream bugfix release:
    + It's possible to change to password input via tab again (Closes: #446962).
    + debian/control.in:
      - Require libglib2.0-dev (>= 2.12.0).
    + debian/patches/70_mandatory-relibtoolize.patch:
      - Updated for the new version.

 -- Sebastian Dröge <slomo@debian.org>  Sat, 03 Nov 2007 22:04:04 +0100

gdm (2.20.0-2) unstable; urgency=high

  * Re-add bug ids and references to patch 64_vt-auto-allocation-fix.
  * Clean whitespace in control.
  * Conflict with fast-user-switch-applet (<< 2.17.4), gnome-session (<<
    2.19.2), gnome-screensaver (<< 2.17.7) for the GDM socket path transition.

 -- Loic Minier <lool@dooz.org>  Sat, 06 Oct 2007 20:02:06 +0200

gdm (2.20.0-1) unstable; urgency=low

  [ Loic Minier ]
  * Pass --system to delgroup and deluser; thanks Vincent Bernat.
  * Recommend xserver-xorg; closes: #436665.

  [ Josselin Mouette ]
  * New upstream release.
  * Update build-dependencies.
  * Refresh patches.
  * 35_gdm.conf.patch:
    + Use s2ram as suspend command; suggest uswsusp.
    + Set UseCirclesInEntry.
  * 41_config-files.patch: the OLD_CONF part is obsolete.
  * Drop patches integrated upstream:
    - 42_timed-login.patch
    - 48_random-greeter-theme.patch
    - 51_misc-env-var-fixes.patch
    - 57_gdm-is-local.patch
    - 59_standard-x-server-detection.patch
    - 60_logname-is-log-name-in-PostLogin.patch
    - 61_gdm-manpage-section.patch
    - 67_C-locale-fallback.patch
    - 69_misc-config-typos.patch
    - 90_from_svn_fix_gdm_restart.patch
  * 64_vt-auto-allocation-fix.patch: deactivated for now, it seems to
    "fix" only part of the binaries, and I don't really know why.
  * Enable secure remote connection; build-depend on zenity.
  * gdm.install:
    + Install desktop files in /usr/share/applications.
    + Install the remote SSH session.
  * gdm.8.pod, gdmlogin.8.pod: fix encoding.
  * rules: don't pass ${prefix} to --libexecdir, it keeps as is in some
    substitutions.
  * gdm.menu: update to the latest menu policy.

 -- Josselin Mouette <joss@debian.org>  Sat, 06 Oct 2007 18:39:23 +0200

gdm (2.18.4-1) unstable; urgency=high

  [ Josselin Mouette ]
  * 43_gdmphotosetup.desktop.patch: set NoDisplay=true for
    gdmphotosetup, which duplicates gnome-about-me's functionality.

  [ Loic Minier ]
  * Stop imposing the DPI settings; this was a quick fix that users may opt to
    do, but the correct thing to do is to fix the Xorg configuration on these
    systems or fix the generation of this config; document this in
    README.Debian; closes: #278026, #339707, #364545.

  [ Kilian Krause ]
  * Add get-orig-source target.

  [ Loic Minier ]
  * New upstream stable release.
    - SECURITY: Fixes denial of service attack where the user can crash the
      GDM daemon with a carefuly crafted GDM socket command and cause GDM to
      stop managing future displays; CVE-2007-3381.
    - Drop patch 91_from-svn_gdm-init-hints-and-af-family-in-..., merged
      upstream.

 -- Loic Minier <lool@dooz.org>  Tue, 31 Jul 2007 18:34:07 +0200

gdm (2.18.3-4) unstable; urgency=high

  * Update
    91_from-svn_gdm-init-hints-and-af-family-in-gdm_peek_local_address_list to
    not set AF_INET6; thanks Ely Levy; GNOME #455190; closes: #432227.

 -- Loic Minier <lool@dooz.org>  Thu, 12 Jul 2007 17:43:04 +0200

gdm (2.18.3-3) unstable; urgency=high

  * New patch,
    91_from-svn_gdm-init-hints-and-af-family-in-gdm_peek_local_address_list,
    fixes crash when using IPv6; thanks Ely Levy; GNOME #455190; from
    SVN r5044; closes: #432227.

 -- Loic Minier <lool@dooz.org>  Tue, 10 Jul 2007 15:48:01 +0200

gdm (2.18.3-2) unstable; urgency=medium

  * Cleanups.
  * Fix permissions of gdmXnestWrapper; closes: #432153.
  * Drop dep on debconf which is already added by ${misc:Depends}; thanks
    Michael Biebl; closes: #431698.

 -- Loic Minier <lool@dooz.org>  Wed, 04 Jul 2007 14:30:53 +0200

gdm (2.18.3-1) unstable; urgency=low

  [ Josselin Mouette ]
  * gdmXnestWrapper: provide a wrapper script for both nested X servers.
    + gdm.install: install it.
    + 56_xnest-wrapper.patch: force its use in configure.ac.
    + 70_mandatory-relibtoolize.patch: refresh configure.
    + Stop build-depending on xserver-xephyr.
  * 35_gdm.conf.patch: set Clearlooks as the default GTK+ theme.

  [ Loic Minier ]
  * Fix tabs versus spaces in gdm.install.

  [ Josselin Mouette ]
  * Move the nested servers to Recommends.
  * Suggest hibernate instead of apmd.
  * 35_gdm.conf.patch: use hibernate as the default suspend command.

  [ Loic Minier ]
  * New upstream stable release; bug fix and translation.
    - Drop patch 58_is-local-check-null, a more complete fix was added
      upstream; closes: #422483.
    - Update autotools patch, 70_mandatory-relibtoolize, and update patch
      header to use automake and aclocal 1.10 instead of 1.9.

 -- Loic Minier <lool@dooz.org>  Tue, 03 Jul 2007 22:06:34 +0200

gdm (2.18.2-1) unstable; urgency=low

  [ Sam Morris ]
  * Add support for DEB_BUILD_OPTIONS noopt option; closes: #347421.

  [ Loic Minier ]
  * Pass -Wall to CFLAGS too.
  * Build-depend on xserver-xephyr; thanks Sven Arvidsson; closes: #422287.
  * Rework 30_hardcode-standard-x-server and rename to
    59_standard-x-server-detection; update 70_mandatory-relibtoolize.
  * Drop patch 43_clearenv-no-lang as it seems useless -- it only removes a
    function, not calls to this function.
  * New patch, 58_is-local-check-null, checks for NULL ia in
    gdm_is_local_addr6() and gdm_is_local_addr()
  * Drop patch 53_remove-ok-and-cancel-from-included-themes, not needed
    anymore as the buttons work fine.
  * Update patch 58_is-local-check-null with an upstream patch from
    GNOME #436725.

  [ Josselin Mouette ]
  * 35_gdm.conf.patch: add /etc/dm/Sessions/ to the list of directories
    to search for X sessions.

  [ Loic Minier ]
  * New upstream stable release.
    - Refresh patches 42_timed-login, 50_close-fds, 51_misc-env-var-fixes,
      61_gdm-manpage-section, 90_from_svn_fix_gdm_restart to apply cleanly.
    - Drop patches 63_buf-decl, 65_french-translation-typo,
      68_pam-authinfo-unavail, merged upstream.
    - Update relibtoolizing patch, 70_mandatory-relibtoolize.

 -- Loic Minier <lool@dooz.org>  Tue, 29 May 2007 10:47:11 +0200

gdm (2.18.1-2) unstable; urgency=low

  * Fix a packaging mistake introduced while refactoring the install which
    overwrote Debian's /etc/gdm/Xsession with upstream's.
  * Set GNOME Team as Maintainer.

 -- Loic Minier <lool@dooz.org>  Thu, 03 May 2007 14:42:24 +0200

gdm (2.18.1-1) unstable; urgency=low

  * Adopt package; set myself as Maintainer; thanks Ryan Murray for your
    maintenance until now!
  * Ack Porter NMU by Aurélien Jarno; thanks!
  * GNOME Team uploads.
    - Use a control.in.
    - Build-depend on gnome-pkg-tools and include uploaders.mk.
  * Use the quilt patch system instead of keeping changes in the .diff.gz.
    - Apply / unapply patches in rules; "patch" is PHONY.
    - Split the current .diff.gz into 20 patches.
    - Create a series file with all patches.
    - Build-depend on quilt.
    - "make distclean" before unpatching.
  * New patch, 68_doc-build-add-revnumber, fixes build with newer
    gnome-doc-utils.
  * Use full path to gdmsetup in menu file.
  * Fix "closes:" in 2.2.5.2-1 and 2.13.0.10-1.
  * Version the debhelper build-dep to >= 4 and set Debhelper compatibility
    level via debian/compat to 4 instead of via DH_COMPAT in rules.
  * Depend on "debconf (>= 0.5) | debconf-2.0" instead of the only virtual
    "debconf-2.0".
  * Wrap build-deps and deps.
  * Update copyright file.
    - Use full download URL.
    - Include full GPL blob.
    - List GNOME Team as new maintainer.
  * Include AUTHORS in docs.
  * Compute DEB_VERSION, DEB_NOEPOCH_VERSION, and DEB_UPSTREAM_VERSION
    similarly to CDBS and finally compute MAJOR_MINOR for the GNOME version
    included in the footer of man pages.
  * Update watch file to track all stable releases.
  * Misc cleanups.
  * Bump up Debhelper compatibility level to 5.
  * Rework the install / binary-arch targets completely to me more
    debhelper-ish.
    - Stop shipping *.a and *.la files for Gtk modules.
  * Pass --disable-scrollkeeper to configure.
  * Factorize manpages generation.
  * Rename various debian/* files to debian/gdm.*.
  * Add ${misc:Depends}.
  * Misc updates to debian-moreblue.
    - Cleanup indentation of this file.
    - Merge patch by Michael Biebl to properly display wrapped login text;
      closes: #408043.
  * Apply update to templates; thanks Christian Perrier; closes: #417981.
  * Drop postinst upgrade snippet for version <= 2.0-0.beta4.6; upgrades of
    version before sarge don't have to be supported.
  * Check for the usability of deluser and delgroup before running these in
    gdm.postrm.
  * Start gdm in S30 instead of S21; thanks Sjoerd Simons; closes: #419392.
  * Rework gdm.postinst to only run version-specific upgrade code during
    upgrades from these versions and to always run update-rc.d in these cases.
  * Suggest xserver-xephyr | xnest; closes: #416238.
  * New patch, 69_misc-config-typos, fixes misc typos in gdm.conf; thanks
    J S Bygott; closes: #361436.
  * Configure with --enable-ipv6=yes; GNOME #385451; Ubuntu #75254;
    closes: #409428.
  * New upstream releases.
    - Build-dep on libdbus-glib-1-dev (>= 0.30) for ConsoleKit support.
    - Refresh patches 30_hardcode-standard-x-server, 41_config-files,
      42_pam-and-timed-login, 48_random-greeter-theme,
      53_remove-ok-and-cancel-from-included-themes, 57_gdm-is-local,
      62_reference-manual-docbook-entity-reference, 64_vt-auto-allocation-fix,
      67_C-locale-fallback, 68_doc-build-add-revnumber, 69_misc-config-typos.
    - Drop patches:
      . 55_hurd-no-pipe-buf, merged upstream.
      . 68_doc-build-add-revnumber: merged upstream.
    - Update patches:
      . 35_gdm.conf: Update reference to System Configuration file.
      . 45_use-gksu-for-gdmsetup: Update to use the full path to gdmsetup.
      . 50_close-fds: Update to match upstream changes which closed even more
        fds than in the past; convert some Debian specific closes to use
        VE_IGNORE_EINTR() too; leave the upstream code in the source.
      . 65_french-translation-typo: Update to upstream rewording of this
        string.
      . 70_mandatory-relibtoolize: Relibtoolize.
    - Works with sites using automounting since 2.17.0; GNOME #356869;
      closes: #365606.
    - Fixes typo in German translation with 2.18.1; GNOME #421661;
      closes: #414387.
    - Fixes incomprehensible Czech translation with 2.18.1; GNOME #421664;
      closes: #415274.
    - Fixed language selection issues since 2.17.5; GNOME #384603;
      closes: #403928.
  * Drop "--with-tags=" from configure args; libtool should autodetect this
    properly.
  * Build-dep on x11proto-core-dev for XDMCP.
  * Configure with "--with-prefetch=yes"; PreFetchProgram is empty by default
    in Debian though.
  * New patch, 90_from_svn_fix_gdm_restart, fixed restarting of gdm when
    Ctrl-Alt-Backspace is pressed; from SVN; found in the Ubuntu package.
  * New patch, 37_manpage-binaries, removes mentions of various executables
    not present in the Debian package; closes: #357988.
  * New patch, 66_socket-in-var-run-for-fhs, use /var/run for the gdm_socket
    file to comply with the FHS and to avoid issues with bootclean;
    Ubuntu #79620; found in the Ubuntu package.
  * New patch, 55_use-theme-gtkrc, look for gtk-2.0/gtkrc in the theme
    directory and use it; found in the Ubuntu package.
  * New patch, 46_kde-substitude-uid, add X-KDE-SubstituteUID=true to the
    gdmsetup desktop file to hide the entry for non-admin users in KDE.
  * Disabling patch 66_socket-in-var-run-for-fhs for now as it requires
    changes in gnome-session, gnome-panel, and fast-switch-user-applet at the
    same time; thanks Sébastien Bacher.
  * Split patches:
    . 42_pam-and-timed-login into 42_timed-login and 68_pam-authinfo-unavail.
    . 43_clearenv-no-lang-and-buf-decl into 43_clearenv-no-lang and
      63_buf-decl.
    . 50_close-fds into 50_close-fds and 51_misc-env-var-fixes.
  * Add GNOME bug to 66_socket-in-var-run-for-fhs.

 -- Loic Minier <lool@dooz.org>  Wed, 02 May 2007 18:50:19 +0200

gdm (2.16.4-1.1) unstable; urgency=low

  * Porter NMU.
  * Disable SELinux on non-Linux architectures (Hurd, GNU/kFreeBSD).
    Fix gui/gdmchoosed.c wrt to PIPE_BUF (patch from upstream) to 
    support Hurd. (closes: #313008).

 -- Aurelien Jarno <aurel32@debian.org>  Mon, 26 Feb 2007 11:51:48 +0100

gdm (2.16.4-1) unstable; urgency=high

  * New upstream release
    + Fix for CVE-2006-6105, gdmchooser format string vulnerability (closes: #403219)
    + Fix for 64-bit portability problems (closes: #396259)
  * Fix typo in pam files (closes: #396696)
  * Update debian-moreblue theme to 0.5, and make it the default
  * Relax gdm-themes depends to Recommends because of the default theme change

 -- Ryan Murray <rmurray@debian.org>  Fri, 15 Dec 2006 15:11:04 -0800

gdm (2.16.1-1) unstable; urgency=high

  * New upstream release
    + Fixes CVE-2006-2452 (closes: #375281)
    + Failsafe session no longer made default (closes: #382698)
    + Typo fixed in fr.po (closes: #392611)
    + multiple login dialog updated (closes: #395003)
    + SuspendCommand works (closes: #367232)
    + gdmsetup image screen scrolling works (closes: #288286)
  * Fix typo in fr.po (closes: #372949)
  * Set RelaxPermissions=1 by default (closes: #339965)
  * Don't close all descriptors before starting the slave. (closes: #308825)
  * Parse /etc/default/locale in gdm pam files, for now (closes: #389466)
  * Set console to utf-8 if needed in XKeepsCrashing (closes: #387043)
  * Remove OK and Cancel buttons from included themes (closes: #377934)
  * Add debian-moreblue theme from
    http://cdd.debian-br.org/~si0ux/artwork/debian/gdm/gdm-theme-debian-moreblue.tar.gz
  * Temporarily raise to Depends on gdm-themes, and make the debblue theme
    default for now (closes: #350940)
  * Add /var/lib/menu-xdg/xsessions to SessionDir (closes: #240991)
  * add acpid to Should-Start line of init.d script (closes: #390414)
  * Sync debconf templates against xdm 1.0.5-1
  * Sync locale.conf against locales 2.3.6.ds1-7
  * Stop installing factory-defaults.conf (closes: #394881)
  * Hide stderr from cat in init script, create /etc/X11/default-display-manager
    when the package is installed with tasksel (closes: #379198)
  * Hardcode StandardXServer to /usr/bin/X (closes: #362925)
  * Start gdm at S21 instead of S99 (closes: #291187)

 -- Ryan Murray <rmurray@debian.org>  Sun, 29 Oct 2006 22:02:36 -0800

gdm (2.14.5-1) unstable; urgency=low

  * New upstream release
    + Fixes logins that don't use ssh-agent (closes: #365568)

 -- Ryan Murray <rmurray@debian.org>  Tue,  2 May 2006 23:59:16 -0700

gdm (2.14.4-1) unstable; urgency=high

  * New upstream release (Fixes CVE-2006-1057)
    + sound options now honoured (closes: #361945)
    + fix non-broadcast operation (closes: #365255)
  * Add libdmx-dev to Build-Depends (closes: #346513)
  * Document removal of SecureSystemMenu in README.Debian (closes: #361530)
  * Stop creating/reading /etc/default/gdm and use /etc/default/locale instead.
    (closes: #361090)
  * Add Should-Start: console-screen to LSB block so that the keyboard is
    configured before X is started (closes: #352743)

 -- Ryan Murray <rmurray@debian.org>  Sat, 29 Apr 2006 15:08:41 -0700

gdm (2.13.0.10-2) unstable; urgency=low

  * Add gnome-doc-utils to build-depends.

 -- Ryan Murray <rmurray@debian.org>  Mon, 13 Mar 2006 00:00:13 -0800

gdm (2.13.0.10-1) unstable; urgency=low

  * New upstream release
    + two-level config (closes: #252543)
  * Add build-depends on libxdmcp-dev, libxinerama-dev (closes: #340840, #342113)
  * Relibtoolize (closes: #344910)
  * Add dependency on lsb-base (closes: #346096)
  * Add "Display Manager" hint to menu file (closes: #284613)
  * Depend on librsvg2-common (closes: #348872)
  * Update debconf template translations
  * Update locale.conf against locales 2.3.6-3
  * Take patch to XKeepsCrashing from Ubuntu that restores the keyboard
    to xlate mode before trying to interact with the user.
  * Drop ungnomeish SecureSysMenu patch. (closes: #261980)
  * Set $HOME to /etc/X11 when starting the X server, causing the code
    that looks for $HOME/xorg.conf before other files in /etc to look
    at our configfile, and not one that might be in root's homedir.
    (closes: #250438)
  * Confirmed that the new version correctly works with utf-8 locales
    (closes: #277953)

 -- Ryan Murray <rmurray@debian.org>  Sat, 11 Mar 2006 14:51:15 -0800

gdm (2.8.0.6-2) unstable; urgency=low

  * Apply patch from CVS to fix new auto VT allocation method (closes: #339790)

 -- Ryan Murray <rmurray@debian.org>  Thu, 24 Nov 2005 09:52:06 -0800

gdm (2.8.0.6-1) unstable; urgency=low

  * New upstream release (closes: #313200, #309224, #258934, #327464, #261979,
    #290916, #276871, #304027, #314449)
  * Update Build-Depends (closes: #323513)
  * Update debconf dependency (closes: #331833)
  * Update help section in manpage (closes: #274543)
  * start-stop-daemon --stop and --exec are no longer used together
    (closes: #309199)
  * Rewrite init script with LSB functions.
  * Modify gdm to check for random theme existence, so themes listed for
    random selection don't have to exist
  * Recommend gdm-themes
  * Use graphical login by default and randomize through all packaged
    themes by default (closes: #217250)
  * Pass -dpi 96 to the X Server by default (closes: #285029)
  * Use su-to-root instead of gksu for menu entry of gdmsetup.

 -- Ryan Murray <rmurray@debian.org>  Thu, 17 Nov 2005 03:24:59 -0800

gdm (2.6.0.8-1) unstable; urgency=low

  * New upstream release (closes: #300738)
  * Update watch file upstream location.
  * Don't fail prerm if the question doesn't exist (closes: #299910)
  * Correct PostLogin sample file comments (closes: #287725)
  * Remove LANG variable "normalization" -- this is already dealt with by
    PAM and code in gdm.  Still unset LANGUAGE if the selected GDM_LANG isn't
    at the front of the list, however. (closes: #290565)
  * Redirect invoke-rc.d error message (closes: #280194)
  * Relibtoolize (closes: #274863)
  * Halt Command fix from cvs.

 -- Ryan Murray <rmurray@debian.org>  Thu, 31 Mar 2005 01:27:50 -0800

gdm (2.6.0.6-1) unstable; urgency=medium

  * New upstream release

 -- Ryan Murray <rmurray@debian.org>  Wed, 29 Dec 2004 09:19:17 -0800

gdm (2.6.0.4-1) unstable; urgency=medium

  * New upstream release (closes: #258213)
  * When XKeepsCrashing uses whiptail, pass --scrolltext (closes: #248263)
  * Fix case typo in slave.c (closes: #259173)
  * Use invoke-rc.d in prerm (closes: #262625)
  * Don't export LANG in /etc/default/gdm (closes: #265101)
  * Move libexecdir to /usr/lib/gdm (closes: #266734)
  * Keep stderr open across some execs so error messages make it to the log
    (closes: #261786)
  * Update de.po, es.po (closes: #258933, #267146)

 -- Ryan Murray <rmurray@debian.org>  Sun, 29 Aug 2004 21:45:36 -0700

gdm (2.6.0.3-1) unstable; urgency=low

  * New upstream release (closes: #255516, #222601, #241607, #250755, #240265)
  * Fix typo in prerm script (closes: #251144)
  * Don't fail in the postinst if debconf calls do (closes: #176652)
  * Add Build-Depends on libxt-dev (closes: #256322)
  * Relibtoolize.

 -- Ryan Murray <rmurray@debian.org>  Tue,  6 Jul 2004 22:42:12 -0700

gdm (2.4.4.7-3) unstable; urgency=low

  * Add Build-Depends on xlibs-static-dev

 -- Ryan Murray <rmurray@debian.org>  Sat, 15 May 2004 21:07:50 -0700

gdm (2.4.4.7-2) unstable; urgency=low

  * Correct location of logdir (closes: #240984)
  * Add /etc/default/gdm, initialized from the locales package's debconf.
    (closes: #133578)
  * Add depends on xbase-clients until #242485 is fixed in X. (closes: #247065)
  * Change "genius" to "gdm" in default config comments (closes: #243218)
  * Soft restart gdm in postinst (closes: #240993)
  * Update locale.conf to latest glibc (closes: #247971)
  * Create .dmrc with restrictive permissions if it doesn't exist.
  * Now that gksu works for me, use it to start gdmsetup (closes: #189615)
  * Update debconf templates to xdm 4.3.0.dfsg.1-1.
  * Add Turkish debconf template (closes: #248328)
  * Add note about debconf templates to README.Debian (closes: #200121)
  * Add some whitespace to the gdmlogin logo (closes: #201303)
  * Build with SELinux support.

 -- Ryan Murray <rmurray@debian.org>  Sat, 15 May 2004 16:13:30 -0700

gdm (2.4.4.7-1) unstable; urgency=low

  * New upstream release (closes: #190390, #220492)
  * Don't run update-rc.d if the init script isn't executable (closes: #213188)
  * Use default gnome-session purge-delay (closes: #221448)
  * Add gdmflexiserver(1) manpage (closes: #149396)
  * Recommend whiptail | dialog, as the shell script works without
    them.  (closes: #228295)
  * Add menu entries (closes: #149388)
  * gdmsetup now has options for control of -nolisten tcp (closes: #155479)
  * gdm no longer reads the Sessions directory to populate the menu
    (closes: #218786)
  * Ensure char is unsigned in fd_getc, use the utf8 string in the standard
    greeter (closes: #217496)
  * Don't reparse xmodmap/xkb in session script (closes: #191598)
  * The GDM manual is back, and covers this.  As well, it's totally different
    in this version (closes: #229824)
  * Use /etc/X11/Xsession.d/* for the tail end of session setup
    (closes: #191711, #192252, #212120, #219040)
  * Happygnome and Circles theme sizes increased upstream (closes: #219353)
  * With the new Xsession.in that uses the Xsession.d dir to start up, and the
    /usr/share/xsessions dir supported by kdm and gdm for programs to indicate they
    should be on the session list, all that's needed is those programs to supply
    desktop files for /usr/share/xsessions (closes: #84396)
  * Don't always specify the charset when setting locales (closes: #213496)
  * Don't ship the gnome.desktop session file; gnome-session will.
  * Add |'d dependency on possible session programs, so at least one will
    be installed.

 -- Ryan Murray <rmurray@debian.org>  Mon, 29 Mar 2004 01:34:16 -0800

gdm (2.4.1.7-1) unstable; urgency=low

  * New upstream security release (closes: #217077, #217080)
  * Fix accidental patch to ve-misc.c (closes: #215839)
  * Add config updating support for SecureSysMenu (closes: #215875, #214724)

 -- Ryan Murray <rmurray@debian.org>  Thu, 23 Oct 2003 02:18:49 -0700

gdm (2.4.1.6-2) unstable; urgency=low

  * Update pam setup for lowest common denominator "common" (closes: #207366)
  * Update MinimalUID setting (closes: #209388)
  * Add SecureSystemMenu support to the xml greeter (closes: #212752)

 -- Ryan Murray <rmurray@debian.org>  Mon, 13 Oct 2003 13:25:12 -0700

gdm (2.4.1.6-1) unstable; urgency=low

  * New upstream release (closes: #129194, #197321, #194613)
  * Update and include extract-locales, which is used to generate gdm's
    locale.conf  Updated to move positioning of @ suffixes. (closes: #204932)
  * Remove fallback to nobody/nobody from gdm.c If the system user and group
    don't exist, the rest of the package will fail anyhow (closes: #194611)
  * Add PAM_AUTHINFO_UNAVAIL to incorrect password error handler
    (closes: #157792)
  * Support use-ssh-agent in the Gnome session (closes: #196659)
  * Remove links to non-existent documentation (closes: #198453, #193382)
  * Update face browser comments in README.Debian (closes: #151373)
  * Add SecureSystemMenu option to gdm and gdmconfig.  This requires the root
    password to be entered to use any option in the system menu.
  * Enable SystemMenu and SecureSystemMenu by default (closes: #80800, #196140)

 -- Ryan Murray <rmurray@debian.org>  Mon, 25 Aug 2003 03:14:45 -0700

gdm (2.4.1.3-2) unstable; urgency=low

  * Comment out the half patch in gdmconfig until the other half can be
    located (closes: #191330)

 -- Ryan Murray <rmurray@cyberhqz.com>  Thu,  1 May 2003 18:09:15 -0700

gdm (2.4.1.3-1) unstable; urgency=low

  * New upstream release (closes: #147637)
    + gdm no longer blocks SIGCHLD (closes: #141184)
    + updated desktop files (closes: #175405)
    + clean rule less aggressive (closes: #108732)
    + gdm doesn't open any tty that already has a getty running on it
      (closes: #60890)
    + gdmconfig now works (closes: #145895, #189238)
    + gdm deals gracefully with missing sessions (closes: #169645)
    + gdm's error messages are clearer (closes: #114933)
    + username fields are limited (closes: #162353)
    + LANG isn't changed if the menu isn't used (closes: #151628)
  * Update debconf template translations from current xdm package
    (closes: #174708, #142539)
  * Create system group rather than user group (closes: #167322)
  * Use a locale configuration file based on all glibc supported locales
    (closes: #117652, #121889, #136695)
  * Set $PWD to $HOME, which makes shells happier when $HOME is a
    symlink (closes: #179814)
  * Remove conflicts from potato (closes: #186436)
  * remove scrollkeeper handling as it is no longer needed
    (closes: #164103)
  * no longer use login shell to start session script, as having *dm logins
    be a login shell suprises users, as no other *dm does so (closes: #155335)
  * add a conflict with gdm2
  * Change section to gnome

 -- Ryan Murray <rmurray@debian.org>  Mon, 28 Apr 2003 11:47:58 -0700

gdm (2.2.5.5-2) unstable; urgency=medium

  * Set datadir instead of docdir (closes: #140367)
  * use gnome-db2html, again.  gdm docs now use real docbook, so add
    build-depends on docbook-utils (closes: #140839)
  * Update french translation (closes: #140389)

 -- Ryan Murray <rmurray@debian.org>  Thu,  4 Apr 2002 01:13:31 -0800

gdm (2.2.5.5-1) unstable; urgency=low

  * New upstream release (closes: #138984)
  * Documentation is installed (closes: #112579)
  * Add symlink to "advanced" gdm documentation (closes: #123241)
  * Change UID sooner, to work with filesystems that don't give root
    full permissions (closes: #129383, #137782)
  * Update debconf translations (closes: #136925, #137938, #139732, #132614)
    (closes: #136394)
  * Use updated logo (closes: #122101)
  * Fix quoting and set DEFAULT_DISPLAY_MANAGER_FILE in prerm (closes: #131907)
    (closes: #137261)
  * Remove user, group, and more config directories on purge (closes: #136247)

 -- Ryan Murray <rmurray@debian.org>  Mon, 25 Mar 2002 23:41:05 -0800

gdm (2.2.5.4-2) unstable; urgency=low

  * Fix gdm-autologin.pam to not use RH-specific pam modules (closes: #130378)

 -- Ryan Murray <rmurray@debian.org>  Sun, 27 Jan 2002 11:16:24 -0800

gdm (2.2.5.4-1) unstable; urgency=low

  * New upstream release (closes: #128364)
  * Ship a gdm-autologin pam file (closes: #128656)
  * Don't delete gdm.upgrade too soon (closes: #127392)
  * Update README.Debian for xscreensaver use (closes: #128387)
  * Update French translation (closes: #130137)

 -- Ryan Murray <rmurray@debian.org>  Sun, 20 Jan 2002 23:36:06 -0800

gdm (2.2.5.3-2) unstable; urgency=low

  * Don't muck about with egid after setgid() (closes: #126936)
  * Update Russian, Japanese, and Korean hardcoded LANG values (closes: #127052)

 -- Ryan Murray <rmurray@debian.org>  Mon, 31 Dec 2001 00:45:44 -0800

gdm (2.2.5.3-1) unstable; urgency=low

  * New upstream release (closes: #113373, #119717)
  * Update prerm script (closes: #125807, #115776)

 -- Ryan Murray <rmurray@debian.org>  Fri, 28 Dec 2001 11:10:09 -0800

gdm (2.2.5.2-2) unstable; urgency=low

  * Fix $RET typo in postinst
  * Add missing daemon_name template

 -- Ryan Murray <rmurray@debian.org>  Thu, 13 Dec 2001 23:44:08 -0800

gdm (2.2.5.2-1) unstable; urgency=low

  * New upstream release (closes: #111738, #117744)
  * Fix typo in postinst (closes: #117127)
  * Fix removal of /etc/gdm directory in postrm
  * gdm no longer starts from the postinst, ever (closes: #93236)
  * Lower --retry timeout on gdm stop (closes: #122202)
  * Only do the password stuff if the gdm user doesn't exist (closes: #119385)
  * add pam_limits to the installed pam file (closes: #118335)
  * Correct debconf for selection of display managers (closes: #115776)
  * Add -xkb option to Xnest startup (closes: #111783)

 -- Ryan Murray <rmurray@debian.org>  Sun,  9 Dec 2001 16:56:32 -0800

gdm (2.2.4.3-1) unstable; urgency=low

  * New upstream release (closes: #113822, #115543)
  * Fix typo in config file (closes: #111941)
  * Added de, pt_BR templates (closes: #112357, #116428)
  * Fix default gnome session (closes: #111967)

 -- Ryan Murray <rmurray@debian.org>  Sun, 21 Oct 2001 18:56:33 -0700

gdm (2.2.4.1-1) unstable; urgency=low

  * New upstream release (closes: #108715)
	  * AllowRoot works (closes: #108192)
	  * background and themes work (closes: #105713)
  * Depend on dpkg >= 1.9 for retry option to start-stop-daemon
  * All other known display managers can be installed alongside gdm, so
    removing the conflicts.  This still doesn't solve the getty/dm problem,
    however. (closes: #50707)
  * Implement Pax Displayicus Managerius. (closes: #108712)
  * Clobber variables a little less (closes: #104577)
  * If you want verboseauth, change the config file (closes: #110779)
  * Attempt to stop gdm on package removal (closes: #110503)
  * Remove auth cookies, logs, and config on purge (closes: #110502)

 -- Ryan Murray <rmurray@debian.org>  Fri,  7 Sep 2001 00:32:41 -0700

gdm (2.2.3.1-2) unstable; urgency=low

  * Update config.{guess,sub} and file the bug upstream (closes: #105061)
  * Add conflicts to current and older versions of zh-trans

 -- Ryan Murray <rmurray@debian.org>  Sat, 14 Jul 2001 00:05:09 -0700

gdm (2.2.3.1-1) unstable; urgency=low

  * New upstream release. (closes: #81408, #81099, #82183, #81732, #86980)
    (closes: #88518, #93516, #93055, #82576, #85941, #94117, #50269)
    (closes: #101867, #82264, #97586, #100587, #102194, #102691, #103931)
    (closes: #79832)
  * As the subject says, this isn't a bug (closes: #83007)
  * Change default logo to Debian logo (closes: #71906)
  * Priorities have been sorted by ftpmaster (closes: #64965)
  * Moved from dbs; most of the patches are included now. (closes: #92020)
  * Start X server without tcp listening by default (closes: #92909, #94293)
  * change sessreg to -u none (closes: #90981)
  * Bring back traditional Xsession session (closes: #87617)
  * Don't ship an /etc/gdm/Sessions/Default (closes: #79300)
  * Add fetchmail to ignored users (closes: #101240)
  * Safe restart gets as close to this as possible.  gdm will restart when
    all sessions log out when given SIGUSR1.  Make it the reload default.
    (closes: #93077)

 -- Ryan Murray <rmurray@debian.org>  Sun,  8 Jul 2001 19:51:26 -0700

gdm (2.0-0.beta4.15) unstable; urgency=low

  * Added xutils dependancy (closes: #76148)
  * Added patch to remove locale menu, allowing dependancy on locales to
    be lowered to suggests (closes: #80408)
  * Apparently X has some issues with all the clients being killed in a row,
    and doesn't decide to exit.  XDM kills the server instead of the "nice"
    method, so now we do that, too. (closes: #77163)
  * Remove non-sensical code that broke %d (closes: #75094)
  * Add documentation on the face browser (closes: #75091)
  * It seems updating the cookies already happens, so now the hostname is
    reread each time the cookies regenerate (closes: #55712)
  * Remove inappropriate Xsession session.
  * Fix a syslog() format.

 -- Ryan Murray <rmurray@debian.org>  Sun, 24 Dec 2000 21:43:55 -0800

gdm (2.0-0.beta4.14) unstable; urgency=low

  * Fix file descriptor leak in Xserver logfile.

 -- Ryan Murray <rmurray@debian.org>  Fri,  8 Sep 2000 23:53:49 -0700

gdm (2.0-0.beta4.13) unstable; urgency=low

  * Add -deferglyphs 16 to starting of the X server

 -- Ryan Murray <rmurray@debian.org>  Mon, 21 Aug 2000 22:30:07 -0700

gdm (2.0-0.beta4.12) unstable; urgency=low

  * Remove \n at the end of LANG. (closes: #68331)
  * Apply uid switch patch (closes: #67364)

 -- Ryan Murray <rmurray@debian.org>  Fri, 11 Aug 2000 04:16:40 -0700

gdm (2.0-0.beta4.11) unstable; urgency=low

  * Allow up to 128 character passwords (Closes: #66727)
  * Wait until gdm has exited before restarting (Closes: #65446)

 -- Ryan Murray <rmurray@debian.org>  Sun, 16 Jul 2000 13:23:12 -0700

gdm (2.0-0.beta4.10) unstable; urgency=low

  * Update maintainer's e-mail address
  * Force focus to be on the login window when on the root window and
    added accelerators for all menus via Alt+letter, including an extra
    accelerator for ESC to bring down the first menu.  (Closes: #61141, #62837)
  * Added README.Debian pointing out the manual (Closes: #61609)
  * Increased delay before restart (didn't close: #65446)
  * Force English to always be in the language list (Closes: #65538)

 -- Ryan Murray <rmurray@debian.org>  Sun, 18 Jun 2000 18:01:46 -0700

gdm (2.0-0.beta4.9) unstable frozen; urgency=high

  * Fix several security related bugs, including one grave bug
    (closes: #63255, #61968)
  * Fix for /etc/environment being read twice (closes: #59042)
  * Fix for LANG not being set correctly, based on a patch used by
    redhat (closes: #59044)
  * Added translations for new locales from CVS.
  * Removed checking for pidfile in gdm code, as start-stop-daemon does
    a better job, for Debian.
  * Added --name to start-stop-daemon line (closes: #59176)
  * Set default locale in LANG before starting gdmlogin.  This makes
    GDM's text localized to the setting of DefaultLocale in gdm.conf
    (closes: #57806)
  * Changed build system to dbs, from patch system used by egcs at some
    point.
  * Fix reference of gdmgreeter in gdmlogin manpage (closes: #63680)
  * Fix for buffer overflow in xdmcp.c (closes: #63876)

 -- Ryan Murray <rmurray@cyberhqz.com>  Wed, 10 May 2000 02:24:59 -0700

gdm (2.0-0.beta4.8) unstable frozen; urgency=medium

  * Fix for grave password visible bug. (closes: #55886)
  * Fix for font directive being ignored when gtkrc used (closes: #51374)
  * Change build process to be more friendly when upstream isn't a CVS version
  * Added missing build dependancies (closes: #56046)
  * Moved logfiles to /var/log/gdm (closes: #56018)
  * Don't start gdm if we're in X on the display it manages, or if it's
    running (closes: #53992)

 -- Ryan Murray <rmurray@cyberhqz.com>  Sun, 30 Jan 2000 23:16:24 -0800

gdm (2.0-0.beta4.7) unstable frozen; urgency=medium

  * Modified gdm.conf to start up as :0 on vt7, and added conflicts for other
    display managers.  Release Critical bug fix.  (closes: #53988, #54234)
  * added dependancy on libpam-modules (closes: #54452)
  * removed --exec from start-stop-daemon to workaround bug #51953 in dpkg.
    (closes: #53064)
  * Added comment for SystemMenu to gdm.conf (closes: #53996)
  * Made path closer to default login path
  * Updated Exclude field in gdm.conf
  * Added text strings describing shutdown/halt
  * increase purge delay to 15 seconds (closes: #53998)

 -- Ryan Murray <rmurray@cyberhqz.com>  Tue, 18 Jan 2000 00:37:37 -0800

gdm (2.0-0.beta4.6) unstable; urgency=low

  * New maintainer.
  * Disable XDMCP by default (safer default)
  * Modified gdm.conf to start up as :1 on vt8 as a default
  * Updated to Standards-Version 3.1.1
  * Moved to FHS 2.1 draft (/var/state -> /var/lib)
  * Applied patch to solve (null) locale/session (Closes: #51846, #52321)
  * Added pam_env.so to /etc/pam.d/gdm (Closes: #52408)
  * Applied retry limit patch (Closes: #51103, #53065)
  * Recompiled with new libesd-dev (Closes: #52245)
  * Compiled with libwrap0
  * export MAIL environment variable in Gnome session script (Closes: #53601)

 -- Ryan Murray <rmurray@cyberhqz.com>  Wed, 29 Dec 1999 23:50:43 -0800

gdm (2.0-0.beta4.5) unstable; urgency=low

  * Added a suggests: xsm and corrected /etc/gdm/Sessions/Xsession
    in order to work even if xsm is not available. Closes: #49632
  * Enable XDMCP by default. Closes: #49104
  * Updated the copyright file.
  * Cleaned the .diff.gz and the rules file.
  * Corrected the man pages.

 -- Raphael Hertzog <hertzog@debian.org>  Tue,  9 Nov 1999 23:38:24 +0100

gdm (2.0-0.beta4.4) unstable; urgency=low

  * Removed the explicit setting of the virtual terminal. It was
    causing problem to people who have getty running on vt8 ...
  * Corrected /etc/gdm/Sessions/Gnome to work with OpenSSH.
    Closes: #49443

 -- Raphael Hertzog <hertzog@debian.org>  Thu,  4 Nov 1999 19:53:01 +0100

gdm (2.0-0.beta4.3) unstable; urgency=low

  * Session/Gnome: doesn't set the PATH since gdm does already take
    care of this. Closes: #48310
  * Session/Xsession: calls freetemp only if it's available. 
    Closes: #47916
  * Put a symlink /etc/X11/gdm -> ../gdm. Closes: #46898
  * Now use /etc/locale.alias instead of its own file. 
    Closes: #47915 

 -- Raphael Hertzog <hertzog@debian.org>  Wed, 27 Oct 1999 14:33:49 +0200

gdm (2.0-0.beta4.2) unstable; urgency=low

  * Changed gdm.conf to explicitely give the virtual console
    to use. Default to "vt8 :1" in order to avoid problems.
    I hope that it closes: #47425, #47451

 -- Raphael Hertzog <hertzog@debian.org>  Sat, 16 Oct 1999 18:37:17 +0200

gdm (2.0-0.beta4.1) unstable; urgency=low

  * New maintainer.
  * Until a proper solution is found, gdm will conflict with xdm, kdm and
    wdm. Closes: #46378
  * Corrected the priority number for init.d scripts K99 -> K01.
    Closes: #46379
  * Recommends gnome-session ...
  * Bug closed by previous NMU :
    closes: #33471, #35672, #36284, #37780, #38034, #38343, #39433, #39703
    closes: #40293, #40308, #41157, #42440, #42493, #42636, #43095, #43667
    closes: #45719, #45916

 -- Raphael Hertzog <hertzog@debian.org>  Tue, 12 Oct 1999 22:26:43 +0200

gdm (2.0-0.beta4) unstable; urgency=low

  * NMU
  * New upstream version.
  * Be more careful for creating user/group. Closes: #45916

 -- Raphael Hertzog <hertzog@debian.org>  Thu, 30 Sep 1999 20:54:45 +0200

gdm (2.0-0.beta3) unstable; urgency=low

  * NMU.
  * New upstream version of gdm (still beta but it does work contrary to
    gdm1). Closes: #45719
  * Does show all users (list of exclusion does exist in gdm.conf)
    Closes: #42440, #42493
  * The X connection problem is solved with this version. 
    Closes: #42636, #43667, #43095
  * The macros stuff has moved in /usr/share/aclocal/gnome. 
    Closes: #40293
  * gdm is very kind with xserver badly configured. Closes: #35672
  * gdm cleans (not too much however) the environment. MAIL is removed.
    Closes: #33471
  * gdm does restart well. Closes: #38034
  * You can select your language/sessions. Closes: #38343
  * Gdm and xscreensaver do work correctly together. Closes: #39703
  * Gdmgreeter does start. Closes: #40308
  * Gdm does use :1 by default. Closes: #36284, #37780, #41157
  * Gdm does now include /usr/games in the PATH. Closes: #39433

 -- Raphael Hertzog <rhertzog@hrnet.fr>  Tue, 21 Sep 1999 20:25:01 +0200

gdm2 (0+cvs19990428-1) experimental; urgency=low

  * Experimental build of gdm2

 -- Steve Haslam <araqnid@debian.org>  Mon, 17 May 1999 13:09:22 +0100

gdm (1.0.0-6) unstable; urgency=low

  * Don't automatically restart gdm
  * Change init.d restart behaviour, no longer set -e.
  * Made substantial changes to /etc/gdm/Sessions/Gnome; removed /etc/gnomerc 
    as a result

 -- Steve Haslam <araqnid@debian.org>  Wed,  5 May 1999 23:39:08 +0100

gdm (1.0.0-5) unstable; urgency=low

  * Replaced the PAM config again.  
  * Remove po/*.gmo files when cleaning because changes to them can't be
    represented in .diff.gz files

 -- Steve Haslam <araqnid@debian.org>  Wed, 21 Apr 1999 17:19:16 +0100

gdm (1.0.0-4) unstable; urgency=low

  * Major rewrite of packaging files- now using .dpatch files to hold changes
  * Added -lnsl to LIBS when using -lwrap (from cpbs@debian.org)

 -- Steve Haslam <araqnid@debian.org>  Tue, 20 Apr 1999 02:48:32 +0100

gdm (1.0.0-3) unstable; urgency=low

  * Make /etc/gdm/Init/:0 a conffile too

 -- Steve Haslam <araqnid@debian.org>  Sat, 27 Mar 1999 14:08:55 +0000

gdm (1.0.0-2) unstable; urgency=low

  * Use "update-rc.d gdm defaults 99"
  * Don't strip x mode from /etc/gnomerc

 -- Steve Haslam <araqnid@debian.org>  Mon, 22 Mar 1999 19:55:48 +0000

gdm (1.0.0-1) unstable; urgency=low

  * Initial version.

 -- Steve Haslam <araqnid@debian.org>  Thu, 18 Mar 1999 21:27:20 +0000<|MERGE_RESOLUTION|>--- conflicted
+++ resolved
@@ -298,13 +298,10 @@
   * debian/po-up/POTFILES.in: add it here.
   * debian/po-up/fr.po: updated accordingly.
   * Add missing build-dep on docbook-xml.
-<<<<<<< HEAD
-=======
   * Dropped 11_xephyr_nested.patch, it’s not ready for prime time yet. 
     Let’s keep up the good work in experimental.
   * Don’t install gdmflexiserver-xnest.desktop.
   * OMG UPLOAD TO UNSTABLE !!!1!!
->>>>>>> 08d374cd
 
  -- Josselin Mouette <joss@debian.org>  Wed, 21 Apr 2010 22:15:17 +0200
 
