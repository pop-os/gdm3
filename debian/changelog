--- conflicted
+++ resolved
@@ -1,17 +1,14 @@
-<<<<<<< HEAD
-gdm (2.29.92-0ubuntu4) lucid; urgency=low
-
-  * 31-unify-power-strings.patch: Drop "Shut Down" → "Switch Off" hunk, still
-    under debate.
-  * Add 33-multi-keyboard-layouts.patch: Keep multiple system keyboard layouts
-    for session. (LP: #460328)
-
- -- Martin Pitt <martin.pitt@ubuntu.com>  Tue, 23 Mar 2010 17:08:55 +0100
-=======
-gdm (2.29.92-0ubuntu4) UNRELEASED; urgency=low
+gdm (2.29.92-0ubuntu5) UNRELEASED; urgency=low
+
+  [ Robert Ancell ]
+  * debian/patches/09_gdmsetup.patch:
+  * debian/patches/15_gdmsetup_default_session.patch:
+  * debian/patches/09_gdmserver_sound_settings.patch:
+    - Add startup sound configuration
+    - Merged 15_gdmsetup_default_session.patch into 09_gdmsetup.patch
 
    [ Didier Roche ]
-   * debian/patches/09_gdmserver_sound_settings.patch:
+   * debian/patches/09_gdmserver_sound_settings.patch: (LP: #437429)
    * debian/patches/15_gdmsetup_default_session.patch:
      - add gconftool calls to get/set sound parameter
      - fix some wrong signal call and missing callback function
@@ -19,15 +16,16 @@
      - readd $HOME/.gconf between default and mandatory to take changes
        into account
 
-  [ Robert Ancell ]
-  * debian/patches/09_gdmsetup.patch:
-  * debian/patches/15_gdmsetup_default_session.patch:
-  * debian/patches/09_gdmserver_sound_settings.patch:
-    - Add startup sound configuration
-    - Merged 15_gdmsetup_default_session.patch into 09_gdmsetup.patch
-
- -- Robert Ancell <robert.ancell@canonical.com>  Thu, 11 Mar 2010 17:02:40 +1100
->>>>>>> 7735d36f
+ -- Didier Roche <didrocks@ubuntu.com>  Wed, 24 Mar 2010 10:59:40 +0100
+
+gdm (2.29.92-0ubuntu4) lucid; urgency=low
+
+  * 31-unify-power-strings.patch: Drop "Shut Down" → "Switch Off" hunk, still
+    under debate.
+  * Add 33-multi-keyboard-layouts.patch: Keep multiple system keyboard layouts
+    for session. (LP: #460328)
+
+ -- Martin Pitt <martin.pitt@ubuntu.com>  Tue, 23 Mar 2010 17:08:55 +0100
 
 gdm (2.29.92-0ubuntu3) lucid; urgency=low
 
