<<<<<<< HEAD
gdm (2.32.0-0ubuntu14) UNRELEASED; urgency=low

  * SECURITY UPDATE: race condition allowing privilege escalation
    - debian/patches/42_CVE-2011-0727.patch: fix
      daemon/gdm-session-worker.c to copy files as session user rather
      than root followed by a subsequent chown. (LP: #746053)
    - CVE-2011-0727

 -- Steve Beattie <sbeattie@ubuntu.com>  Thu, 31 Mar 2011 15:39:45 -0700
=======
gdm (2.32.0-0ubuntu14) natty; urgency=low

  * debian/patches/24_respect_system_minuid.patch:
    - Ignore entries from ck-history that are using system UIDs (LP: #696038)
  * debian/patches/42_no_ecryptfs_autologin.patch:
    - Don't autologin ecryptfs users (LP: #284443)

 -- Robert Ancell <robert.ancell@canonical.com>  Fri, 01 Apr 2011 15:49:50 +1100
>>>>>>> c30ad829

gdm (2.32.0-0ubuntu13) natty; urgency=low

  [ Gunnar Hjalmarsson ]
  * debian/patches/36_language_environment_settings.patch:
    - Make the first item in the system LANGUAGE list serve as default
      language for new users (LP: #740754).
    - Do not apply code for faking $GDM_LANG if it is the $USER's
      first login ever (LP: #740754).
    - Check $DESKTOP_SESSION instead of $GDMSESSION to determine if
      it is a guest session.

  [ Martin Pitt ]
  * Add 41_pt_time_format.patch: Fix time format for Portugal. Thanks
    jbatista! (LP: #696560)

 -- Martin Pitt <martin.pitt@ubuntu.com>  Thu, 31 Mar 2011 18:09:26 +0200

gdm (2.32.0-0ubuntu12) natty; urgency=low

  * Make splash dependant on either a graphics device appearing or
    udev-graphics-fallback completing.  (LP: #702090)

 -- Andy Whitcroft <apw@canonical.com>  Fri, 18 Mar 2011 22:39:03 +0000

gdm (2.32.0-0ubuntu11) natty; urgency=low

  * debian/gdm.upstart: revert recent update it has issues and break gdm on
    quite some configurations (lp: #735805)

 -- Sebastien Bacher <seb128@ubuntu.com>  Wed, 16 Mar 2011 18:00:32 +0100

gdm (2.32.0-0ubuntu10) natty; urgency=low

  * debian/patches/01git_xdmcp_ipv6.patch:
    - git commit to fix xdmcp issue when ipv6 is used

  [ Martin Pitt ]
  * Add 00git_passwordless_login_crash.patch: Disable the login button in
    MODE_AUTHENTICATION if no query is pending. This avoids a crash when
    having passwordless logins. Original patch from Michael Braun, slightly
    changed for upstream git head, backported to 2.32. (LP: #724205)

  [ James Hunt ]
  * debian/gdm.upstart: gdm will now restart as expected if a user
    runs "telinit 2" from single-user mode (LP: #436936).

 -- Sebastien Bacher <seb128@ubuntu.com>  Tue, 15 Mar 2011 18:45:45 +0100

gdm (2.32.0-0ubuntu9) natty; urgency=low

  * debian/patches/36_language_environment_settings.patch:
    - Set LC_MESSAGES explicitly only if the value does not equal
      $LANG, to prevent that side effects when connecting to other
      computers via ssh appear unnecessarily.

 -- Gunnar Hjalmarsson <ubuntu@gunnar.cc>  Wed, 23 Feb 2011 20:53:50 +0100

gdm (2.32.0-0ubuntu8) natty; urgency=low

  [ Gunnar Hjalmarsson ]
  * debian/patches/36_language_environment_settings.patch:
    - Use locale names with '.UTF-8' instead of '.utf8' when setting
      the LC_MESSAGES environment variable (LP: #666565).
  * debian/patches/40_one_lang_option_per_translation.patch:
    - Modification of /usr/share/gdm/language-options so an absent
      translation directory won't cause it to exit.

 -- Evan Dandrea <ev@ubuntu.com>  Mon, 14 Feb 2011 15:53:38 +0000

gdm (2.32.0-0ubuntu7) natty; urgency=low

  [ Gunnar Hjalmarsson ]
  * debian/patches/40_one_lang_option_per_translation.patch:
    - The option list in the language chooser changed so the items
      represent available translations instead of locales
      (LP: #693337).
    - setlocale() validation removed (not applicable).
    - Show locale variants in the list of language options
      (LP: #408474).
  * debian/patches/36_language_environment_settings.patch:
    - Skip the encoding part in the dmrc "Language" value. It's not
      a locale name, so let's not give the impression it is.
    - Take main country code into account when generating
      a locale name for LC_MESSAGES.

  [ Kees Cook ]
  * Restore 24_respect_system_minuid.patch: upstream does not handle
    reading login.defs yet (LP: #708911).

 -- Gunnar Hjalmarsson <ubuntu@gunnar.cc>  Thu, 10 Feb 2011 10:07:31 +0100

gdm (2.32.0-0ubuntu6) natty; urgency=low

  * Backported some changes from Debian
  * debian/patches/39_grep_path.patch:
    - Don’t hardcode grep to a wrong location.
  * debian/gdm.postrm:
    - correctly deal with uninstalls while gdm is still running (lp: #613150)

 -- Sebastien Bacher <seb128@ubuntu.com>  Tue, 25 Jan 2011 16:53:46 +0100

gdm (2.32.0-0ubuntu5) natty; urgency=low

  [ Martin Pitt ]
  * Add 38_user_chooser_focus.patch: Correctly give focus to the user chooser
    on startup. Patch by Vincent Untz, merci! (LP: #687440)

  [ James Hunt ]
  * debian/gdm.upstart: Remove starting-dm event (which was missed from a
    previous commit) and add login-session-start and desktop-session-start
    events (LP: #706842).

 -- Martin Pitt <martin.pitt@ubuntu.com>  Mon, 24 Jan 2011 17:14:25 +0100

gdm (2.32.0-0ubuntu4) natty; urgency=low

  * debian/control.in:
    - updated the gtk requirement to the version having the new api required

  [ Gunnar Hjalmarsson ]
  * debian/patches/36_language_environment_settings.patch:
    - grep() calls replaced for efficiency purposes
    - ability to deal with @variants in locale names
    - attempt to set the language fields in /var/cache/gdm/$USER/dmrc at
      first login after upgrade from GDM version pre 2.32.0-0ubuntu2

  [ Cody Russell ]
  * debian/patches/37_disable_resize_grip.patch:
    - disable the grips on the gdm screen (lp: #704018)

 -- Sebastien Bacher <seb128@ubuntu.com>  Wed, 19 Jan 2011 11:33:33 +0100

gdm (2.32.0-0ubuntu2) natty; urgency=low

  [ Martin Pitt ]
  * 06_run_xsession.d.patch: Don't trip over directories and other non-files
    in Xsession.d/. (LP: #654578)

  [ Gunnar Hjalmarsson ]
  * debian/patches/35_langlist_and_lsmess_dmrc_fields.patch:
    - Addition of the fields "Langlist" and "LCMess", which make ~/.dmrc
      and /var/cache/gdm/$USER/dmrc able to store the user language
      environment (LP: #553162).
  * debian/patches/36_language_environment_settings.patch:
    - Changes to Xsession's way to use GDM_LANG. It now sets LANGUAGE
      and LC_MESSAGES, which makes it possible to keep the user language
      for message translation apart from other locale settings
      (LP: #553162).

 -- Martin Pitt <martin.pitt@ubuntu.com>  Tue, 14 Dec 2010 22:24:40 +0100

gdm (2.32.0-0ubuntu1) natty; urgency=low

  * New upstream release.
  * Drop 01_upower.patch, upstream now.
  * Drop 03_hide_system_users.patch, fixed upstream in a different way.
  * Drop 07_correct_distribution_version.patch, upstream now.
  * Drop 12_fusa_name_change.patch, obsolete now as we don't install the gdm
    one any more.
  * Drop 18_locale_env_vars.patch, upstream now.
  * Drop 24_system_uid.patch; upstream handles this more dynamically now, and
    we really want to show users with an ID of < 1000 (but >= 500).
  * Drop 90_git_name_escaping.patch, upstream now.
  * Update all other patches to cleanly apply to new upstream version.
  * 08_use_polkit_for_settings.patch: Add missing library linking to
    libgdmcommon, to fix building with --as-needed.

 -- Martin Pitt <martin.pitt@ubuntu.com>  Tue, 07 Dec 2010 15:55:34 +0100

gdm (2.30.5-0ubuntu5) natty; urgency=low

  * debian/control: 
    - don't b-d on libglade2-dev, it uses gtkbuilder
  * debian/rules:
    - don't install the user switching applet, upstream is going to stop
      shipping it in gdm for GNOME3 and Ubuntu already use indicator-session. 

 -- Sebastien Bacher <seb128@ubuntu.com>  Tue, 09 Nov 2010 13:34:57 +0100

gdm (2.30.5-0ubuntu4) maverick; urgency=low

  * debian/gdm.upstart: Do not already fire on a framebuffer device. When a
    real DRM driver gets loaded later on, X will be started too early to catch
    it. This should go a long way towards fixing LP: #615549

 -- Martin Pitt <martin.pitt@ubuntu.com>  Mon, 13 Sep 2010 15:23:24 +0200

gdm (2.30.5-0ubuntu3) maverick; urgency=low

  * debian/patches/90_git_name_escaping.patch:
    - git change to correctly escape usernames (lp: #633050)

 -- Sebastien Bacher <seb128@ubuntu.com>  Wed, 08 Sep 2010 17:37:51 +0200

gdm (2.30.5-0ubuntu2) maverick; urgency=low

  * debian/patches/09_gdmsetup.patch:
    - don't list the policykit file in the configure, it's not required but
      breaks the escaping and the strings listed in the authentification dialog
      (lp: #617044)

 -- Sebastien Bacher <seb128@ubuntu.com>  Tue, 17 Aug 2010 21:47:44 +0200

gdm (2.30.5-0ubuntu1) maverick; urgency=low

  * New upstream version:
    - Retry getpw* calls if they return EINTR
    - #619588, don't show markup tags in UI (lp: #603097)
    - #626564, fix intermittent failure to load user list (lp: #614810) 

 -- Sebastien Bacher <seb128@ubuntu.com>  Wed, 11 Aug 2010 21:50:35 +0200

gdm (2.30.4-0ubuntu1) maverick; urgency=low

  [ Sebastien Bacher ]
  * New upstream versions:
    - Translation fixes
    - Many performance improvements for the greeter
    - Various robustness fixes
    - Fix XDMCP
    - Fix switch user menu item detection
    - Remove obsolete restart and stop scripts
    - Fixed #618834, GdmProductSlave does not handle OpenSession 
    - Fixed #342397, gdm doesn't respond to XDMCP querys if local X server fails
      to start 
    - Fixed #544730, XDMCP broadcast discovery not working on BSD w/ ipv6 
      enabled (lp: #393835)
    - Fixed #589536, gdm-simple-slave crashed with signal 5 in 
      g_return_if_fail_warning (lp: #403441)
    - Fixed #592183, GDM entry field loses focus after dialogs are presented 
    - Fixed #594857, Warning when type 'gdm --version' in terminal in new GDM 
    - Fixed #599683, xdmcp Queries from Older software 
    - Fixed #610179, GDM patch for accounts dialogue 
    - Fixed #616722, Xdmcp linking problem 
    - Fixed #616730, user-switch-applet build failure: missing -I for dbus-glib 
    - Fixed #617665, Panel doesn't shrink after disabling "high contrast" 
    - Fixed #619588, User's Real names should be escaped against XML markup 
      (lp: #499690, #585128)
    - Fixed #620430, memory leaks in gdm 
    - Fixed #620893, bottom panel is overlapping at smaller sizes 
    - Fixed #620908, gdm user switch applet goes nuts while 
      changing password file 
    - Fixed #621045, Improve startup performance of the greeter 
    - Fixed #621131, User switch applet performance issues 
    - Fixed #621661, Make slaves more robust against crashes 
    - Fixed #622069, greeter doesn't work when there's no local user 
    - Fixed #622337, shows shutdown buttons when connecting over xdmcp 
    - Fixed #622430, keyboard layout handling wonky 
    - Fixed #622431, cancel button not shown during timed login 
    - Fixed #601458, Add presence items to status menu and port to JS 
  * Refresh distribution changes
  * debian/patches/07_correct_distribution_version.patch:
    - use upstream version
  * debian/patches/13_cache_ck_history.patch:
    - dropped since the new upstream version solves this issue differently
  * debian/patches/23_login_window_hint.patch:
    - dropped, the change is in the new version

  [ Kees Cook ]
  * debian/patches/24_system_uid.patch: - updated for upstream code changes

  [ Robert Ancell ]
  * debian/xsession.desktop:
  * debian/xterm.desktop:
    - Use clearer session names (LP: #599336)
  * debian/patches/09_gdmsetup.patch:
    - Remove session comment from combo box to make it fit better

  [ Martin Pitt ]
  * 09_gdmsetup.patch: Only show "Play Login Sound" checkbox if we have
    /usr/share/gdm/autostart/LoginWindow/libcanberra-ready-sound.desktop.
  * Add 01_upower.patch: Port to UPower.
  * debian/control: libdevkit-power-gobject-dev → libupower-glib-dev.

 -- Kees Cook <kees@ubuntu.com>  Fri, 06 Aug 2010 13:02:51 +0200

gdm (2.30.2.is.2.30.2-0ubuntu3) maverick; urgency=low

  * debian/patches/95_git_name_escaping.patch:
    - updated to the current git version to fix escaping issues in the 
      language selector list due the previous change
      (lp: #603097)

 -- Sebastien Bacher <seb128@ubuntu.com>  Wed, 21 Jul 2010 11:43:52 +0200

gdm (2.30.2.is.2.30.2-0ubuntu2) maverick; urgency=low

  * debian/60xdg_path-on-session:
    - add XDG_CONFIG_DIRS depending on session so that we can show/hide desktop
      file depending on session

 -- Didier Roche <didrocks@ubuntu.com>  Tue, 20 Jul 2010 17:37:11 +0200

gdm (2.30.2.is.2.30.2-0ubuntu1) maverick; urgency=low

  * Tweak the version number to be newer than the lucid-updates one
  * debian/patches/94_git_null_free_crash.patch:
    - git change to fix a crasher (lp: #403441)
  * debian/patches/95_git_name_escaping.patch:
    - git change to fix escaping issues leading to crashes (lp: #499690),
      or to having incorrect usernames displayed (lp: #585128)

 -- Sebastien Bacher <seb128@ubuntu.com>  Tue, 06 Jul 2010 13:36:48 +0200

gdm (2.30.2-0ubuntu5) maverick; urgency=low

  * debian/patches/09_gdmserver_gconf_settings.patch:
  * debian/patches/09_gdmsetup.patch:
    - Fix face browser toggle

 -- Robert Ancell <robert.ancell@canonical.com>  Mon, 28 Jun 2010 10:03:02 +1000

gdm (2.30.2-0ubuntu4) maverick; urgency=low

  * debian/control:
    - Build-depend on gnome-common for autotools
  * debian/rules:
    - Run autotools on build
  * debian/source:
    - Use source format 3.0
  * debian/patches/*:
    - Use quilt and fix patch headers
  * debian/patches/09_gdmsetup.patch:
    - Add checkbutton for enabling face browser (LP: #445123)
  * debian/patches/99_autoreconf.patch:
    - Removed, autotools now run from debian/rules

 -- Robert Ancell <robert.ancell@canonical.com>  Tue, 22 Jun 2010 13:26:45 +1000

gdm (2.30.2-0ubuntu3) maverick; urgency=low

  * debian/patches/30_don_t_save_failsafe_session.patch: (LP: #542345)
    - return FALSE instead of exiting on .desktop file without a comment

 -- Didier Roche <didrocks@ubuntu.com>  Thu, 10 Jun 2010 10:32:58 +0200

gdm (2.30.2-0ubuntu2) lucid-proposed; urgency=low

  * debian/patches/16_gdmserver_user_manager.patch:
  * debian/patches/24_system_uid.patch:
    - Update to match IncludeAll behaviour in greeter (LP: #471542)

 -- Robert Ancell <robert.ancell@canonical.com>  Wed, 09 Jun 2010 11:09:11 +1000

gdm (2.30.2-0ubuntu1) lucid-proposed; urgency=low

  * New upstream bug fix release:
    - Accessibility is now enabled by default for the GDM login screen.
    - When the face browser is disabled, the PAM conversation is started
      immediately, so users do not need to click a button to start entering
      the username and password.  (GNOME #591082)
    - Add label-for and labelled-by a11y relations to the entry field in the
      login GUI.  This makes the login GUI more accessible when using AT programs.
      (GNOME #613434).
    - Fixed bugs that were causing XDMCP to not show the greeter again after
      logout.  (GNOME #606724).
    - The default XDMCP PingIntervalSeconds was increased from 15 to
      60 seconds.
    - The WINDOWPATH environment variable is now set for the user session.
      (GNOME #609272)
    - Ensure Init script is called when using Automatic Login. (GNOME #614488)
    - Fix race condition with Timed Login. (GNOME #614062)
    - Drop xhost localuser:gdm and localuser:root when the user session starts.
      (GNOME #605350)
    - Removed the icon monitor from the GDM login GUI since it was not functional
      and was causing problems with automounting user's $HOME directories.
      (GNOME #609321, LP: #518810)
    - Do not mark "%x" for translation. (GNOME #613306)
    - Remove duplicated strings for translation. (GNOME #609179)
    - Minor doc corrections.
    - Translation updates.
  * 04_fix_external_program_directories.patch, 99_autoreconf.patch: Refresh
    for new upstream version.
  * Add 34_disable_a11y_default.patch: Revert upstream change between 2.30.0
    and 2.30.1 to enable a11y by default. This wasn't tested and isn't
    appropriate for an SRU.
  * 06_run_xsession.d.patch: Export $USERXSESSION, $USERXSESSIONRC, and
    $ALTUSERXSESSION, so that running the "custom"/"default" sessions actually
    works. Without those, /etc/X11/Xsession.d/50x11-common_determine-startup
    decides to run the system default session even if we have the
    "allow-user-xsession" option. This is a prerequisite for fixing LP#398300.
    Also update the patch tag header to comply to DEP-3.
  * Add debian/xsession.desktop: Add a new session type "~/.xsession" which
    will run ~/.xsession (Exec=default will be interpreted by the
    20x11-common_process-args and 50x11-common_determine-startup Xsession.d
    scripts). If the admin sets "allow-user-xsession" to False, this will
    launch the system default session instead. (LP: #398300)

 -- Martin Pitt <martin.pitt@ubuntu.com>  Wed, 28 Apr 2010 14:41:12 +0200

gdm (2.30.0-0ubuntu5) lucid; urgency=low

  * debian/patches/14_guest_session.patch:
    - enable switching to guest session corresponsding to current one (ie UNE if
      you are in UNE session and gnome if you are in GNOME session)
      (LP: #562908)

 -- Didier Roche <didrocks@ubuntu.com>  Wed, 14 Apr 2010 16:36:26 +0200

gdm (2.30.0-0ubuntu4) lucid; urgency=low

  * debian/patches/29_switch_user.patch:
    - Deselect user when cancelling user switch (LP: #532531)

 -- Robert Ancell <robert.ancell@canonical.com>  Tue, 13 Apr 2010 15:43:37 +0800

gdm (2.30.0-0ubuntu3) lucid; urgency=low

  [ Didier Roche ]
  * debian/patches/09_gdmsetup.patch:
    - do not list users who have an encrypted home directory for autologin
      candidate (still some corner case, see code comment). (LP: #353446)

 -- Robert Ancell <robert.ancell@canonical.com>  Tue, 13 Apr 2010 15:43:27 +0800

gdm (2.30.0-0ubuntu2) lucid; urgency=low

  * 33-multi-keyboard-layouts.patch: Work around strange libxklavier behaviour
    (which returns NULL for empty variants, but does not accept NULL when
    setting a configuration). This fixes broken variant setting in some cases.
    (LP: #550887)

 -- Martin Pitt <martin.pitt@ubuntu.com>  Tue, 30 Mar 2010 22:29:15 +0200

gdm (2.30.0-0ubuntu1) lucid; urgency=low

  * New upstream release:
    - Translation improvements
  * debian/patches/09_gdmsetup.patch:
    - Disable broken face browser checkbutton

 -- Robert Ancell <robert.ancell@canonical.com>  Tue, 30 Mar 2010 12:56:00 +1100

gdm (2.29.92-0ubuntu9) lucid; urgency=low

  * 33-multi-keyboard-layouts.patch: Fix duplication of layouts by treating ""
    and NULL variants equally. (LP: #548778)

 -- Martin Pitt <martin.pitt@ubuntu.com>  Mon, 29 Mar 2010 10:07:58 +0200

gdm (2.29.92-0ubuntu8) lucid; urgency=low

  * debian/patches/09_gdmsetup.patch:
    - reintegrate the needed bits lost in the merge in 2.29.92-0ubuntu5:
      select default session is back! (LP: #548417)

 -- Didier Roche <didrocks@ubuntu.com>  Fri, 26 Mar 2010 10:19:17 +0100

gdm (2.29.92-0ubuntu7) lucid; urgency=low

  * debian/patches/09_gdmserver_gconf_settings.patch:
  * debian/patches/09_gdmsetup.patch:
    - Add face browser checkbutton to gdmsetup (LP: #445123)

 -- Robert Ancell <robert.ancell@canonical.com>  Fri, 26 Mar 2010 15:45:20 +1100

gdm (2.29.92-0ubuntu6) lucid; urgency=low

  * debian/patches/31-unify-power-strings.patch:
    - drop the change for lucid it requires documentation update
      which has not been taken into account there, similar changes are done on
      the other desktop components too now

 -- Sebastien Bacher <seb128@ubuntu.com>  Thu, 25 Mar 2010 11:26:02 +0100

gdm (2.29.92-0ubuntu5) lucid; urgency=low

  [ Robert Ancell ]
  * debian/patches/09_gdmsetup.patch:
  * debian/patches/15_gdmsetup_default_session.patch:
  * debian/patches/09_gdmserver_sound_settings.patch:
    - Add startup sound configuration
    - Merged 15_gdmsetup_default_session.patch into 09_gdmsetup.patch

   [ Didier Roche ]
   * debian/patches/09_gdmserver_sound_settings.patch: (LP: #437429)
   * debian/patches/15_gdmsetup_default_session.patch:
     - add gconftool calls to get/set sound parameter
     - fix some wrong signal call and missing callback function
   * debian/patches/25_update_gconf_directories.patch:
     - readd $HOME/.gconf between default and mandatory to take changes
       into account

 -- Didier Roche <didrocks@ubuntu.com>  Wed, 24 Mar 2010 11:11:33 +0100

gdm (2.29.92-0ubuntu4) lucid; urgency=low

  * 31-unify-power-strings.patch: Drop "Shut Down" → "Switch Off" hunk, still
    under debate.
  * Add 33-multi-keyboard-layouts.patch: Keep multiple system keyboard layouts
    for session. (LP: #460328)

 -- Martin Pitt <martin.pitt@ubuntu.com>  Tue, 23 Mar 2010 17:08:55 +0100

gdm (2.29.92-0ubuntu3) lucid; urgency=low

  * debian/gdm.upstart:
    - Now we've inhibited rc2 from stopping plymouth once gdm has been
      started, this script is responsible for stopping plymouth itself,
      even if it doesn't start gdm.  Add a "plymouth quit || true" in
      the "text" path.

 -- Scott James Remnant <scott@ubuntu.com>  Wed, 17 Mar 2010 00:53:30 +0000

gdm (2.29.92-0ubuntu2) lucid; urgency=low

  * debian/patches/28_plymouth_transition.patch:
    - After deactivating plymouth, call plymouth --has-active-vt and if not,
      just tell it to quit and don't continue with the transition -- start
      gdm on a new vt

      This solves the issue of just re-using the active VT when Plymouth
      hasn't even shown a splash screen yet; resulting in X running on VT1
      alongside the X server.

 -- Scott James Remnant <scott@ubuntu.com>  Thu, 11 Mar 2010 20:06:42 +0000

gdm (2.29.92-0ubuntu1) lucid; urgency=low

  * New upsteam release:
    - The greeter is not torn down until pam_open_session finishes since
      some PAM modules can ask questions up until this point.
    - The daemon now kills the session process rather than the entire process
      group, fixing bug #607738. The corresponding gnome-session bug #607658
       is released with 2.29.92 so this works properly.
  * debian/patches/04_fix_external_program_directories.patch: adapt to
    last upstream version
  * debian/patches/99_autoreconf.patch: refreshed
  * debian/control.in:
    - bump Standards-Version to latest

 -- Didier Roche <didrocks@ubuntu.com>  Tue, 09 Mar 2010 12:45:39 +0100

gdm (2.29.6-0ubuntu7) lucid; urgency=low

  * Add debian/patches/32-hide-mouse-cursor.patch: Hide the mouse cursor on
    startup and when starting an user session.

 -- Martin Pitt <martin.pitt@ubuntu.com>  Fri, 05 Mar 2010 11:03:55 +0100

gdm (2.29.6-0ubuntu6) lucid; urgency=low

  * debian/%gconf-tree.xml:
    - updated artwork to the lucid one

  [ Chris Coulson ]
  * debian/patches/31-unify-power-strings.patch:
    - Patch from Ted Gould to change "Shut down" and "Suspend" to
      "Switch off" and "Sleep" (LP: #531493) 

 -- Sebastien Bacher <seb128@ubuntu.com>  Thu, 04 Mar 2010 23:36:10 +0100

gdm (2.29.6-0ubuntu5) lucid; urgency=low

  * Add 18_locale_env_vars.patch: gdm does not have a facility to specify a
    list of languages for $LANGUAGE, so do not break $LANGUAGE by forcing it
    to $LANG (they have a completely different syntax, and different
    meanings). Also, if the system sets $LC_ALL (which distros should never
    ever do), we should not clobber this.  $LINGUAS is not a runtime
    environment variable for locales, so just drop this.  (LP: #407300)

 -- Martin Pitt <martin.pitt@ubuntu.com>  Thu, 04 Mar 2010 12:55:59 +0100

gdm (2.29.6-0ubuntu4) lucid; urgency=low

  * 05_initial_server_on_vt7.patch: Move the actual stamp file creation into
    gdm_server_spawn(), so that the stamp file is also created when not using
    gdm_server_start(). This happens when booting with Plymouth, since
    28_plymouth_transition.patch introduces an alternative startup function.
    (LP: #511134)

 -- Martin Pitt <martin.pitt@ubuntu.com>  Wed, 03 Mar 2010 12:35:29 +0100

gdm (2.29.6-0ubuntu3) lucid; urgency=low

  * debian/patches/15_gdmsetup_default_session.patch: fix bug asking
    polkit write access on load and erasing autologin

 -- Didier Roche <didrocks@ubuntu.com>  Thu, 11 Feb 2010 12:24:10 +0100

gdm (2.29.6-0ubuntu2) lucid; urgency=low

  * debian/rules: Enable --with-incomplete-locales, so that the language
    picker also displays languages which do not have any .mo file in
    /usr/share/locale/ (since our langpacks ship the .mo files in a different
    path). Thanks to Robert Collins for debugging this!

 -- Martin Pitt <martin.pitt@ubuntu.com>  Fri, 05 Feb 2010 15:04:53 -0800

gdm (2.29.6-0ubuntu1) lucid; urgency=low

  * New upstream version:
    - Various build fixes
    - Crash fix in layout detection
    - Crash fix in session list detection
    - Remove timeout for interacting with PAM
    - Fix compile with --no-as-needed
    - Add debug message if system lacks fonts
    - Disable switch user item if user switching won't work
  * debian/patches/01_disable_hal.patch,
    debian/patches/00git-add-missing-locale-alias.patch,
    debian/patches/00git-keyboard-layout-crash.patch,
    debian/patches/18_do_not_double_free_exec_variable.patch:
    - those changes are in the new version
  * debian/patches/15_default_session.patch,
    debian/patches/99_autoreconf.patch:
    - new version update

 -- Sebastien Bacher <seb128@ubuntu.com>  Thu, 28 Jan 2010 17:10:32 +0100

gdm (2.29.5-0ubuntu6) lucid; urgency=low

  * add debian/patches/30_don_t_save_failsafe_session.patch:
    Don't set failsafe session as default when user select it (LP: #509182)

 -- Didier Roche <didrocks@ubuntu.com>  Thu, 21 Jan 2010 20:45:19 +0100

gdm (2.29.5-0ubuntu5) lucid; urgency=low

  * debian/patches/15_gdmsetup_default_session.patch:
    Provide default session choice in gdmsetup
  * debian/patches/99_autoreconf.patch: refresh to take into account
    new files in previous file

 -- Didier Roche <didrocks@ubuntu.com>  Wed, 20 Jan 2010 15:04:11 +0100

gdm (2.29.5-0ubuntu4) lucid; urgency=low

  * debian/patches/18_do_not_double_free_exec_variable.patch:
    - don't free the exec variable twice, thank Colin Gibbs for the detailled 
      bug description (lp: #505051)
  * debian/patches/20_upstart.patch:
    - specify the initctl path to avoid command not found errors which break
      user switching and guest session

 -- Sebastien Bacher <seb128@ubuntu.com>  Tue, 19 Jan 2010 23:42:30 +0100

gdm (2.29.5-0ubuntu3) lucid; urgency=low

  * debian/patches/15_default_session.patch: use gpointer* instead of
    GObject* (as a parameter can be a GType)

 -- Didier Roche <didrocks@ubuntu.com>  Tue, 19 Jan 2010 10:57:14 +0100

gdm (2.29.5-0ubuntu2) lucid; urgency=low

  * Add 00git-keyboard-layout-crash.patch: Fixes the crash that happens at the
    second call of get_system_default_layout(). (LP: #505972)

 -- Martin Pitt <martin.pitt@ubuntu.com>  Mon, 18 Jan 2010 16:28:48 +0100

gdm (2.29.5-0ubuntu1) lucid; urgency=low

  [ Robert Ancell ]
  * debian/patches/29_switch_user.patch:
    - Add bug link

  [ Milan Bouchet-Valat ]
  * debian/gdm.pam: allow members or the 'nopasswdlogin' group to log in
    without password. This integrates with the gnome-system-tools, which
    include such an option in 2.27.
  * debian/gdm.postinst: create this group on install, which enables that
    feature in the g-s-t.

  [ Martin Pitt ]
  * New upstream release:
    - XDMCP fixes on Solaris
    - run PostLogin script as user instead of gdm
    - Fix ellipses usage on User Switch Applet
    - Add ability to customize system language list
    - Solaris NULL printf fixes
    - Convert from glade to gtkbuilder
    - Detect default keyboard layout better
    - Ignore executable subfolders of xinitrc.d
    - Don't reveal valid usernames when authenticating
  * Drop 01_default_keyboard_layout.patch, accepted upstream.
  * Refresh patches for new upstream version.
  * Add 01_disable_hal.patch: Don't attempt to connect to Hal. The hal-using
    code is already commented out, and this just needlessly triggers Hal
    startup during boot.
  * Add 00git-add-missing-locale-alias.patch: Add missing locale.alias file
    (taken from upstream git head).

 -- Martin Pitt <martin.pitt@ubuntu.com>  Thu, 14 Jan 2010 17:07:34 +0100

gdm (2.29.4-0ubuntu3) lucid; urgency=low

  * debian/patches/29_switch_user.patch:
    - Add SwitchToUser() method call

 -- Robert Ancell <robert.ancell@canonical.com>  Thu, 14 Jan 2010 13:11:06 +1100

gdm (2.29.4-0ubuntu2) lucid; urgency=low

  * debian/gdm.upstart: Wait for D-Bus to be ready, to avoid failure if gdm
    starts too early. Thanks to Robert Hooker! (LP: #502838)

 -- Martin Pitt <martin.pitt@ubuntu.com>  Sat, 09 Jan 2010 17:34:43 +0100

gdm (2.29.4-0ubuntu1) lucid; urgency=low

  * New upstream version:
    - Remove deprecated function g_mapped_file_free
    - Fix option widgets to work better with orca
    - make --with-custom-conf work
    - Don't hard code path to policykit agent
    - Don't backup xkb configuration before login
  * debian/control:
    - updated libglib requirement
  * debian/patches/08_use_polkit_for_settings.patch:
    - new version update
  * debian/patches/99_autoreconf.patch:
    - new version update

 -- Sebastien Bacher <seb128@ubuntu.com>  Thu, 07 Jan 2010 17:05:51 +0100

gdm (2.29.1-0ubuntu9) lucid; urgency=low

  * debian/patches/24_system_uid.patch: use configured system UID
    minimum instead of hard-coded value (LP: #459199).

 -- Kees Cook <kees@ubuntu.com>  Wed, 16 Dec 2009 10:35:09 -0800

gdm (2.29.1-0ubuntu8) lucid; urgency=low

  * debian/gdm.upstart:
    - Revert Mario's changes which prevent gdm from starting for most people,
      and introduce expensive dkms integration code in the non-dkms case!

 -- Scott James Remnant <scott@ubuntu.com>  Tue, 15 Dec 2009 09:37:02 +0000

gdm (2.29.1-0ubuntu7) lucid; urgency=low

  * debian/60xdg_path-on-session:
    - Add xdg path depending on GDM selected session. This enables starting
      desired applications depending on session
  * debian/gdm.install: install previous file in /etc/X11/Xsession.d

 -- Didier Roche <didrocks@ubuntu.com>  Mon, 14 Dec 2009 21:20:06 +0100

gdm (2.29.1-0ubuntu6) lucid; urgency=low

  * debian/gdm.upstart (LP: #453365)
    - Start on built-successful signal for fglrx or nvidia modules.
    - If dkms is available on the system, use it to check the status
      of fglrx or nvidia.  
    - If they're in the DKMS tree but not built, exit the gdm task
      and wait for the build-successful signal.  If they don't build,
      the failsafe-x task will receive a build-failed and can start
      BulletProof-X.

 -- Mario Limonciello <mario_limonciello@dell.com>  Mon, 14 Dec 2009 14:09:14 -0600

gdm (2.29.1-0ubuntu5) lucid; urgency=low

  * debian/patches/15_default_session.patch: (LP: #403291)
    - Choose default session in /etc/gdm/custom.conf using DBus. Removed
      default.desktop hack.
    - Add /usr/lib/gdm-set-default-session to properly define default session:
      use DBus when gdm daemon is on and filing the file when it's off. This
      script can be called in postinst file of ubuntu derivatives.
  * debian/60xdg_path-on-session:
    - Add xdg path depending on GDM selected session. This enables starting
      desired applications depending on session
  * debian/patches/99_autoreconf.patch: refreshed

 -- Didier Roche <didrocks@ubuntu.com>  Sat, 12 Dec 2009 22:55:06 +0100

gdm (2.29.1-0ubuntu4) lucid; urgency=low

  * debian/patches/05_initial_server_on_vt7.patch:
    - Fix a bug in the patch: the return value of open() can be zero on
      success, because zero is a valid file descriptor!  This probably
      never broke in the real world, because we always have standard
      input set to something, but it's worth fixing bugs when you find
      them ;-)
  * debian/patches/27_save_root_window.patch:
    - Patch taken from the plymouth-integration branch of Upstream GIT
      to save the root window pixmap in a property for other things to
      pick up. 
  * debian/patches/28_plymouth_transition.patch:
    - Patch taken from the plymouth-integration branch of Upstream GIT,
      makes gdm check whether plymouth is running on startup; if it is,
      actively arranges for a smooth transition.  Also handles getting
      plymouth out of the way in case the X server doesn't start.
  * debian/gdm.upstart:
    - Remove "starting-dm" event; the above patch means we handle
      stopping the splash screen gracefully by ourselves so don't need
      it.
    - Only look at /etc/X11/default-display-manager and /proc/cmdline
      when started automatically; always allow "start gdm" to work.
    - Use the PRIMARY_DEVICE_FOR_DISPLAY tag on the framebuffer or
      drm card devices to start the X server, still falling back on
      end of udev probing (we may have neither).  Drop the tty
      part, we need both more and less than this.  LP: #491162.

 -- Scott James Remnant <scott@ubuntu.com>  Fri, 11 Dec 2009 06:00:05 +0000

gdm (2.29.1-0ubuntu3) lucid; urgency=low

  * debian/gdm.upstart: Do not fail with exit status !=0 on startup 
    when disabled. LP: #491483

 -- Philip Muskovac <yofel@gmx.net>  Mon, 07 Dec 2009 19:33:05 +0100

gdm (2.29.1-0ubuntu2) lucid; urgency=low

  * debian/patches/26_no_debug.patch:
    - Turn off debugging for unstable versions by default. Logging to
      syslog will slow down loading

 -- Chris Coulson <chrisccoulson@ubuntu.com>  Fri, 04 Dec 2009 17:38:24 +0000

gdm (2.29.1-0ubuntu1) lucid; urgency=low

  * New upstream release:
    [ 2.29.1 ]
    - A new desktop extension is now supported in GDM session desktop files
      (normally found in /usr/share/xsessions). Setting the key to true as follows:
       X-GDM_BypassXsession=true
      will cause the Xsession script to not be used to launch the session.  This
      can be useful if you want to create a "failsafe" xterm session.  The Xsession
      script sources the user's $HOME/.profile, for example, so setting this key
      to true will ensure that any errors in the user's $HOME/.profile will not
      cause the session to fail to start.
    - Fix makedist problem.
    [ 2.29.0 ]
    - Now GDM supports Include, Exclude, and IncludeAll configuration options to
      allow the ability to configure which users are displayed in the FaceBrowser.
    - Now GDM supports better debugging.  Users can set the debug/Enable
      configuration option to turn on GDM debugging.
    - The directory where GDM screenshots are placed has been moved to its own
      directory: /var/run/gdm/greeter/GDM-Screenshot.png.  The screenshot directory
      can now be specified at build time via the --with-screenshot-dir configure
      argument.
    - Many simple-greeter Face Browser usability improvements.
    - The simple-greeter Face Browser tree view search entry is now obscured to
      help prevent accidental display of passwords.
    - Shutdown and reboot functions are moved to a menu in the simple-greeter panel
      instead of being presented as buttons.  The shutdown menu is better
      positioned on multi-monitor displays.
    - The simple-greeter panel notification area has been improved and now honors
      the GConf setting for /apps/notification_area_applet/prefs/padding.
    - The entry field in the simple-greeter now has accessibility labels so it will
      work better with accessibility programs.
    - The clock in the simple-greeter panel no longer shows the date, making the
      screen look a little cleaner.  The date is moved to the clock tooltip so it
      is still available.
    - The simple-greeter now uses gethostname instead of g_get_host_name since
      is more reliable when the hostname changes at runtime.
    - The user switch applet now honors disable_lock_screen.  The option to lock
      screen is now not shown if disable_lock_screen is set.
    - The /var/run/gdm directory is better locked down.
    - GDM no longer crashes on bad UTF-8 in the /etc/passwd file.
    - When the worker dies, the auth-failed signal is no longer sent.  This 
      prevents a crash that happens when switching run-levels when the login screen
      is displayed.
    - Ensure that the length of sockaddr structure is set to the correct length for
      IPv4 or IPv6.  This makes GDM work better on some operating systems that are
      picky about the length being exact.
    - String and documentation improvements.
  * debian/patches/17_add_failsafe.patch:
  * debian/patches/22_shutdown_menu.patch:
    - Applied upstream

 -- Robert Ancell <robert.ancell@canonical.com>  Fri, 04 Dec 2009 16:19:35 +1100

gdm (2.28.1-0ubuntu5) lucid; urgency=low

  * debian/patches/10_xsplash.patch:
    - don't use xsplash by default for now, it uses lot of cpu and costs one
      second to the current login, that will be reactivated later in lucid

 -- Sebastien Bacher <seb128@ubuntu.com>  Thu, 03 Dec 2009 11:29:59 +0100

gdm (2.28.1-0ubuntu4) lucid; urgency=low

  * debian/gdm.upstart: Do not wait for hal, since we don't need it any more
    (and doesn't even need to be installed any more with a dehalified X.org).

 -- Martin Pitt <martin.pitt@ubuntu.com>  Fri, 27 Nov 2009 22:16:26 +0100

gdm (2.28.1-0ubuntu3) lucid; urgency=low

  * Replace 01_default_keyboard_layout_hal.patch with
    01_default_keyboard_layout.patch which uses libxklavier instead of hal to
    read the default keyboard layout from X.org. Drop hal build and binary
    dependencies. (LP: #418981)
  * 16_gdmserver_user_manager.patch, 99_autoreconf.patch: Updated.

 -- Martin Pitt <martin.pitt@ubuntu.com>  Fri, 27 Nov 2009 09:25:31 +0100

gdm (2.28.1-0ubuntu2) karmic-proposed; urgency=low

  * Don't respawn gdm on failure; this lets us capture X failures instead and
    trigger the bulletproof X handler here.  LP: #441638.
  * re-export any XORGCONFIG value passed to the upstart job, needed to
    complete integration with bulletproof X.  LP: #474806.

 -- Steve Langasek <steve.langasek@ubuntu.com>  Wed, 04 Nov 2009 18:15:37 -0800

gdm (2.28.1-0ubuntu1) karmic; urgency=low

  * New upstream release (LP: #455944)
    - GDM will now avoid calling XAddHosts for remote connections.
    - Now GDM uses DeviceKit-power instead of gnome-power-manager for Suspend
      support.
    - Now the at-spi-registryd-wrapper.desktop GDM autostart file will run
      at-spi-registryd directly instead of calling at-spi-registryd-wrapper.
    - Fix to the visibility check for the "Other" button which corrects some
      situations where the button would not appear when it was supposed to.
    - Now the GDM daemon will make the /var/log/gdm directory if it does not
      exist.
    - Fixes to avoid autologin failure when a NULL username is passed in.
    - Restore CTYPE when canonicalizing codesets.
    - Several fixes to avoid warnings.
  * debian/patches/18_create_log_dir_when_required.patch:
  * debian/patches/21_dkpower.patch:
    - Applied upstream
  * debian/patches/22_shutdown_menu.patch:
    - Updated

 -- Robert Ancell <robert.ancell@canonical.com>  Tue, 20 Oct 2009 11:52:57 +1100

gdm (2.28.0-0ubuntu19) karmic; urgency=low

  * debian/%gconf-tree.xml, debian/gdm.postinst, debian/rules:
    - don't use gconftool to register the default gconf keys but rather
      install a xml files with the values, that will avoid different issues
      due to the su call or the gconf server not being running 
      (lp: #441028, #441167)
    - set the gnome-power-manager icon key to never since that's not useful
      on the login screen and the design team recommended to not have it there
  * debian/gdm.postinst:
    - workaround chown breaking due to the .gvfs fuse directory (lp: #438561)
  * debian/patches/25_update_gconf_directories.patch:
    - define a new directory which is used for the default gconf values

 -- Sebastien Bacher <seb128@ubuntu.com>  Thu, 15 Oct 2009 12:34:11 +0200

gdm (2.28.0-0ubuntu18) karmic; urgency=low

  * debian/patches/14_guest_session.patch:
    - Switch to existing guest session if already open (LP: #450965)
  * debian/patches/24_system_uid.patch:
  * debian/patches/16_gdmserver_user_manager.patch:
    - Fix more cases of users with UID < 1000

 -- Robert Ancell <robert.ancell@canonical.com>  Thu, 15 Oct 2009 01:07:18 +0200

gdm (2.28.0-0ubuntu17) karmic; urgency=low

  [ Robert Ancell ]
  * debian/patches/22_shutdown_menu.patch:
    - Mark power menu options as translatable (LP: #450707)

  [ Scott James Remnant ]
  * debian/gdm.upstart:
    - Wait for tty7 to be ready, and either a framebuffer or the end
      of coldplugging.

 -- Scott James Remnant <scott@ubuntu.com>  Wed, 14 Oct 2009 05:08:47 +0100

gdm (2.28.0-0ubuntu15) karmic; urgency=low

  * debian/patches/23_login_window_hint.patch:
    - Don't put a type hint on the login window as this causes it not to get
      focus (LP: #447049)
  * debian/patches/16_gdmserver_user_manager.patch:
    - Don't show users with UID < 1000 (LP: #427462)

 -- Robert Ancell <robert.ancell@canonical.com>  Tue, 13 Oct 2009 15:56:41 +1100

gdm (2.28.0-0ubuntu14) karmic; urgency=low

  * debian/gdm.postinst: Set icon theme to HumanLoginIcons. Also, call su just
    once with all four gconftool commands instead of several times.

 -- Martin Pitt <martin.pitt@ubuntu.com>  Wed, 07 Oct 2009 15:39:17 +0200

gdm (2.28.0-0ubuntu13) karmic; urgency=low

  * debian/gdm{,-autologin}.pam: correctly handle SELinux transitions,
    thanks to Caleb Case (LP: #430205).

 -- Kees Cook <kees@ubuntu.com>  Tue, 06 Oct 2009 16:49:25 -0700

gdm (2.28.0-0ubuntu12) karmic; urgency=low

  * debian/gdm.upstart: Also stop when entering single-user mode.
    LP: #437281.

 -- Scott James Remnant <scott@ubuntu.com>  Sat, 03 Oct 2009 08:09:44 +0100

gdm (2.28.0-0ubuntu11) karmic; urgency=low

  * 99_autoreconf.patch: Drop removal of *.rej junk, it was fixed in
    04_fix_external_program_directories.patch.

 -- Martin Pitt <martin.pitt@ubuntu.com>  Fri, 02 Oct 2009 12:22:28 +0200

gdm (2.28.0-0ubuntu10) karmic; urgency=low

  * 01_default_keyboard_layout_hal.patch: Read keyboard variant from hal, too.
    (LP: #421212)
  * debian/gdm.postinst: Set HumanLogin theme for metacity, too. Thanks to
    Devid Antonio Filoni! (LP: #439546)
  * 04_fix_external_program_directories.patch: Remove *.rej junk.
  * 04_fix_external_program_directories.patch: Fix path to polkit-gnome
    authentication agent. (Caught as a side issue in LP #401822)
  * debian/rules: Drop polkit-gnome agent autostart file. It has never worked
    anyway due to wrong path (see previous change), and we do not currently
    need it.

 -- Martin Pitt <martin.pitt@ubuntu.com>  Thu, 01 Oct 2009 23:53:54 +0200

gdm (2.28.0-0ubuntu9) karmic; urgency=low

  * debian/gdm.postinst:
    - use the correct key to set the gtk theme

  [ Robert Ancell ]
  * debian/patches/22_shutdown_menu.patch:
    - Fix spacing on shutdown menu (LP: #437691)
  * debian/patches/*.patch:
    - Update patch headers
  * debian/patches/19_no_greeter_for_autologin.patch:
    - Fix bug that caused the GDM greeter to be displayed briefly when
      automatically logging in (LP: #435801)

 -- Sebastien Bacher <seb128@ubuntu.com>  Wed, 30 Sep 2009 15:21:09 +0200

gdm (2.28.0-0ubuntu8) karmic; urgency=low

  * debian/gdm.upstart:
    - Emit a starting-dm event just before starting gdm itself, for the
      benefit of usplash.

 -- Colin Watson <cjwatson@ubuntu.com>  Tue, 29 Sep 2009 00:18:49 +0100

gdm (2.28.0-0ubuntu7) karmic; urgency=low

  * debian/gdm.postinst:
    - set a different theme for the gdm login screen (lp: #436817)

 -- Sebastien Bacher <seb128@ubuntu.com>  Mon, 28 Sep 2009 23:25:40 +0200

gdm (2.28.0-0ubuntu6) karmic; urgency=low

  * debian/patches/16_gdmserver_user_manager.patch:
    - change by Cody Russell to Fix user-added and user-removed signal emissions
      to emit the UID instead of the user pointer. (lp :#436195)

 -- Sebastien Bacher <seb128@ubuntu.com>  Fri, 25 Sep 2009 00:58:39 +0200

gdm (2.28.0-0ubuntu5) karmic; urgency=low

  * debian/patches/17_add_failsafe.patch:
    - adds code to support failsafe sessions again (from gnome #594833) 

 -- Travis Watkins <amaranth@ubuntu.com>  Thu, 24 Sep 2009 10:30:08 +0200

gdm (2.28.0-0ubuntu4) karmic; urgency=low

  * Move shutdown buttons from under user list to lower right corner of screen
    (LP: #434338)

 -- Robert Ancell <robert.ancell@canonical.com>  Wed, 23 Sep 2009 15:44:15 +1000

gdm (2.28.0-0ubuntu3) karmic; urgency=low

  * debian/patches/21_dkpower.patch:
    - Port the greeter to DK-Power so that the suspend/hibernate buttons
      appear again, where supported (LP: #420063).
  * debian/control:
    - Add build-depend on libdevkit-power-gobject-dev (>= 008)
  * Refreshed 99_autoreconf.patch

 -- Chris Coulson <chrisccoulson@ubuntu.com>  Tue, 22 Sep 2009 22:04:11 +0100

gdm (2.28.0-0ubuntu2) karmic; urgency=low

  * debian/patches/08_use_polkit_for_settings.patch:
    - set translatable strings and list the file to translate (lp: #425798)
  * debian/patches/09_gdmsetup.patch,
    debian/patches/99_autoreconf.patch:
    - initialize the translations so the gdmsetup interface is translated
      (lp: #434102)
  * debian/patches/17_use_timed_login_after_autologin.patch:
    - revert upstream change to not use timed login after autologin session
      (lp: #396489)
  * debian/patches/18_create_log_dir_when_required.patch:
    - create the log directory when required (lp: #405227)
  * debian/gdm.config, debian/gdm.templates:
    - restore debconf files which have been dropped by error in karmic, 
      thanks Pär Andersson (lp: #395591)

 -- Sebastien Bacher <seb128@ubuntu.com>  Tue, 22 Sep 2009 15:20:27 +0200

gdm (2.28.0-0ubuntu1) karmic; urgency=low

  * New upstream release (LP: #434354)
    - Now GDM supports the ability to specify the automatic/timed login user via
      a script via the same interface that the old GDM supported.
    - Now the user's dmrc and face image files are stored in /var/cache/gdm, so 
      that the login process does not need to access the user's $HOME directory 
      before authentication.
    - Fix the login GUI options widget so the language/session/layout choices
      are not reset after a failed login.
    - Fix language dialog so it does not crash if the user click's the "OK"
      button when no language is selected.
    - Fix to ensure that the login dialog regains focus after the language or
      layout dialogs are used.
    - The language dialog has improved logic to sort the language names more
      correctly.
    - Make sure to check error variable is not NULL before referencing it in the
      gdm-user-manager code.
    - Make sure to not print NULL strings since this causes crashes on some
      platforms.
    - Improve documentation.
  * debian/patches/09_gdmsetup.patch: updated:
    - Filter ConsoleKit system users (LP: #432271)
    - Make window size fixed (LP: #429206)
  * debian/patches/01_default_keyboard_layout_hal.patch, 
    debian/patches/99_autoreconf.patch: updated.

 -- Robert Ancell <robert.ancell@canonical.com>  Mon, 21 Sep 2009 13:05:51 +1000

gdm (2.27.90-0ubuntu7) karmic; urgency=low

  [ Ken VanDine ]
  * debian/patches/10_xsplash.patch:
    - Use --daemon instead of using the "&" (LP: #430834) 
  * debian/control:
    - Conflict with xsplash (<< 0.8), we don't depend on xsplash but if 
      /usr/bin/xsplash exists we need it to support the --daemon option

  [ Martin Pitt ]
  * debian/gdm.upstart: Drop gdm-cdd.conf handling, gdm does not support it
    any more.
  * debian/gdm.upstart: Do not start in single-user modes or when "text" is
    given as a kernel command line option. This restores previous behaviour.
    (LP: #431176)
  * Add debian/onboard.desktop: gdm "onboard" configuration for the
    accessibility dialog, thanks to Francesco Fumanti!
  * debian/rules: Install onboard.desktop, remove gok.desktop from upstream
    install. We do not ship gok any more. (LP: #423831, #130368)

 -- Martin Pitt <martin.pitt@ubuntu.com>  Thu, 17 Sep 2009 19:22:46 +0200

gdm (2.27.90-0ubuntu6) karmic; urgency=low

  * The upstart job won't start unless hal is also started, so add an
    appropriate versioned dependency on the upstarted hal.

 -- Steve Langasek <steve.langasek@ubuntu.com>  Wed, 16 Sep 2009 01:58:11 -0700

gdm (2.27.90-0ubuntu5) karmic; urgency=low

  FFE LP: #427356.

  * Replace init script with Upstart job.
  * debian/control:
    - Bump build-dependency on debhelper for Upstart-aware dh_installinit
  * debian/patches/20_upstart.patch:
    - Emit Upstart events when starting the login session and desktop
      session, just after starting xsplash.  These can be used as
      synchronisation points.

 -- Scott James Remnant <scott@ubuntu.com>  Tue, 15 Sep 2009 03:31:21 +0100

gdm (2.27.90-0ubuntu4) karmic; urgency=low

  * debian/patches/16_gdmserver_user_manager.patch:
    - Add user manager d-bus interface to gdmserver (LP: #423450)

 -- Robert Ancell <robert.ancell@canonical.com>  Sat, 12 Sep 2009 12:49:48 +0200

gdm (2.27.90-0ubuntu3) karmic; urgency=low

  * Add 15_default_session.patch: Prefer "default.session", so that other
    desktop environments like XFCE can use gdm, too, without being forced to
    start GNOME. (LP: #403291)
  * debian/gdm.postrm: Fix purge breakage if one of the to-be-cleaned-up
    directories does not exist.

 -- Martin Pitt <martin.pitt@ubuntu.com>  Thu, 10 Sep 2009 13:02:27 +0200

gdm (2.27.90-0ubuntu2) karmic; urgency=low

  [ Robert Ancell ]
  * debian/patches/13_cache_ck_history.patch:
    - Cache result of ck-history to make startup fast (LP: #400863)

  [ Martin Pitt ]
  * Add 14_guest_session.patch: Rewrite guest session support for new gdm
    architecture. This now adds a D-BUS operation StartGuestSession(), since
    gdmflexiserver is being deprecated. (LP: #404870)

 -- Martin Pitt <martin.pitt@ubuntu.com>  Mon, 07 Sep 2009 18:18:15 +0200

gdm (2.27.90-0ubuntu1) karmic; urgency=low

  [ Robert Ancell ]
  * New upstream release: (LP: #418426)
    - Autostart polkit-gnome authentication agent.
    - Add screen capture sound effect to screenshot tool.
    - If HOST_NAME_MAX is not available, try _POSIX_HOST_NAME_MAX, then 
      default to 256.
    - Add users "nobody4" and "noaccess" to the list of users to filter from
      the Face Browser.
    - Add Solaris logindevperm support. 
    - Fix mispelling of XDMCP.
    - Improve documentation.
  * debian/control:
    - Depend on libcanberra-gtk
  * debian/patches/01_default_keyboard_layout_hal.patch:
  * debian/patches/02_x_server_location.patch:
  * debian/patches/03_hide_system_users.patch:
  * debian/patches/04_fix_external_program_directories.patch:
  * debian/patches/08_use_polkit_for_settings.patch:
  * debian/patches/99_autoreconf.patch:
    - Refreshed
  * debian/patches/09_gdmsetup.patch:
    - Set gdmsetup window title and icon
    - Fix crash when have no default users configured

  [ Ted Gould ]
   * Add 12_fusa_name_change.patch: Change the Bonobo activation server name
     of the FUSA applet.
   * debian/rules: Rename the Bonobo activate server description before
     installing it. (LP: #410498)

 -- Robert Ancell <robert.ancell@canonical.com>  Tue, 25 Aug 2009 15:32:13 +0200

gdm (2.27.4-0ubuntu11) karmic; urgency=low

  * debian/patches/09_gdmsetup.patch:
    - clean some unused variables there
    - don't crash if there is no autologin key in the configuration yet
      (lp: #410475)
    - don't specify encoding in desktop entry (lp: #410591)
  * debian/patches/11_crash_for_apport.patch:
    - don't catch crashes so apport can do its job

 -- Sebastien Bacher <seb128@ubuntu.com>  Wed, 12 Aug 2009 16:17:23 +0200

gdm (2.27.4-0ubuntu10) karmic; urgency=low

  * debian/patches/10_xsplash.patch:
    - updated version by Cody Russell

 -- Sebastien Bacher <seb128@ubuntu.com>  Tue, 11 Aug 2009 19:10:45 +0200

gdm (2.27.4-0ubuntu9) karmic; urgency=low

  * debian/control:
   - build-depends on libpolkit-gobject-1-dev

 -- Sebastien Bacher <seb128@ubuntu.com>  Fri, 07 Aug 2009 17:00:43 +0100

gdm (2.27.4-0ubuntu8) karmic; urgency=low

  * debian/patches/10_xsplash.patch:
    - Fixed a syntax error

 -- Ken VanDine <ken.vandine@canonical.com>  Fri, 07 Aug 2009 16:29:02 +0100

gdm (2.27.4-0ubuntu7) karmic; urgency=low

  * debian/patches/08_use_polkit_for_settings.patch:
    - Use PolicyKit for GDM settings
  * debian/patches/09_gdmsetup.patch:
    - Provide a setup tool for basic configuration (LP: #395299)
  * debian/patches/10_xsplash.patch:
    - Load xsplash on login
  * debian/patches/99_autoreconf.patch:
    - Updated

 -- Robert Ancell <robert.ancell@canonical.com>  Fri, 07 Aug 2009 09:23:21 +0100

gdm (2.27.4-0ubuntu6) karmic; urgency=low

  * debian/patches/07_correct_distribution_version.patch:
    - correctly display ubuntu as distribution (lp: #396805)

 -- Sebastien Bacher <seb128@ubuntu.com>  Thu, 23 Jul 2009 23:19:33 +0200

gdm (2.27.4-0ubuntu5) karmic; urgency=low

  * debian/rules:
    - move custom.conf to /usr/share/doc/gdm/examples to avoid
      a conffile prompt when upgrading from a existing gdm
  * debian/gdm.preinst:
    - fix typo

 -- Michael Vogt <michael.vogt@ubuntu.com>  Wed, 22 Jul 2009 10:51:59 +0200

gdm (2.27.4-0ubuntu4) karmic; urgency=low

  * debian/control:
    - Replace dependency on gnome-session with gnome-session-bin
    - Add recommends on metacity | x-window-manager
    - Add recommends on gnome-settings-daemon | xfconf
    - Add suggestion on gnome-power-manager, gnome-orca, gok, and gnome-mag
    - (LP: #400901)

 -- Cody A.W. somerville <cody-somerville@ubuntu.com>  Tue, 21 Jul 2009 21:28:30 +0200

gdm (2.27.4-0ubuntu3) karmic; urgency=low

  * 06_run_xsession.d.patch: Define $OPTIONFILE, so that the
    75dbus_dbus-launch Xsession.d script properly runs the session under
    dbus-launch. (LP: #402161)

 -- Martin Pitt <martin.pitt@ubuntu.com>  Tue, 21 Jul 2009 14:31:02 +0200

gdm (2.27.4-0ubuntu2) karmic; urgency=low

  * debian/control: Fix typo in Conflicts

 -- Didier Roche <didrocks@ubuntu.com>  Mon, 20 Jul 2009 16:12:11 +0200

gdm (2.27.4-0ubuntu1) karmic; urgency=low

  * New upstream release:
    - Favor XFree86 Xinerama over Solaris Xinerama on Solaris
    - Make greeter a well behaved session client
    - XDMCP fixes
    - Fix up btmp record handling
    - Handle locales with modifiers better
    - Use better logic with keyboard layout handling
    - Change example PAM file/documentation to demonstrate password-less login
    - Handle usernames from non-utf8 locales
    - Allow dbus introspection for gdm services
    - Show more details authentication error messages in UI
    - Allow uppercase and lowercase booleans in config file
    - Be more consistent with booleans in schemas
    - Use g_timeout_add_seconds to reduce wakeups
    - Make greeter window more clear when user list is disabled
    - Put greeter login window in same ctrl-alt-tab menu as panel
    - Port greeter to PolicyKit 1.0
    - Shave off 1/2 second delay when bringing up greeter
    - OS X portability fixes
    - Look for locales in /usr/lib/locale instead of /usr/share/locale
    - Better handling when two users have the same name
  * Drop 01_xrdb_nocpp.patch, applied upstream.
  * debian/control:
    - use conflicts on the buggy libxklavier version to avoid race upgrade
      leading to a gdm greeter crash

 -- Sebastien Bacher <seb128@ubuntu.com>  Mon, 20 Jul 2009 15:20:37 +0200

gdm (2.26.1git20090717-0ubuntu2) karmic; urgency=low

  * Add 06_run_xsession.d.patch: Run /etc/X11/Xsession.d/. (LP: #401201)
  * Add debian/watch.
  * Add 01_default_keyboard_layout_hal.patch: Get default keyboard layout from
    hal. Patch taken from Fedora. (LP: #395103) Add libhal-dev build
    dependency.
  * Add 99_autoreconf.patch to pick up above change.

 -- Martin Pitt <martin.pitt@ubuntu.com>  Mon, 20 Jul 2009 13:20:46 +0200

gdm (2.26.1git20090717-0ubuntu1) karmic; urgency=low

  * Update to latest upstream git head:
    - Make greeter login window be a dock. Fixes metacity complaining about
      session management. (LP: #395324)
  * Drop patches which are fixed upstream:
    - 00git-greeter-session-management.patch
    - 00git-invalid-dmrc-layout.patch
    - 00git-use-after-free.patch
    - 00git-xklavier4.patch
    - 02_dont_force_us_keyboard.patch
    - 04_polkit1.patch
  * 80_workaround_incorrect_directories.patch: Update to new upstream version.
  * Drop 01_xconfigoptions.patch; these configure variables are not used any
    more in the upstream code, and upstream supplies the X.org -br option by
    default now. Also drop the corresponding configure changes from
    17_update_default_xserver.patch.
  * Apply 15_usplash.patch to debian/gdm.init and drop the patch.
  * 17_update_default_xserver.patch: Update to new upstream version, add
    corresponding configure change, add patch tag header, forward upstream,
    and rename to 02_x_server_location.patch.
  * Drop 99_autoreconf.patch. The only remaining build system change is the
    previous item.
  * Drop 20_xdm-stuff.patch, it's just cruft.
  * Drop debian/Xsession, and change debian/rules to install the upstream one.
  * 01_xrdb_nocpp.patch: Add patch tag header, forward upstream.
  * Rename 80_workaround_incorrect_directories.patch to
    04_fix_external_program_directories.patch and add patch tag header.
  * Rename 81_initial_server_on_vt7.patch to 05_initial_server_on_vt7.patch.
  * debian/rules: Remove /var/gdm (empty and nonstandard) and /var/run (will
    be created at runtime), thanks lintian.
  * debian/copyright: Point to versioned GPL, thanks lintian.
  * debian/gdm.postrm: Use "set -e" to conform to policy.
  * Add debian/xterm.desktop: Reintroduce "failsafe xterm" session.

 -- Martin Pitt <martin.pitt@ubuntu.com>  Fri, 17 Jul 2009 11:41:35 +0200

gdm (2.26.1-0ubuntu7) karmic; urgency=low

  * Rename 04_xklavier4.patch to 00git-xklavier4.patch.
  * Add 04_polkit1.patch: Port to PolicyKit (which essentially means to rip
    out all PolicyKit code, since the backend now talks to the authentication
    agent itself).
  * debian/control: Drop polkit build dependency.
  * Add debian/patches/99_autoreconf.patch: Regenerate autotools files to pick
    up 04_polkit1.patch changes.

 -- Martin Pitt <martin.pitt@ubuntu.com>  Mon, 13 Jul 2009 14:50:17 +0200

gdm (2.26.1-0ubuntu6) karmic; urgency=low

  * Add 00git-greeter-session-management.patch: Make the greeter a
    well-behaved session client. Patch taken from upstream git head.
  * Add 00git-use-after-free.patch: Fix crash in xdmcp chooser. Taken from
    upstream git head.
  * debian/control: Add libxklavier-dev build dependency, to get the
    keyboard selector.
  * Add 04_xklavier4.patch: Fix build with libxklavier 4.0. Taken from
    upstream git head.
  * Add 00git-invalid-dmrc-layout.patch: Correctly handle invalid xkb layout
    from ~/.dmrc. Taken from upstream git head.

 -- Martin Pitt <martin.pitt@ubuntu.com>  Mon, 13 Jul 2009 11:17:44 +0200

gdm (2.26.1-0ubuntu5) karmic; urgency=low

  * debian/gdm.preinst: Remove obsolete conffiles.
  * debian/gdm.preinst: Migrate autologin settings from gdm.conf (which isn't
    read any more) to custom.conf. (LP: #396459)
  * Add 81_initial_server_on_vt7.patch: Force initial X server to go to tty7
    instead of tty1. This is an Ugly Hack until we have a cleaner solution for
    getty not to tramp over a running X server on vt1. This bandaids the
    immediate problem of the first X server being killed after a few minutes
    due to getty on tty1 timing out. (LP: #396226)

 -- Martin Pitt <martin.pitt@ubuntu.com>  Thu, 09 Jul 2009 18:08:07 +0200

gdm (2.26.1-0ubuntu4) karmic; urgency=low

  * debian/gdm.preinst: Do not check for an existing custom.conf, since we
    already ship it. Always let the gdm.conf-custom win, to actually migrate
    settings.
  * debian/control: Drop alternative dependencies for gnome-session, since gdm
    itself now needs gnome-session. (LP: #396321).

 -- Martin Pitt <martin.pitt@ubuntu.com>  Tue, 07 Jul 2009 08:53:38 +0200

gdm (2.26.1-0ubuntu3) karmic; urgency=low

  * Add 03_hide_system_users.patch: Do not show system users in the "frequent
    users" list. (LP: #395281)
  * debian/rules: Call dh_installinit with --no-scripts, to avoid restarting
    gdm (and killing your X session) during upgrade. The prerm/postinst
    scripts already have code to reload gdm if appropriate. Unfortunately this
    doesn't help to fix the upgrade from 0ubuntu2, its prerm already kills it.
    (LP: #395302) This also fixes the "locks session and spawns a second X
    server" issue on upgrades from Jaunty. (LP: #395313)
  * Drop 16_correct_customconf_naming.patch: Upstream uses
    and installs /etc/gdm/custom.conf, so gdm also needs to read this. Add
    debian/gdm.preinst to migrate the old name to the new name on upgrades.
    (LP: #395861)
  * 02_dont_force_us_keyboard.patch: Don't return NULL in
    get_default_layout(), but return an empty string and explicitly check this
    when setting $GDM_KEYBOARD_LAYOUT. With NULL, gdm trips over an assertion
    check. (LP: #395595)

 -- Martin Pitt <martin.pitt@ubuntu.com>  Mon, 06 Jul 2009 16:04:25 +0200

gdm (2.26.1-0ubuntu2) karmic; urgency=low

  * debian/control: Add Vcs-Bzr, package imported into bzr.
  * Add 02_dont_force_us_keyboard.patch: Don't force GDM_KEYBOARD_LAYOUT=us if
    gdm does not have an explicit setting (which it currently doesn't, since
    there is not even an interface for changing the keyboard layout). Instead,
    let the GNOME session default to the very same system default as gdm
    itself. (LP: #395103)

 -- Martin Pitt <martin.pitt@ubuntu.com>  Fri, 03 Jul 2009 19:19:56 +0200

gdm (2.26.1-0ubuntu1) karmic; urgency=low

  * Upload the new gdm codebase to karmic, there is several known issues but
    the new version need testing:
    - there is no graphical configure tool yet
    - gdm will not work correctly after upgrade until restart (restarting on
      upgrade is not possible since it would close running xsession)
    - the fast user switch applet ubuntu changes and the guest session
      have not been updated yet

 -- Sebastien Bacher <seb128@ubuntu.com>  Thu, 02 Jul 2009 16:24:43 +0200

gdm (2.26.1-0ubuntu0.3) karmic; urgency=low

  * debian/gdm.init: tweak previous change to not break default server

 -- Sebastien Bacher <seb128@ubuntu.com>  Wed, 01 Jul 2009 09:55:39 +0200

gdm (2.26.1-0ubuntu0.2) karmic; urgency=low

  * debian/patches/17_update_default_xserver.patch:
    - update xserver location
  * debian/gdm.init: use the correct binary naming so restart is working

 -- Sebastien Bacher <seb128@ubuntu.com>  Tue, 30 Jun 2009 23:23:17 +0200

gdm (2.26.1-0ubuntu0.1) karmic; urgency=low

  * New upstream version 

 -- Sebastien Bacher <seb128@ubuntu.com>  Thu, 04 Jun 2009 16:01:19 +0200

gdm-new (2.25.2-0ubuntu0.2) jaunty; urgency=low

  * debian/patches/16_correct_customconf_naming.patch:
    - use correct gdm.conf-custom location so user config settings are read

 -- Sebastien Bacher <seb128@ubuntu.com>  Tue, 03 Mar 2009 17:40:04 +0100

gdm-new (2.25.2-0ubuntu0.1) intrepid; urgency=low

  * New upstream version, the code is a rewrite so the packaging is new too

 -- Sebastien Bacher <seb128@ubuntu.com>  Tue, 15 Jul 2008 14:16:47 +0100
<|MERGE_RESOLUTION|>--- conflicted
+++ resolved
@@ -1,14 +1,13 @@
-<<<<<<< HEAD
-gdm (2.32.0-0ubuntu14) UNRELEASED; urgency=low
+gdm (2.32.0-0ubuntu15) UNRELEASED; urgency=low
 
   * SECURITY UPDATE: race condition allowing privilege escalation
-    - debian/patches/42_CVE-2011-0727.patch: fix
+    - debian/patches/43_CVE-2011-0727.patch: fix
       daemon/gdm-session-worker.c to copy files as session user rather
       than root followed by a subsequent chown. (LP: #746053)
     - CVE-2011-0727
 
- -- Steve Beattie <sbeattie@ubuntu.com>  Thu, 31 Mar 2011 15:39:45 -0700
-=======
+ -- Steve Beattie <sbeattie@ubuntu.com>  Mon, 04 Apr 2011 20:42:03 -0700
+
 gdm (2.32.0-0ubuntu14) natty; urgency=low
 
   * debian/patches/24_respect_system_minuid.patch:
@@ -17,7 +16,6 @@
     - Don't autologin ecryptfs users (LP: #284443)
 
  -- Robert Ancell <robert.ancell@canonical.com>  Fri, 01 Apr 2011 15:49:50 +1100
->>>>>>> c30ad829
 
 gdm (2.32.0-0ubuntu13) natty; urgency=low
 
