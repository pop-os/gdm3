--- conflicted
+++ resolved
@@ -1,10 +1,9 @@
-<<<<<<< HEAD
-gdm3 (3.31.4+git20190225-1ubuntu1pop1) disco; urgency=medium
+gdm3 (3.32.0-1ubuntu1pop1) disco; urgency=medium
 
   * New upstream release
 
- -- Michael Aaron Murphy <michael@system76.com>  Thu, 07 Mar 2019 13:09:41 -0700
-=======
+ -- Michael Aaron Murphy <michael@system76.com>  Wed, 20 Mar 2019 09:34:58 -0600
+
 gdm3 (3.32.0-1ubuntu1) disco; urgency=medium
 
   * Merge with Debian. Remaining changes:
@@ -64,7 +63,12 @@
   * Cherry-pick upstream patch to properly show all sessions in the switcher
 
  -- Iain Lane <laney@debian.org>  Sat, 16 Mar 2019 11:57:47 +0000
->>>>>>> 49d822f9
+
+gdm3 (3.31.4+git20190225-1ubuntu1pop1) disco; urgency=medium
+
+  * New upstream release
+
+ -- Michael Aaron Murphy <michael@system76.com>  Thu, 07 Mar 2019 13:09:41 -0700
 
 gdm3 (3.31.4+git20190225-1ubuntu1) disco; urgency=medium
 
