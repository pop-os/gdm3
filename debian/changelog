--- conflicted
+++ resolved
@@ -1,23 +1,12 @@
-<<<<<<< HEAD
 gdm3 (3.38.0-1) experimental; urgency=medium
 
   * Team upload
   * New upstream release
   * Remove patches that were applied upstream (in some cases differently)
-=======
-gdm3 (3.36.3-1) unstable; urgency=medium
-
-  * Team upload
-  * New upstream release
-    - d/p/local-display-factory-always-force-login-screen-to-VT-1.patch:
-      Drop, applied upstream
-    - This version is functionally equivalent to 3.36.2-1
->>>>>>> ac1d5b46
   * Remove special case for s390x.
     gjs and gnome-shell now exist there, so we no longer need to avoid
     depending on them. In particular this makes the GNOME metapackages
     installable on that architecture again. (Closes: #970245)
-<<<<<<< HEAD
 
  -- Simon McVittie <smcv@debian.org>  Sun, 13 Sep 2020 18:03:34 +0100
 
@@ -82,13 +71,23 @@
     - Drop, applied upstream
 
  -- Marco Trevisan (Treviño) <marco@ubuntu.com>  Fri, 28 Aug 2020 22:37:09 +0200
-=======
+
+gdm3 (3.36.3-1) unstable; urgency=medium
+
+  * Team upload
+  * New upstream release
+    - d/p/local-display-factory-always-force-login-screen-to-VT-1.patch:
+      Drop, applied upstream
+    - This version is functionally equivalent to 3.36.2-1
+  * Remove special case for s390x.
+    gjs and gnome-shell now exist there, so we no longer need to avoid
+    depending on them. In particular this makes the GNOME metapackages
+    installable on that architecture again. (Closes: #970245)
   * d/gbp.conf: Switch branch for uploads to unstable.
     3.37.x is already in experimental.
   * d/watch: Only watch for 3.36.x versions
 
  -- Simon McVittie <smcv@debian.org>  Sun, 13 Sep 2020 18:05:02 +0100
->>>>>>> ac1d5b46
 
 gdm3 (3.36.2-1) unstable; urgency=medium
 
