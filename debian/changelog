--- conflicted
+++ resolved
@@ -1,4 +1,32 @@
-<<<<<<< HEAD
+gdm3 (3.38.0-1) experimental; urgency=medium
+
+  * Team upload
+  * New upstream release
+  * Remove patches that were applied upstream (in some cases differently)
+  * Remove special case for s390x.
+    gjs and gnome-shell now exist there, so we no longer need to avoid
+    depending on them. In particular this makes the GNOME metapackages
+    installable on that architecture again. (Closes: #970245)
+
+ -- Simon McVittie <smcv@debian.org>  Sun, 13 Sep 2020 18:03:34 +0100
+
+gdm3 (3.37.90-2) experimental; urgency=medium
+
+  * Team upload
+
+  [ Simon McVittie ]
+  * Add patch to remove deprecated StandardOutput=syslog from systemd unit
+  * Build-Depend on systemd, for /usr/share/pkgconfig/systemd.pc
+
+  [ Iain Lane ]
+  * debian/control: Bump depends on gnome-{session,settings-daemon,shell}
+    We require the newly rearranged systemd units that are in these
+    versions.
+  * debian/control: Make gdm depend on gnome-session-common ≥ 3.37.0-2~
+    This is where the systemd units live now.
+
+ -- Simon McVittie <smcv@debian.org>  Wed, 09 Sep 2020 00:51:41 +0100
+
 gdm3 (3.37.90-1ubuntu1) groovy; urgency=medium
 
   [ Marco Trevisan (Treviño) ]
@@ -68,27 +96,6 @@
   * Add patch to remove deprecated StandardOutput=syslog from systemd unit
   * Build-Depend on systemd, for /usr/share/pkgconfig/systemd.pc.
     This should fix FTBFS on the buildds.
-=======
-gdm3 (3.38.0-1) experimental; urgency=medium
-
-  * Team upload
-  * New upstream release
-  * Remove patches that were applied upstream (in some cases differently)
-  * Remove special case for s390x.
-    gjs and gnome-shell now exist there, so we no longer need to avoid
-    depending on them. In particular this makes the GNOME metapackages
-    installable on that architecture again. (Closes: #970245)
-
- -- Simon McVittie <smcv@debian.org>  Sun, 13 Sep 2020 18:03:34 +0100
-
-gdm3 (3.37.90-2) experimental; urgency=medium
-
-  * Team upload
-
-  [ Simon McVittie ]
-  * Add patch to remove deprecated StandardOutput=syslog from systemd unit
-  * Build-Depend on systemd, for /usr/share/pkgconfig/systemd.pc
->>>>>>> 703bfee7
 
   [ Iain Lane ]
   * debian/control: Bump depends on gnome-{session,settings-daemon,shell}
@@ -97,11 +104,7 @@
   * debian/control: Make gdm depend on gnome-session-common ≥ 3.37.0-2~
     This is where the systemd units live now.
 
-<<<<<<< HEAD
  -- Iain Lane <iain.lane@canonical.com>  Wed, 02 Sep 2020 17:56:50 +0100
-=======
- -- Simon McVittie <smcv@debian.org>  Wed, 09 Sep 2020 00:51:41 +0100
->>>>>>> 703bfee7
 
 gdm3 (3.37.90-1) experimental; urgency=medium
 
