<<<<<<< HEAD
gdm3 (3.34.1-1ubuntu1) eoan; urgency=medium

  * Merge with Debian. Remaining changes:
    + README.Debian: update for correct paths in Ubuntu
    + control.in:
      - Don't recommend desktop-base
      - Depend on bash for config_error_dialog.patch
      - Update Vcs field
    + rules:
      - Don't override default user/group
      - --enable-gdm-xsession to install upstream Xsession script
      - override dh_installinit with --no-start to avoid session being killed
    + rules, README.Debian, gdm3.8.pod:
      Use upstream custom.conf instead of daemon.conf
    + gdm3.{postinst,postrm}: rename user and group back to gdm
    + gdm3.postinst, gdm3.prerm: don't kill gdm on upgrade
    + gdm3.*.pam: Make pam_env read ~/.pam_environment
    + gdm3.install:
      - Stop installing default.desktop. It adds unnecessary clutter
        ("System Default") to the session chooser.
      - Don't install debian/Xsession
    + Add run_xsession.d.patch
    + Add xresources_is_a_dir.patch
      - Fix loading from /etc/X11/Xresources/*
    + Add nvidia_prime.patch:
      - Add hook to run prime-offload (as root) and prime-switch if
        nvidia-prime is installed
    + Add revert_override_LANG_with_accountservices.patch:
      - On Ubuntu accountservices only stores the language and not the
        full locale as needed by LANG.
    + Add dont_set_language_env.patch:
      - Don't run the set_up_session_language() function, since it
        overrides variable values set by ~/.pam_environment
    + Add config_error_dialog.patch:
      - Show warning dialog in case of error in ~/.profile etc. and
        don't let a syntax error make the login fail
    + Add debian/patches/revert_nvidia_wayland_blacklist.patch:
      - Don't blacklist nvidia for wayland
    + Add gdm3.service-wait-for-drm-device-before-trying-to-start-i.patch:
      - Wait for the first valid gdm device on pre-start
    + Add debian/default.pa
      - Disable Bluetooth audio devices in PulseAudio from gdm3.
    + debian/gdm3.install
      - Added details of the default.pa file
    + debian/gdm3.postinst
      - Added installation of default.pa and creation of dir if it doesn't
        exist.
    + debian/greeter.dconf-defaults: Don't set Debian settings in the
      greeter's dconf DB

 -- Iain Lane <iain.lane@canonical.com>  Mon, 07 Oct 2019 17:23:07 +0100
=======
gdm3 (3.37.90-1) experimental; urgency=medium

  [ Marco Trevisan (Treviño) ]
  * New upstream release:
    - Updates to systemd integration
    - Support killling X on login even when wayland support is disabled
    - Fix multi-seat support (LP: #1891815)
    - Don't keep login screen running in background on Xorg
    - Fixes for when GDM isn't started on its configured initial VT
    - Don't hardcode path to plymouth
    - Enable wayland on cirrus
    - Chrome remote desktop fix
    - Always use separate session bus for greeter sessions
      This runs dbus-run-session, so the binary needs to be available
  * debian/rules:
    - Build with meson
    - Use --fail-missing if not in library-only mode
    - Expose to meson only X bin path
  * debian/control:
    - Depend on debhelper-compat = 13
    - Cleanup the Build-Depends: Remove dependencies that are not required
      explicitly by gdm
  * debian/libgdm1.symbols: Remove various (private) symbols.
    - They were wrongly exported as there's no trace of them in the
      public API.
  * debian/patches: Refresh as per meson port
  * d/p/16_xserver_path.patch:
    - Make meson read the X bin path from environment
  * d/p/meson-Fix-keyutils-pkg-config-name.patch,
    d/p/meson-Obey-at-Dcustom-conf-option-when-installing-custom..patch,
    d/p/meson-Use-correct-rules-path-when-getting-udevdir-from-pk.patch:
    - Fix some meson issues causing diffs with autotools
  * d/p/meson-Don-t-look-for-non-existent-journald-dependency.patch,
    d/p/meson_options-Enable-systemd-journal-by-default.patch:
    - Make gdm log again to the journal by default
  * debian/gdm3.install: Update install paths.
    Install everything under usr/share/gdm
  * debian/*.install: Use dh 13 ${DEB_HOST_MULTIARCH} instead of wildcards

  [ Simon McVittie ]
  * d/p/local-display-factory-always-force-login-screen-to-VT-1.patch:
    - Drop, applied upstream

 -- Marco Trevisan (Treviño) <marco@ubuntu.com>  Fri, 28 Aug 2020 22:37:09 +0200

gdm3 (3.36.2-1) unstable; urgency=medium

  * Team upload
  * New upstream release
    - Use a separate D-Bus session bus for each greeter
      + Add Depends on dbus, for dbus-run-session
    - Don't disable Wayland on Cirrus hardware (or more likely, emulated
      Cirrus hardware in qemu). A 5.2+ kernel is recommended.
    - Check for keyutils using pkg-config
    - Fixes for when GDM isn't started on its configured initial VT
    - Don't hard-code /bin/plymouth
    - Translation updates
  * d/watch: Only watch for even-numbered (stable) releases
  * d/p/local-display-factory-always-force-login-screen-to-VT-1.patch:
    Add post-release fix from upstream gnome-3-36 branch to fix a fast
    user switching regression in 3.36.2, by forcing the greeter to appear
    on tty1
  * Update symbols file.
    This ignores a change to private symbols:
    gdm_find_display_session_for_uid isn't declared in a public header,
    and nothing in Debian seems to call it.

 -- Simon McVittie <smcv@debian.org>  Thu, 25 Jun 2020 10:55:01 +0100

gdm3 (3.34.1-3) unstable; urgency=medium

  * Team upload

  [ Simon McVittie ]
  * d/greeter.dconf-defaults: Use 64px instead of 128px logo.
    Until gnome-shell 3.36.1, the logo was scaled down to be 48px tall.
    Since 3.36.1, it's shown at actual size, and 128px looks silly.
    desktop-base doesn't currently have a 48px version, but 64px is close
    enough. (Closes: #955759)

  [ Alexander Kurtz ]
  * debian/generate-config: Re-compile the dconf database unconditionally.
    Previously we tried to determine whether running `dconf compile` was
    really necessary by comparing the timestamps of the input and output
    files in a make-like fashion, but this was unnecessarily complicated,
    since both the CPU and IO load are negligible.

 -- Simon McVittie <smcv@debian.org>  Sun, 05 Apr 2020 17:16:30 +0100

gdm3 (3.34.1-2) unstable; urgency=medium

  [ Alexander Kurtz ]
  * debian/gdm3.postinst: Remove obsolete cleanup code now that buster has
    been released.

  [ Laurent Bigonville ]
  * debian/control.in: Bump Standards-Version to 4.5.0 (no further changes)
  * Move the daemons to libexec now that's allowed in the policy
  * Move everything from /var/run to /run as the former is a link to the later
    for quite some time
  * debian/gdm3.postinst: Remove obsolete cleanup code for gdm-welcome PAM
    service, this dates from 2012

 -- Laurent Bigonville <bigon@debian.org>  Sun, 15 Mar 2020 10:50:21 +0100
>>>>>>> 412bc880

gdm3 (3.34.1-1) unstable; urgency=medium

  * New upstream release
    - De-duplicate sessions on pure Xorg too
    - Fix fast user switching by assuming the login screen VT is always the
      initial one

 -- Iain Lane <laney@debian.org>  Mon, 07 Oct 2019 16:25:24 +0100

gdm3 (3.34.0-2) unstable; urgency=medium

  * Team upload.
  * Upload to unstable.

 -- Andreas Henriksson <andreas@fatal.se>  Mon, 30 Sep 2019 17:34:26 +0200

gdm3 (3.34.0-1ubuntu1) eoan; urgency=medium

  * Merge with Debian. Remaining changes:
    + README.Debian: update for correct paths in Ubuntu
    + control.in:
      - Don't recommend desktop-base
      - Depend on bash for config_error_dialog.patch
      - Update Vcs field
    + rules:
      - Don't override default user/group
      - --enable-gdm-xsession to install upstream Xsession script
      - override dh_installinit with --no-start to avoid session being killed
    + rules, README.Debian, gdm3.8.pod:
      Use upstream custom.conf instead of daemon.conf
    + gdm3.{postinst,postrm}: rename user and group back to gdm
    + gdm3.postinst, gdm3.prerm: don't kill gdm on upgrade
    + gdm3.*.pam: Make pam_env read ~/.pam_environment
    + gdm3.install:
      - Stop installing default.desktop. It adds unnecessary clutter
        ("System Default") to the session chooser.
      - Don't install debian/Xsession
    + Add run_xsession.d.patch
    + Add xresources_is_a_dir.patch
      - Fix loading from /etc/X11/Xresources/*
    + Add nvidia_prime.patch:
      - Add hook to run prime-offload (as root) and prime-switch if
        nvidia-prime is installed
    + Add revert_override_LANG_with_accountservices.patch:
      - On Ubuntu accountservices only stores the language and not the
        full locale as needed by LANG.
    + Add dont_set_language_env.patch:
      - Don't run the set_up_session_language() function, since it
        overrides variable values set by ~/.pam_environment
    + Add config_error_dialog.patch:
      - Show warning dialog in case of error in ~/.profile etc. and
        don't let a syntax error make the login fail
    + Add debian/patches/revert_nvidia_wayland_blacklist.patch:
      - Don't blacklist nvidia for wayland
    + Add gdm3.service-wait-for-drm-device-before-trying-to-start-i.patch:
      - Wait for the first valid gdm device on pre-start
    + Add debian/default.pa
      - Disable Bluetooth audio devices in PulseAudio from gdm3.
    + debian/gdm3.install
      - Added details of the default.pa file
    + debian/gdm3.postinst
      - Added installation of default.pa and creation of dir if it doesn't
        exist.
    + debian/greeter.dconf-defaults: Don't set Debian settings in the
      greeter's dconf DB

 -- Iain Lane <iain.lane@canonical.com>  Wed, 11 Sep 2019 17:45:31 +0100

gdm3 (3.34.0-1) experimental; urgency=medium

  * New upstream translation release

 -- Iain Lane <laney@debian.org>  Wed, 11 Sep 2019 17:29:53 +0100

gdm3 (3.33.92-2ubuntu1) eoan; urgency=medium

  * Merge with Debian. Remaining changes:
    + README.Debian: update for correct paths in Ubuntu
    + control.in:
      - Don't recommend desktop-base
      - Depend on bash for config_error_dialog.patch
      - Update Vcs field
    + rules:
      - Don't override default user/group
      - --enable-gdm-xsession to install upstream Xsession script
      - override dh_installinit with --no-start to avoid session being killed
    + rules, README.Debian, gdm3.8.pod:
      Use upstream custom.conf instead of daemon.conf
    + gdm3.{postinst,postrm}: rename user and group back to gdm
    + gdm3.postinst, gdm3.prerm: don't kill gdm on upgrade
    + gdm3.*.pam: Make pam_env read ~/.pam_environment
    + gdm3.install:
      - Stop installing default.desktop. It adds unnecessary clutter
        ("System Default") to the session chooser.
      - Don't install debian/Xsession
    + Add run_xsession.d.patch
    + Add xresources_is_a_dir.patch
      - Fix loading from /etc/X11/Xresources/*
    + Add nvidia_prime.patch:
      - Add hook to run prime-offload (as root) and prime-switch if
        nvidia-prime is installed
    + Add revert_override_LANG_with_accountservices.patch:
      - On Ubuntu accountservices only stores the language and not the
        full locale as needed by LANG.
    + Add dont_set_language_env.patch:
      - Don't run the set_up_session_language() function, since it
        overrides variable values set by ~/.pam_environment
    + Add config_error_dialog.patch:
      - Show warning dialog in case of error in ~/.profile etc. and
        don't let a syntax error make the login fail
    + Add debian/patches/revert_nvidia_wayland_blacklist.patch:
      - Don't blacklist nvidia for wayland
    + Add gdm3.service-wait-for-drm-device-before-trying-to-start-i.patch:
      - Wait for the first valid gdm device on pre-start
    + Add debian/default.pa
      - Disable Bluetooth audio devices in PulseAudio from gdm3.
    + debian/gdm3.install
      - Added details of the default.pa file
    + debian/gdm3.postinst
      - Added installation of default.pa and creation of dir if it doesn't
        exist.
    + debian/greeter.dconf-defaults: Don't set Debian settings in the
      greeter's dconf DB

 -- Iain Lane <iain.lane@canonical.com>  Fri, 06 Sep 2019 16:47:17 +0100

gdm3 (3.33.92-2) experimental; urgency=medium

  [ Simon McVittie ]
  * Merge packaging changes from unstable (Closes: #935699)

  [ Laurent Bigonville ]
  * Add extra explanation to the GDM PAM service about what pam_selinux is
    actually doing

 -- Iain Lane <laney@debian.org>  Fri, 06 Sep 2019 16:44:21 +0100

gdm3 (3.33.92-1) experimental; urgency=medium

  * New upstream release
    - Fix typo in debug message
    - Revert vt changing fix, because it exposes logind bug and it wasn't
      quite right anyway
    - Ensure login screen gets reaped when user switching

 -- Iain Lane <laney@debian.org>  Fri, 06 Sep 2019 13:41:32 +0100

gdm3 (3.33.90-1ubuntu1) eoan; urgency=medium

  * Merge with Debian. Remaining changes:
    + README.Debian: update for correct paths in Ubuntu
    + control.in:
      - Don't recommend desktop-base
      - Depend on bash for config_error_dialog.patch
      - Update Vcs field
    + rules:
      - Don't override default user/group
      - --enable-gdm-xsession to install upstream Xsession script
      - override dh_installinit with --no-start to avoid session being killed
    + rules, README.Debian, gdm3.8.pod:
      Use upstream custom.conf instead of daemon.conf
    + gdm3.{postinst,postrm}: rename user and group back to gdm
    + gdm3.postinst, gdm3.prerm: don't kill gdm on upgrade
    + gdm3.*.pam: Make pam_env read ~/.pam_environment
    + gdm3.install:
      - Stop installing default.desktop. It adds unnecessary clutter
        ("System Default") to the session chooser.
      - Don't install debian/Xsession
    + Add run_xsession.d.patch
    + Add xresources_is_a_dir.patch
      - Fix loading from /etc/X11/Xresources/*
    + Add nvidia_prime.patch:
      - Add hook to run prime-offload (as root) and prime-switch if
        nvidia-prime is installed
    + Add revert_override_LANG_with_accountservices.patch:
      - On Ubuntu accountservices only stores the language and not the
        full locale as needed by LANG.
    + Add dont_set_language_env.patch:
      - Don't run the set_up_session_language() function, since it
        overrides variable values set by ~/.pam_environment
    + Add config_error_dialog.patch:
      - Show warning dialog in case of error in ~/.profile etc. and
        don't let a syntax error make the login fail
    + Add debian/patches/revert_nvidia_wayland_blacklist.patch:
      - Don't blacklist nvidia for wayland
    + Add gdm3.service-wait-for-drm-device-before-trying-to-start-i.patch:
      - Wait for the first valid gdm device on pre-start
    + Add debian/default.pa
      - Disable Bluetooth audio devices in PulseAudio from gdm3.
    + debian/gdm3.install
      - Added details of the default.pa file
    + debian/gdm3.postinst
      - Added installation of default.pa and creation of dir if it doesn't
        exist.
    + debian/greeter.dconf-defaults: Don't set Debian settings in the
      greeter's dconf DB
  * Should fix Wayland to Xorg fallback on slow machines (LP: #1798790)

 -- Iain Lane <laney@debian.org>  Thu, 15 Aug 2019 18:06:24 +0100

gdm3 (3.30.2-5) unstable; urgency=medium

  * Team upload
  * Don't try to manipulate files in debian/gdm3/ when building for
    s390x, fixing FTBFS

 -- Simon McVittie <smcv@debian.org>  Thu, 29 Aug 2019 18:11:08 +0100

gdm3 (3.30.2-4) unstable; urgency=medium

  * Team upload
  * d/gbp.conf: Use debian/unstable, upstream/3.30.x branches
  * Skip building the gdm3 binary package on s390x.
    GDM requires GNOME Shell, which provides its GUI, but GNOME Shell
    is unavailable on s390x.
    Our previous attempt to avoid building an uninstallable gdm3 package
    on s390x involved a spurious build-dependency on gjs, but mozjs60 and
    gjs now work well enough on s390x to pass most of their own tests.
    However, GNOME Shell still fails tests on s390x, and in any case is
    not appropriate for mainframe-class machines that do not normally have
    a GPU or a local display.
    Continuing to build libgdm binaries for s390x, as opposed to forcing the
    entire source package to FTBFS on s390x, means we can continue to build
    gnome-panel without special hacks, allowing s390x users to install the
    GNOME 2-based GNOME Flashback environment if they particularly want a
    GNOME-based desktop on their mainframes. (Closes: #935699)
  * d/control.in: Add versioned Recommends on desktop-base (>= 10.0.0)
    In a previous version this was added to d/control, but d/control is
    regenerated from d/control.in during clean.
  * Remove spurious gjs build-dependency.
    This is less help than we had anticipated in making gdm3 unavailable on
    architectures where gnome-shell is unavailable, because gjs mostly works
    on s390x but gnome-shell does not. It is also desirable to build libgdm
    on even the architectures that do not have a working gdm, so that they
    can use gnome-panel and hence gnome-flashback.

 -- Simon McVittie <smcv@debian.org>  Thu, 29 Aug 2019 11:08:50 +0100

gdm3 (3.33.90-1) experimental; urgency=medium

  * New upstream release
    - Update for changes to gnome-settings-daemon
    - initial-setup permissions fix
    - allow users to set PATH from ~/.config/environmet
    - support systemd user sessions
    - leak fix in libgdm
    - vt changing fix
  * gdm3.install: Stop installing pixmaps/icons which have been dropped
  * debian/libgdm1.symbols: Add new symbols

 -- Iain Lane <laney@debian.org>  Thu, 15 Aug 2019 15:07:42 +0100

gdm3 (3.33.4-1) experimental; urgency=medium

  * New upstream release
    - Fix session search directories
    - Kill user sessions when stopping gdm
    - Add way for sessions to register when they successfully started (LP:
      #1798790)
  * libgdm-Remove-duplicate-sessions-once-after-all-sessions-.patch: Drop,
    upstream
  * debian/libgdm1.symbols: Update

 -- Iain Lane <iain.lane@canonical.com>  Fri, 02 Aug 2019 13:56:49 +0100

gdm3 (3.32.0-1ubuntu2) eoan; urgency=medium

  * Remove revert_nvidia_wayland_blacklist.patch because it was causing a
    much greater problem (LP: #1705369) than it was meant to solve (which
    doesn't seem to exist any more either).

 -- Daniel van Vugt <daniel.van.vugt@canonical.com>  Wed, 19 Jun 2019 15:47:11 +0800

gdm3 (3.32.0-1ubuntu1) disco; urgency=medium

  * Merge with Debian. Remaining changes:
    + README.Debian: update for correct paths in Ubuntu
    + control.in:
      - Don't recommend desktop-base
      - Depend on bash for config_error_dialog.patch
      - Update Vcs field
    + rules:
      - Don't override default user/group
      - --enable-gdm-xsession to install upstream Xsession script
      - override dh_installinit with --no-start to avoid session being killed
    + rules, README.Debian, gdm3.8.pod:
      Use upstream custom.conf instead of daemon.conf
    + gdm3.{postinst,postrm}: rename user and group back to gdm
    + gdm3.postinst, gdm3.prerm: don't kill gdm on upgrade
    + gdm3.*.pam: Make pam_env read ~/.pam_environment
    + gdm3.install:
      - Stop installing default.desktop. It adds unnecessary clutter
        ("System Default") to the session chooser.
      - Don't install debian/Xsession
    + Add run_xsession.d.patch
    + Add xresources_is_a_dir.patch
      - Fix loading from /etc/X11/Xresources/*
    + Add nvidia_prime.patch:
      - Add hook to run prime-offload (as root) and prime-switch if
        nvidia-prime is installed
    + Add revert_override_LANG_with_accountservices.patch:
      - On Ubuntu accountservices only stores the language and not the
        full locale as needed by LANG.
    + Add dont_set_language_env.patch:
      - Don't run the set_up_session_language() function, since it
        overrides variable values set by ~/.pam_environment
    + Add config_error_dialog.patch:
      - Show warning dialog in case of error in ~/.profile etc. and
        don't let a syntax error make the login fail
    + Add debian/patches/revert_nvidia_wayland_blacklist.patch:
      - Don't blacklist nvidia for wayland
    + Add gdm3.service-wait-for-drm-device-before-trying-to-start-i.patch:
      - Wait for the first valid gdm device on pre-start
    + Add debian/default.pa
      - Disable Bluetooth audio devices in PulseAudio from gdm3.
    + debian/gdm3.install
      - Added details of the default.pa file
    + debian/gdm3.postinst
      - Added installation of default.pa and creation of dir if it doesn't
        exist.
    + debian/greeter.dconf-defaults: Don't set Debian settings in the
      greeter's dconf DB

 -- Iain Lane <iain.lane@canonical.com>  Sat, 16 Mar 2019 12:11:20 +0000

gdm3 (3.32.0-1) experimental; urgency=medium

  * New upstream release
  * control, rules: BD on dh-sequence-{gir,gnome} and drop --with
  * Cherry-pick upstream patch to properly show all sessions in the switcher

 -- Iain Lane <laney@debian.org>  Sat, 16 Mar 2019 11:57:47 +0000

gdm3 (3.31.4+git20190225-1ubuntu1) disco; urgency=medium

  * Merge with Debian. Remaining changes:
    + README.Debian: update for correct paths in Ubuntu
    + control.in:
      - Don't recommend desktop-base
      - Depend on bash for config_error_dialog.patch
      - Update Vcs field
    + rules:
      - Don't override default user/group
      - --enable-gdm-xsession to install upstream Xsession script
      - override dh_installinit with --no-start to avoid session being killed
    + rules, README.Debian, gdm3.8.pod:
      Use upstream custom.conf instead of daemon.conf
    + gdm3.{postinst,postrm}: rename user and group back to gdm
    + gdm3.postinst, gdm3.prerm: don't kill gdm on upgrade
    + gdm3.*.pam: Make pam_env read ~/.pam_environment
    + gdm3.install:
      - Stop installing default.desktop. It adds unnecessary clutter
        ("System Default") to the session chooser.
      - Don't install debian/Xsession
    + Add run_xsession.d.patch
    + Add xresources_is_a_dir.patch
      - Fix loading from /etc/X11/Xresources/*
    + Add nvidia_prime.patch:
      - Add hook to run prime-offload (as root) and prime-switch if
        nvidia-prime is installed
    + Add revert_override_LANG_with_accountservices.patch:
      - On Ubuntu accountservices only stores the language and not the
        full locale as needed by LANG.
    + Add dont_set_language_env.patch:
      - Don't run the set_up_session_language() function, since it
        overrides variable values set by ~/.pam_environment
    + Add config_error_dialog.patch:
      - Show warning dialog in case of error in ~/.profile etc. and
        don't let a syntax error make the login fail
    + Add debian/patches/revert_nvidia_wayland_blacklist.patch:
      - Don't blacklist nvidia for wayland
    + Add gdm3.service-wait-for-drm-device-before-trying-to-start-i.patch:
      - Wait for the first valid gdm device on pre-start
    + Add debian/default.pa
      - Disable Bluetooth audio devices in PulseAudio from gdm3.
    + debian/gdm3.install
      - Added details of the default.pa file
    + debian/gdm3.postinst
      - Added installation of default.pa and creation of dir if it doesn't
        exist.
    + debian/greeter.dconf-defaults: Don't set Debian settings in the
      greeter's dconf DB
  * Move the Ubuntu patches to an ubuntu directory in d/p.

 -- Iain Lane <iain.lane@canonical.com>  Wed, 27 Feb 2019 13:55:19 +0000

gdm3 (3.31.4+git20190225-1) experimental; urgency=medium

  * New upstream git snapshot. This is upstream commit
    4d5e8ca9466a3903c4360cabb3c89ed018dd3e35 plus a Debian patch by Iain Lane
    to not include some generated files in the tarball - they were leaking the
    maintainer's prefix. That's forwarded as !61 upstream.
  * Refresh patches
    d/p/95_accept_all_layouts.patch,
    d/p/GdmManager-Don-t-perform-timed-login-if-session-gets-star.patch,
    d/p/manager-don-t-kill-timed-login-session-immediately-after-.patch,
    d/p/manager-session-Add-some-debugging-around-starting-reauth.patch,
    d/p/session-Don-t-allow-greeter-operations-on-an-running-sess.patch:
    Dropped, applied upstream.
  * Bump to compat 12.
    Use the new Build-Depends: debhelper-compat method to specify this, and
    remove debian/compat accordingly. This compat level (actually it was 11)
    drops the systemd sequence in preference for using dh_installsystemd. We
    still don't want to use this, so override it to an empty target.

 -- Iain Lane <laney@debian.org>  Mon, 25 Feb 2019 16:29:21 +0000

gdm3 (3.30.2-3) unstable; urgency=medium

  * Team upload
  * d/p/95_accept_all_layouts.patch: Fix truncated patch.
    A trailing blank line was declared in the diff header but missing from
    the content.
  * d/p/manager-don-t-kill-timed-login-session-immediately-after-.patch,
    d/p/manager-session-Add-some-debugging-around-starting-reauth.patch,
    d/p/session-Don-t-allow-greeter-operations-on-an-running-sess.patch,
    d/p/GdmManager-Don-t-perform-timed-login-if-session-gets-star.patch:
    Update to upstream gnome-3-30 branch at commit 3.30.2-4-gdd4529542
    - Fix interaction between timed logins and ordinary logins
      that could lead to the wrong session being unlocked when not using
      Wayland (CVE-2019-3825, Closes: #921764)
  * d/greeter.dconf-defaults:
    Add commented-out power management options to make it easier to disable
    automatic suspend if desired (see #893964)

 -- Simon McVittie <smcv@debian.org>  Sat, 09 Feb 2019 11:38:07 +0000

gdm3 (3.30.2-2) unstable; urgency=medium

  [ Jeremy Bicha ]
  * Stop using gnome-get-source and fix pod2man version rule
  * debian/greeter.dconf-defaults: Uncomment all header lines
    (Closes: #901892)

  [ Iiro Laiho ]
  * Cherry-pick fix from 3.31 to allow all keyboard layouts at log in
    (Closes: #921457)

  [ Aurélien COUDERC ]
  * Update login screen logo for Debian 10 and support overriding via
    Debian alternatives. See the desktop-base README.Debian.

 -- Jeremy Bicha <jbicha@debian.org>  Wed, 06 Feb 2019 20:25:34 -0500

gdm3 (3.30.2-1) unstable; urgency=medium

  * Team upload

  [ Jeremy Bicha ]
  * Build-Depend on gjs
    - In preparation for gjs' removal from s390x (#909536), let's ensure
      that gdm3 has satisifiable dependencies

  [ Alexander Kurtz ]
  * debian/generate-config: Drop "exit 0", pointless with set -e
  * debian/gdm3.postinst: Stop setting up pulseaudio as a user service
  * debian/gdm3.postinst: Add missing cleanup of
    /var/lib/gdm3/.config/systemd/user/sockets.target.wants/pulseaudio.socket

  [ Simon McVittie ]
  * New upstream release
    - Refresh patch series
  * d/control.in: Transfer added Breaks in d/control to here.
    Otherwise it would not be preserved when d/control is regenerated
    during clean.
  * Normalize package lists with wrap-and-sort -a
  * Normalize file lists with wrap-and-sort -a

 -- Simon McVittie <smcv@debian.org>  Thu, 15 Nov 2018 09:29:20 +0000

gdm3 (3.30.1-1ubuntu5) cosmic; urgency=medium

  * Remove accidental addition of Install/Alias info in gdm service file.

 -- Adam Conrad <adconrad@ubuntu.com>  Tue, 16 Oct 2018 14:06:38 -0600

gdm3 (3.30.1-1ubuntu4) cosmic; urgency=medium

  * d/p/u/gdm3.service-wait-for-drm-device-before-trying-to-start-i.patch:
    - Wait for the first valid gdm device on pre-start (LP: #1794280)
    + debian/control:
      - Add build-depends on libgudev-1.0-dev

 -- Marco Trevisan (Treviño) <marco@ubuntu.com>  Tue, 16 Oct 2018 20:29:06 +0100

gdm3 (3.30.1-1ubuntu3) cosmic; urgency=medium

  * Build-Depend on gjs so that we don't produce uninstallable packages
    on s390x which doesn't have gjs (LP: #1794721)

 -- Jeremy Bicha <jbicha@ubuntu.com>  Thu, 11 Oct 2018 13:52:55 -0400

gdm3 (3.30.1-1ubuntu2) cosmic; urgency=medium

  * debian/patches/ubuntu_revert_nvidia_wayland_blacklist.patch:
    Revert nvidia from wayland blacklist
    With some nvidia hardware using binary driver, if gdm GNOME Shell
    instance is running under Xorg, after logged in, turn into an infinite
    restart CPU loop, spiking processor usage to 100%.
    This is due to an invalid paint context.
    As on ubuntu, our main user session is using Xorg, having GDM using
    Wayland is fine, as checked with usptream. So, we can revert nvidia from
    the blacklist for now. (LP: #1797355)

 -- Didier Roche <didrocks@ubuntu.com>  Thu, 11 Oct 2018 17:57:59 +0200

gdm3 (3.30.1-1ubuntu1) cosmic; urgency=medium

  * Merge with Debian. Remaining changes:
    + README.Debian: update for correct paths in Ubuntu
    + control.in:
      - Don't recommend desktop-base
      - Depend on bash for ubuntu_config_error_dialog.patch
      - Update Vcs field
    + rules:
      - Don't override default user/group
      - --enable-gdm-xsession to install upstream Xsession script
      - override dh_installinit with --no-start to avoid session being killed
    + rules, README.Debian, gdm3.8.pod:
      Use upstream custom.conf instead of daemon.conf
    + gdm3.{postinst,postrm}: rename user and group back to gdm
    + gdm3.postinst, gdm3.prerm: don't kill gdm on upgrade
    + gdm3.*.pam: Make pam_env read ~/.pam_environment
    + gdm3.install:
      - Stop installing default.desktop. It adds unnecessary clutter
        ("System Default") to the session chooser.
      - Don't install debian/Xsession
    + Add ubuntu_run_xsession.d.patch
    + Add ubuntu_xresources_is_a_dir.patch
      - Fix loading from /etc/X11/Xresources/*
    + Add ubuntu_nvidia_prime.patch:
      - Add hook to run prime-offload (as root) and prime-switch if
        nvidia-prime is installed
    + Add revert_override_LANG_with_accountservices.patch:
      - On Ubuntu accountservices only stores the language and not the
        full locale as needed by LANG.
    + Add ubuntu_dont_set_language_env.patch:
      - Don't run the set_up_session_language() function, since it
        overrides variable values set by ~/.pam_environment
    + Add ubuntu_config_error_dialog.patch:
      - Show warning dialog in case of error in ~/.profile etc. and
        don't let a syntax error make the login fail
    + Add debian/default.pa
      - Disable Bluetooth audio devices in PulseAudio from gdm3.
    + debian/gdm3.install
      - Added details of the default.pa file
    + debian/gdm3.postinst
      - Added installation of default.pa and creation of dir if it doesn't
        exist.
    + debian/greeter.dconf-defaults: Don't set Debian settings in the
      greeter's dconf DB
  * debian/patches/Revert-gdm-wayland-session-gdm-x-session-register-after-d.patch:
    Drop - this should be fixed (differently) in 3.30.1.

 -- Iain Lane <laney@debian.org>  Wed, 26 Sep 2018 12:53:37 +0100

gdm3 (3.30.1-1) unstable; urgency=medium

  * New upstream release 3.30.1
  * Delete patches which are applied upstream.
    daemon-Move-the-waiting-the-session-to-have-taken-over-th.patch and
    data-disable-wayland-for-proprietary-nvidia-machines.patch were
    cherry-picks that are in 3.30.1.
  * gbp.conf: Update to pkg-gnome's recommendations
  * debian/control.in: Add procps dependency.
    4fd7af47aef15b4dbc26fb2063940e3b5315f7b5 only added this in control, and
    so it would be lost if this were to be regenerated from control.in
  * Standards-Version → 4.2.1, no changes required
  * Use udev [linux-any] to determine where to install the udev rules.  Also
    use dh-exec to only install them on linux-any. This is all a bit moot
    since we are Architecture: linux-any anyway.

 -- Iain Lane <laney@debian.org>  Wed, 26 Sep 2018 11:18:06 +0100

gdm3 (3.30.0-1) unstable; urgency=medium

  * Team upload

  [ Alexander Kurtz ]
  * debian/generate-config: Use pkill to SIGHUP the dconf-service process.

  [ Simon McVittie ]
  * New upstream release
    - Should avoid restart loops when trying to use Wayland on Nvidia
      proprietary driver (Closes: #908808)
  * Correctly install udev rules in /lib/udev
  * d/p/local-display-factory-ignore-spurios-SeatNew-signal-at-st.patch:
    Drop, applied upstream
  * d/p/data-disable-wayland-for-proprietary-nvidia-machines.patch:
    Add patch from upstream to disable Wayland on the Nvidia proprietary
    driver
  * d/p/daemon-Move-the-waiting-the-session-to-have-taken-over-th.patch:
    Add patch from upstream to fix stopping the greeter
  * Upload to unstable

 -- Simon McVittie <smcv@debian.org>  Sun, 16 Sep 2018 12:02:31 +0100

gdm3 (3.30.0-0ubuntu2) cosmic; urgency=medium

  * Revert 7086187, since it breaks Wayland → Xorg fallback

 -- Iain Lane <iain.lane@canonical.com>  Thu, 06 Sep 2018 18:02:03 +0100

gdm3 (3.30.0-0ubuntu1) cosmic; urgency=medium

  * Updated to 3.30.0 release:
    - build fixes
    - search for sessions in XDG_DATA_DIRS
    - blacklist some more wayland unfriendly hardware
    - initial setup fix
    - flicker fix
    - misc bug fixes
  * debian/gdm3.install:
    - install udev rules in the correct folder (following upstream build
      fixes)

 -- Didier Roche <didrocks@ubuntu.com>  Wed, 05 Sep 2018 11:20:11 +0200

gdm3 (3.29.91-2) experimental; urgency=medium

  * Team upload
  * d/p/local-display-factory-ignore-spurios-SeatNew-signal-at-st.patch:
    Add patch from upstream to fix startup reliability regression on
    3.29.x branch

 -- Simon McVittie <smcv@debian.org>  Mon, 20 Aug 2018 08:59:26 +0100

gdm3 (3.29.91-1ubuntu2) cosmic; urgency=medium

  * debian/control.in:
    - Recommends libpam-fprintd now that the MIR has been validated

 -- Sebastien Bacher <seb128@ubuntu.com>  Fri, 24 Aug 2018 11:17:06 +0200

gdm3 (3.29.91-1ubuntu1) cosmic; urgency=medium

  * Merge with Debian. Remaining changes:
    + README.Debian: update for correct paths in Ubuntu
    + control.in:
      - Don't recommend desktop-base
      - Depend on bash for ubuntu_config_error_dialog.patch
      - Update Vcs field
    + rules:
      - Don't override default user/group
      - --enable-gdm-xsession to install upstream Xsession script
      - override dh_installinit with --no-start to avoid session being killed
    + rules, README.Debian, gdm3.8.pod:
      Use upstream custom.conf instead of daemon.conf
    + gdm3.{postinst,postrm}: rename user and group back to gdm
    + gdm3.postinst, gdm3.prerm: don't kill gdm on upgrade
    + gdm3.*.pam: Make pam_env read ~/.pam_environment
    + gdm3.install:
      - Stop installing default.desktop. It adds unnecessary clutter
        ("System Default") to the session chooser.
      - Don't install debian/Xsession
    + Add ubuntu_run_xsession.d.patch
    + Add ubuntu_xresources_is_a_dir.patch
      - Fix loading from /etc/X11/Xresources/*
    + Add ubuntu_nvidia_prime.patch:
      - Add hook to run prime-offload (as root) and prime-switch if
        nvidia-prime is installed
    + Add revert_override_LANG_with_accountservices.patch:
      - On Ubuntu accountservices only stores the language and not the
        full locale as needed by LANG.
    + Add ubuntu_dont_set_language_env.patch:
      - Don't run the set_up_session_language() function, since it
        overrides variable values set by ~/.pam_environment
    + Add ubuntu_config_error_dialog.patch:
      - Show warning dialog in case of error in ~/.profile etc. and
        don't let a syntax error make the login fail
    + Add debian/default.pa
      - Disable Bluetooth audio devices in PulseAudio from gdm3.
    + debian/gdm3.install
      - Added details of the default.pa file
    + debian/gdm3.postinst
      - Added installation of default.pa and creation of dir if it doesn't
        exist.
    + debian/greeter.dconf-defaults: Don't set Debian settings in the
      greeter's dconf DB

 -- Iain Lane <laney@ubuntu.com>  Mon, 13 Aug 2018 20:36:38 +0100

gdm3 (3.29.91-1) experimental; urgency=medium

  * Team upload
  * New upstream release
    - d/p/local-display-factory-add-more-debug-messages-to-new-vt-h.patch,
      d/p/local-display-factory-don-t-start-two-greeters-at-startup.patch,
      d/p/session-worker-don-t-switch-VTs-if-we-re-already-on-the-r.patch:
      Drop patches from MR 28, applied upstream
    - d/p/display-store-Pass-the-display-object-rather-than-the-id-.patch:
      Drop patch for CVE-2018-14424, applied upstream

 -- Simon McVittie <smcv@debian.org>  Mon, 13 Aug 2018 18:10:33 +0100

gdm3 (3.29.90-3) experimental; urgency=medium

  * Team upload
  * display-store: Pass the display object rather than the id in the removed
    signal (CVE-2018-14424)

 -- Simon McVittie <smcv@debian.org>  Sun, 12 Aug 2018 15:39:13 +0100

gdm3 (3.29.90-2ubuntu1) cosmic; urgency=medium

  * Merge with Debian. Remaining changes:
    + README.Debian: update for correct paths in Ubuntu
    + control.in:
      - Don't recommend desktop-base
      - Depend on bash for ubuntu_config_error_dialog.patch
      - Update Vcs field
    + rules:
      - Don't override default user/group
      - --enable-gdm-xsession to install upstream Xsession script
      - override dh_installinit with --no-start to avoid session being killed
    + rules, README.Debian, gdm3.8.pod:
      Use upstream custom.conf instead of daemon.conf
    + gdm3.{postinst,postrm}: rename user and group back to gdm
    + gdm3.postinst, gdm3.prerm: don't kill gdm on upgrade
    + gdm3.*.pam: Make pam_env read ~/.pam_environment
    + gdm3.install:
      - Stop installing default.desktop. It adds unnecessary clutter
        ("System Default") to the session chooser.
      - Don't install debian/Xsession
    + Add ubuntu_run_xsession.d.patch
    + Add ubuntu_xresources_is_a_dir.patch
      - Fix loading from /etc/X11/Xresources/*
    + Add ubuntu_nvidia_prime.patch:
      - Add hook to run prime-offload (as root) and prime-switch if
        nvidia-prime is installed
    + Add revert_override_LANG_with_accountservices.patch:
      - On Ubuntu accountservices only stores the language and not the
        full locale as needed by LANG.
    + Add ubuntu_dont_set_language_env.patch:
      - Don't run the set_up_session_language() function, since it
        overrides variable values set by ~/.pam_environment
    + Add ubuntu_config_error_dialog.patch:
      - Show warning dialog in case of error in ~/.profile etc. and
        don't let a syntax error make the login fail
    + Add debian/default.pa
      - Disable Bluetooth audio devices in PulseAudio from gdm3.
    + debian/gdm3.install
      - Added details of the default.pa file
    + debian/gdm3.postinst
      - Added installation of default.pa and creation of dir if it doesn't
        exist.
    + debian/greeter.dconf-defaults: Don't set Debian settings in the
      greeter's dconf DB
  * debian/patches/ubuntu_nvidia_prime.patch: Restore the change from
    3.28.2-3ubuntu4 which I accidentally dropped, sorry.

 -- Iain Lane <laney@ubuntu.com>  Thu, 09 Aug 2018 10:44:40 +0100

gdm3 (3.29.90-2) experimental; urgency=medium

  * Team upload

  [ Iain Lane ]
  * debian/gbp.conf: Don't use patch numbers
  * d/p/local-display-factory-add-more-debug-messages-to-new-vt-h.patch,
    d/p/local-display-factory-don-t-start-two-greeters-at-startup.patch,
    d/p/session-worker-don-t-switch-VTs-if-we-re-already-on-the-r.patch:
    Cherry-pick some patches from upstream MR 28. These fix a race condition
    on startup where GDM would try to start two greeters, and often fail to
    start any.
  * debian/rules: Set Rules-Requires-Root to no - we don't require root to
    build gdm3.
  * Standards-Version → 4.2.0

 -- Simon McVittie <smcv@debian.org>  Wed, 08 Aug 2018 19:14:30 +0100

gdm3 (3.29.90-1ubuntu1) cosmic; urgency=medium

  * Merge with Debian (LP: #1785789). Remaining changes:
    + README.Debian: update for correct paths in Ubuntu
    + control.in:
      - Don't recommend desktop-base
      - Depend on bash for ubuntu_config_error_dialog.patch
      - Update Vcs field
    + rules:
      - Don't override default user/group
      - --enable-gdm-xsession to install upstream Xsession script
      - override dh_installinit with --no-start to avoid session being killed
    + rules, README.Debian, gdm3.8.pod:
      Use upstream custom.conf instead of daemon.conf
    + gdm3.{postinst,postrm}: rename user and group back to gdm
    + gdm3.postinst, gdm3.prerm: don't kill gdm on upgrade
    + gdm3.*.pam: Make pam_env read ~/.pam_environment
    + gdm3.install:
      - Stop installing default.desktop. It adds unnecessary clutter
        ("System Default") to the session chooser.
      - Don't install debian/Xsession
    + Add ubuntu_run_xsession.d.patch
    + Add ubuntu_xresources_is_a_dir.patch
      - Fix loading from /etc/X11/Xresources/*
    + Add ubuntu_nvidia_prime.patch:
      - Add hook to run prime-offload (as root) and prime-switch if
        nvidia-prime is installed
    + Add revert_override_LANG_with_accountservices.patch:
      - On Ubuntu accountservices only stores the language and not the
        full locale as needed by LANG.
    + Add ubuntu_dont_set_language_env.patch:
      - Don't run the set_up_session_language() function, since it
        overrides variable values set by ~/.pam_environment
    + Add ubuntu_config_error_dialog.patch:
      - Show warning dialog in case of error in ~/.profile etc. and
        don't let a syntax error make the login fail
    + Add debian/default.pa
      - Disable Bluetooth audio devices in PulseAudio from gdm3.
    + debian/gdm3.install
      - Added details of the default.pa file
    + debian/gdm3.postinst
      - Added installation of default.pa and creation of dir if it doesn't
        exist.
    + debian/greeter.dconf-defaults: Don't set Debian settings in the
      greeter's dconf DB
  * debian/patches/unblock-sigusr1.patch: Drop, included in 3.29.90.
  * debian/patches/ubuntu_*: Refresh.
  * Merge some unreleased changes from Debian's git:
    + debian/gbp.conf: Don't use patch numbers
    + d/p/local-display-factory-add-more-debug-messages-to-new-vt-h.patch,
      d/p/local-display-factory-don-t-start-two-greeters-at-startup.patch,
      d/p/session-worker-don-t-switch-VTs-if-we-re-already-on-the-r.patch:
      Cherry-pick some patches from upstream MR 28. These fix a race condition
      on startup where GDM would try to start two greeters, and often fail to
      start any.

 -- Iain Lane <laney@ubuntu.com>  Wed, 08 Aug 2018 13:11:05 +0100

gdm3 (3.29.90-1) experimental; urgency=medium

  * Team upload
  * New upstream development release
    - Unblock SIGUSR1 before PAM (Closes: #905277, LP: #1782152)
  * Rebase patch series
    - Drop patches from 3.28.2-2 and 3.28.2-3, applied upstream
  * Bump GLib build-dependency to 2.44 as per configure.ac
  * Build-depend on gettext 0.19.8 as per configure.ac
  * Continue to build-depend on intltool even though upstream code no
    longer needs it, because the Debian build still does
  * Drop obsolete build-dependencies on Xft and Xi
  * Stop disabling split authentication, which is no longer supported
    at all
  * Stop deleting data/gdm.schemas.in during clean. It used to be generated
    from data/gdm.schemas.in.in but is now a source file in its own right.
  * Remove generated file data/61-gdm.rules during clean
  * d/copyright: Update
  * d/patches/*: Add DEP-3 metadata in gbp-pq format
  * d/docs: Install README.md instead of README

 -- Simon McVittie <smcv@debian.org>  Sat, 04 Aug 2018 22:14:57 +0100

gdm3 (3.28.2-3ubuntu4) cosmic; urgency=medium

  * ubuntu_nvidia_prime.patch:
    - Run scripts for Prime before and after Gdm sessions (LP: #1778011).

 -- Alberto Milone <alberto.milone@canonical.com>  Mon, 30 Jul 2018 18:31:17 +0200

gdm3 (3.28.2-3ubuntu2) cosmic; urgency=medium

  * debian/patches/unblock-sigusr1.patch:
    - Unblock SIGUSR1 before PAM. (LP: #1782152)

 -- Dariusz Gadomski <dariusz.gadomski@canonical.com>  Mon, 23 Jul 2018 10:58:27 +0200

gdm3 (3.28.2-3ubuntu1) cosmic; urgency=medium

  * Merge with Debian. Remaining changes:
    + README.Debian: update for correct paths in Ubuntu
    + control.in:
      - Don't recommend desktop-base
      - Depend on bash for ubuntu_config_error_dialog.patch
      - Update Vcs field
    + rules:
      - Don't override default user/group
      - --enable-gdm-xsession to install upstream Xsession script
      - override dh_installinit with --no-start to avoid session being killed
    + rules, README.Debian, gdm3.8.pod:
      Use upstream custom.conf instead of daemon.conf
    + gdm3.{postinst,postrm}: rename user and group back to gdm
    + gdm3.postinst: don't kill gdm on upgrade
    + gdm3.*.pam: Make pam_env read ~/.pam_environment
    + gdm3.install:
      - Stop installing default.desktop. It adds unnecessary clutter
        ("System Default") to the session chooser.
      - Don't install debian/Xsession
    + Add ubuntu_run_xsession.d.patch
    + Add ubuntu_xresources_is_a_dir.patch
      - Fix loading from /etc/X11/Xresources/*
    + Add ubuntu_nvidia_prime.patch:
      - Add hook to run prime-offload (as root) and prime-switch if
        nvidia-prime is installed
    + Add revert_override_LANG_with_accountservices.patch:
      - On Ubuntu accountservices only stores the language and not the
        full locale as needed by LANG.
    + Add ubuntu_dont_set_language_env.patch:
      - Don't run the set_up_session_language() function, since it
        overrides variable values set by ~/.pam_environment
    + Add ubuntu_config_error_dialog.patch:
      - Show warning dialog in case of error in ~/.profile etc. and
        don't let a syntax error make the login fail
    + Add debian/default.pa
      - Disable Bluetooth audio devices in PulseAudio from gdm3.
    + debian/gdm3.install
      - Added details of the default.pa file
    + debian/gdm3.postinst
      - Added installation of default.pa and creation of dir if it doesn't
        exist.

 -- Marco Trevisan (Treviño) <marco@ubuntu.com>  Wed, 13 Jun 2018 12:56:13 +0100

gdm3 (3.28.2-3) unstable; urgency=medium

  * debian/patches/daemon-gdm-session-record.c-open-close-the-utmp-database.patch:
    - Keep the number of logged-in consistent with reality (LP: #1776487)

 -- Marco Trevisan (Treviño) <marco@ubuntu.com>  Wed, 13 Jun 2018 10:39:42 +0100

gdm3 (3.28.2-2ubuntu1) cosmic; urgency=medium

  [ Iain Lane ]
  * Merge with Debian. Remaining changes:
    + README.Debian: update for correct paths in Ubuntu
    + control.in:
      - Don't recommend desktop-base
      - Depend on bash for ubuntu_config_error_dialog.patch
      - Update Vcs field
    + rules:
      - Don't override default user/group
      - --enable-gdm-xsession to install upstream Xsession script
      - override dh_installinit with --no-start to avoid session being killed
    + rules, README.Debian, gdm3.8.pod:
      Use upstream custom.conf instead of daemon.conf
    + gdm3.{postinst,postrm}: rename user and group back to gdm
    + gdm3.postinst: don't kill gdm on upgrade
    + gdm3.*.pam: Make pam_env read ~/.pam_environment
    + gdm3.install:
      - Stop installing default.desktop. It adds unnecessary clutter
        ("System Default") to the session chooser.
      - Don't install debian/Xsession
    + Add ubuntu_run_xsession.d.patch
    + Add ubuntu_xresources_is_a_dir.patch
      - Fix loading from /etc/X11/Xresources/*
    + Add ubuntu_nvidia_prime.patch:
      - Add hook to run prime-offload (as root) and prime-switch if
        nvidia-prime is installed
    + Add revert_override_LANG_with_accountservices.patch:
      - On Ubuntu accountservices only stores the language and not the
        full locale as needed by LANG.
    + Add ubuntu_dont_set_language_env.patch:
      - Don't run the set_up_session_language() function, since it
        overrides variable values set by ~/.pam_environment
    + Add ubuntu_config_error_dialog.patch:
      - Show warning dialog in case of error in ~/.profile etc. and
        don't let a syntax error make the login fail
    + Add debian/default.pa
      - Disable Bluetooth audio devices in PulseAudio from gdm3.
    + debian/gdm3.install
      - Added details of the default.pa file
    + debian/gdm3.postinst
      - Added installation of default.pa and creation of dir if it doesn't
        exist.

  [ Marco Trevisan (Treviño) ]
  * debian/patches/ubuntu_nvidia_prime.patch:
    - Fix install file paths

 -- Iain Lane <laney@debian.org>  Tue, 05 Jun 2018 10:11:10 +0100

gdm3 (3.28.2-2) unstable; urgency=medium

  * debian/patches/libgdm-drop-support-for-serializing-multiple-opens.patch,
    debian/patches/libgdm-fix-pointer-boolean-task-confusion.patch,
    debian/patches/libgdm-don-t-keep-manager-proxy-around-longer-than-we-nee.patch,
    debian/patches/libgdm-use-g_object_unref-instead-of-g_clear_object-for-w.patch,
    debian/patches/libgdm-get-connection-explicitly.patch,
    debian/patches/libgdm-Drop-weak-refs-on-the-GDBusConnection.patch,
    debian/patches/libgdm-Unref-the-manager-propagated-from-task.patch,
    debian/patches/libgdm-Don-t-double-ref-the-connection-got-from-task.patch,
    debian/patches/libgdm-Don-t-leak-connection-on-sync-re-authentication.patch,
    debian/patches/libgdm-Use-auto-pointers-and-cleanup-code.patch,
    debian/patches/libgdb-Try-to-reuse-connections-from-the-available-proxie.patch,
    debian/patches/libgdm-Don-t-save-manager-address.patch,
    debian/patches/libgdm-Return-NULL-on-invalid-client-instances.patch:
    - Cherry picks commits from upstream 3.28 branch to propely fix ref-counting
      issues on GdmClient (LP: #1766137)

 -- Marco Trevisan (Treviño) <marco@ubuntu.com>  Tue, 05 Jun 2018 09:34:48 +0100

gdm3 (3.28.2-1ubuntu1) cosmic; urgency=medium

  * Merge with Debian. Remaining changes:
    + README.Debian: update for correct paths in Ubuntu
    + control.in:
      - Don't recommend desktop-base
      - Depend on bash for ubuntu_config_error_dialog.patch
      - Update Vcs field
    + rules:
      - Don't override default user/group
      - --enable-gdm-xsession to install upstream Xsession script
      - override dh_installinit with --no-start to avoid session being killed
    + rules, README.Debian, gdm3.8.pod:
      Use upstream custom.conf instead of daemon.conf
    + gdm3.{postinst,postrm}: rename user and group back to gdm
    + gdm3.postinst: don't kill gdm on upgrade
    + gdm3.*.pam: Make pam_env read ~/.pam_environment (LP: #952185)
    + gdm3.install:
      - Stop installing default.desktop. It adds unnecessary clutter
        ("System Default") to the session chooser.
      - Don't install debian/Xsession
    + Add ubuntu_run_xsession.d.patch
    + Add ubuntu_xresources_is_a_dir.patch
      - Fix loading from /etc/X11/Xresources/*
    + Add ubuntu_nvidia_prime.patch:
      - Add hook to run prime-offload (as root) and prime-switch if
        nvidia-prime is installed (LP: #1262068)
    + Add revert_override_LANG_with_accountservices.patch:
      - On Ubuntu accountservices only stores the language and not the
        full locale as needed by LANG.
    + Add ubuntu_dont_set_language_env.patch:
      - Don't run the set_up_session_language() function, since it
        overrides variable values set by ~/.pam_environment (LP: #1662031)
    + Add ubuntu_config_error_dialog.patch:
      - Show warning dialog in case of error in ~/.profile etc. and
        don't let a syntax error make the login fail (LP: #678421).
    + Add debian/default.pa
      - Disable Bluetooth audio devices in PulseAudio from gdm3.
    + debian/gdm3.install
      - Added details of the default.pa file
    + debian/gdm3.postinst
      - Added installation of default.pa and creation of dir if it doesn't
        exist.
  * Dropped changes:
    + Changes related to the transition from lightdm to gdm3 by default. This
      was across an LTS cycle now.
    + debian/patches/0001-libgdm-Don-t-unref-a-connection-that-s-in-use.patch,
      debian/patches/0002-libgdm-add-weak-pointer-for-connection-object.patch:
      These are included in this upstream release.
  * We think this is going to fix the "can't login after wrong password" bug
    for real this time. (LP: #1766137)

 -- Iain Lane <iain.lane@canonical.com>  Tue, 29 May 2018 12:03:39 +0100

gdm3 (3.28.2-1) unstable; urgency=medium

  * New upstream release 3.28.2
    - Reference counting fixes for GdmClient
    - ensure plymouth is quit properly even when local greeter is disabled
    - make sure GDM doesn't hang when called with unknown command line arguments

 -- Iain Lane <laney@debian.org>  Tue, 29 May 2018 09:45:52 +0100

gdm3 (3.28.1-1) unstable; urgency=medium

  * New upstream release 

 -- Tim Lunn <tim@feathertop.org>  Tue, 17 Apr 2018 18:04:22 +1000

gdm3 (3.28.0-1) unstable; urgency=medium

  * New upstream release
  * Have libgdm-dev depend on libglib2.0-dev
  * Release to unstable

 -- Jeremy Bicha <jbicha@debian.org>  Tue, 13 Mar 2018 15:40:46 -0400

gdm3 (3.28.0-0ubuntu2) cosmic; urgency=medium

  * debian/patches/0001-libgdm-Don-t-unref-a-connection-that-s-in-use.patch,
    debian/patches/0002-libgdm-add-weak-pointer-for-connection-object.patch:
    Cherry-pick two patches from the 3.28 branch. These fix a refcounting bug
    in the GDM Client object, which had meant that the DBus connection was
    being disposed too early in some cases, particularly when logging in after
    a failed attempt. The symptom of that was that the system hung on a
    "blank" screen. (LP: #1766137)

 -- Iain Lane <iain.lane@canonical.com>  Thu, 17 May 2018 11:56:14 +0100

gdm3 (3.28.0-0ubuntu1) bionic; urgency=medium

  * New upstream release.
  * d/p/ubuntu_prefer_ubuntu_session_fallback.patch: fix spelling
    in patch description that caused a lintian warning.

 -- Tim Lunn <tim@feathertop.org>  Sun, 01 Apr 2018 10:59:26 +1000

gdm3 (3.27.92-0ubuntu1) bionic; urgency=medium

  * New upstream release

 -- Tim Lunn <tim@feathertop.org>  Fri, 09 Mar 2018 19:09:14 +1100

gdm3 (3.27.90-1) experimental; urgency=medium

  * New upstream development release
  * Update Vcs fields for migration to https://salsa.debian.org/
  * Install new files

 -- Jeremy Bicha <jbicha@debian.org>  Sat, 17 Feb 2018 14:39:03 -0500

gdm3 (3.27.90-0ubuntu1) bionic; urgency=medium

  * New upstream release
  * Install new files
  * Have libgdm-dev depend on libglib2.0-dev

 -- Jeremy Bicha <jbicha@ubuntu.com>  Sun, 25 Feb 2018 14:57:39 -0500

gdm3 (3.26.2.1-3) unstable; urgency=medium

  * Drop debian/gdm3.preinst: Obsolete after Debian 9 "Stretch"
  * Update Vcs fields for conversion to git
  * Add debian/gbp.conf
  * Bump Standards-Version to 4.1.2
  * Mark gir1.2-gdm-1.0 as Multi-Arch: same

 -- Jeremy Bicha <jbicha@debian.org>  Thu, 14 Dec 2017 22:03:12 -0500

gdm3 (3.26.2.1-2ubuntu2) bionic; urgency=medium

  * ubuntu_prefer_ubuntu_session_fallback.patch:
    Prefer ubuntu session as fallback over GNOME.
    As GNOME, optionnally installed, is a Wayland session and ubuntu
    is now transitionned as a Xorg session, the fallback will prefer
    naturally the GNOME session. Ensure we prioritize the ubuntu
    session in fallback order.

 -- Didier Roche <didrocks@ubuntu.com>  Tue, 06 Feb 2018 10:51:05 +0100

gdm3 (3.26.2.1-2ubuntu1) bionic; urgency=medium

  * Merge with Debian. Remaining changes:
    + README.Debian: update for correct paths in Ubuntu
    + control.in:
      - Don't recommend desktop-base
      - Depend on bash for ubuntu_config_error_dialog.patch
      - Update Vcs field
    + rules:
      - Don't override default user/group
      - --enable-gdm-xsession to install upstream Xsession script
      - override dh_installinit with --no-start to avoid session being killed
      - Only do gdm3 things when we're building gdm3
    + rules, README.Debian, gdm3.8.pod:
      Use upstream custom.conf instead of daemon.conf
    + gdm3.{postinst,postrm}: rename user and group back to gdm
    + gdm3.postinst: don't kill gdm on upgrade
    + gdm3.*.pam: Make pam_env read ~/.pam_environment (LP: #952185)
    + gdm3.install:
      - Stop installing default.desktop. It adds unnecessary clutter
        ("System Default") to the session chooser.
      - Don't install debian/Xsession
    + debian/gdm3.config
      - Only prompt the user to choose display managers when we haven't
        already determined a migration to gdm3 is recommended.
      - Handle the transition from lightdm in gdm3 rather than
        ubuntu-session
      - Check the version of gdm3 instead of ubuntu-session. If
        ubuntu-session wasn't installed, the previous version generated
        stderr output. (It didn't fail, because the dpkg-query call was
        first in the pipeline and the awk call always succeeds.) If gdm3
        was configured before ubuntu-session then this check wouldn't have
        worked either. I think that instead we can compare the version of
        gdm3 itself, and do this transition when we upgrade from an old
        version or install gdm3 for the first time.
    + Add ubuntu_run_xsession.d.patch
    + Add ubuntu_xresources_is_a_dir.patch
      - Fix loading from /etc/X11/Xresources/*
    + Add ubuntu_nvidia_prime.patch:
      - Add hook to run prime-offload (as root) and prime-switch if
        nvidia-prime is installed (LP: #1262068)
    + Add revert_override_LANG_with_accountservices.patch:
      - On Ubuntu accountservices only stores the language and not the
        full locale as needed by LANG.
    + Add ubuntu_dont_set_language_env.patch:
      - Don't run the set_up_session_language() function, since it
        overrides variable values set by ~/.pam_environment (LP: #1662031)
    + Add ubuntu_config_error_dialog.patch:
      - Show warning dialog in case of error in ~/.profile etc. and
        don't let a syntax error make the login fail (LP: #678421).
    + Add revert_drop_gdm_shell_session.patch:
      - Revert commit that requires gnome-session to be installed
    + Add debian/default.pa
      - Disable Bluetooth audio devices in PulseAudio from gdm3.
    + debian/gdm3.install
      - Added details of the default.pa file
    + debian/gdm3.postinst
      - Added installation of default.pa and creation of dir if it doesn't
        exist.

 -- Jeremy Bicha <jbicha@ubuntu.com>  Mon, 09 Oct 2017 13:50:51 -0400

gdm3 (3.26.2.1-2) unstable; urgency=medium

  * debian/gdm3.gdm-fingerprint.pam: Add PAM service to allow the user to
    authenticate using fingerprints. This requires installing libpam-fprintd
    (>= 0.8.0-2) and that the fprintd module is NOT included in common-auth

 -- Laurent Bigonville <bigon@debian.org>  Thu, 09 Nov 2017 13:22:14 +0100

gdm3 (3.26.2.1-1) unstable; urgency=medium

  * New upstream release
  * Refresh patches
  * Drop obsolete libdbus-glib-1-dev Build-Depends
  * Drop obsolete alternative plymouth-dev Build-Depends
  * Update symbols files for libgdm1 for the ChoiceList API additions
  * Use dh_missing to list uninstalled files
  * Drop obsolete maintainer scripts code handling upgrades from pre-jessie
  * Disable static libraries as we don't install them anyway
  * Updated Greek translation by Vangelis Skarmoutsos. (Closes: #867563)
  * Drop 11_xephyr_nested.patch from debian/po-up/POTFILES.in as this patch
    has been dropped

 -- Michael Biebl <biebl@debian.org>  Mon, 06 Nov 2017 16:11:34 +0100

gdm3 (3.26.1-3) unstable; urgency=medium

  * debian/patches/92_systemd_unit.patch:
    - Reorder the ExecReload= directives to regenerate the config files before
      reloading gdm itself
    - Drop the ExecStartPre= hack introduced to detect which DM is the default
      one, almost all the other DM's are properly providing the
      display-manager.service symlink now

 -- Laurent Bigonville <bigon@debian.org>  Thu, 05 Oct 2017 01:53:20 +0200

gdm3 (3.26.1-2) unstable; urgency=medium

  * debian/rules: Explicitly pass --with-run-dir to the configure

 -- Laurent Bigonville <bigon@debian.org>  Thu, 05 Oct 2017 00:30:24 +0200

gdm3 (3.26.1-1) unstable; urgency=medium

  * New upstream bugfix release (Closes: #873199)
    - Drop d/p/01_gdm-session-Calculate-fallback-session-name-without-.patch,
      applied upstream
  * debian/control.in: Bump Standards-Version to 4.1.1 (no further changes)

 -- Laurent Bigonville <bigon@debian.org>  Wed, 04 Oct 2017 10:12:45 +0200

gdm3 (3.26.0-1) unstable; urgency=medium

  * New upstream stable release
    - Fix for unauthenticated unlock when autologin is enabled
      (CVE-2017-12164)
    - Fix for going to normal mode after classic
    - crasher fix when user switching
    - make sure reauthentication is run in right context
  * debian/patches/01_gdm-session-Calculate-fallback-session-name-without-.patch:
    Cherry-pick from upstream. Calculate the default (`fallback') session in
    the same way as gnome-shell does, fixing an out-of-sync issue between the
    greeter and gdm's idea of the first session. (LP: #1705157)
  * debian/patches/92_systemd_unit.patch: No need to patch to send HUP - this
    is done upstream now.

 -- Iain Lane <laney@debian.org>  Wed, 13 Sep 2017 16:20:09 +0100

gdm3 (3.25.90.1-2) unstable; urgency=medium

  * New upstream release
  * Drop revert_drop_gdm_shell_session.patch: Applied in new release
  * Bump Standards-Version to 4.1.0

 -- Jeremy Bicha <jbicha@debian.org>  Thu, 31 Aug 2017 21:36:30 -0400

gdm3 (3.24.2-3) unstable; urgency=medium

  * Release to unstable (Closes: #869943)
  * debian/control.in:
    - Bump Standards-Version to 4.0.0 (no further changes)
    - Bump gnome-settings-daemon dependency to 3.24
  * Add revert_drop_gdm_shell_session.patch:
    - Backport commit to allow GDM to work without gnome-session installed
      (Closes: #850291)
  * debian/gdm3.install:
    - Install gnome-session file

 -- Laurent Bigonville <bigon@debian.org>  Mon, 07 Aug 2017 14:11:43 +0200

gdm3 (3.24.2-2) experimental; urgency=medium

  * Drop d/p/Hack-D-Bus-messages-from-Debian-8-libgdm-to-work-wit.patch now
    that debian Stretch has been released
  * Drop d/p/09_default_session.patch: Start the "gnome" session by default,
    "default" is always starting a X11 session but we want to start a Wayland
    one starting from now.
  * debian/patches/92_systemd_unit.patch: Uncomment the BusName= directive,
    gdm doesn't seem to be killed on reload anymore

 -- Laurent Bigonville <bigon@debian.org>  Thu, 06 Jul 2017 01:30:35 +0200

gdm3 (3.24.2-1) experimental; urgency=medium

  [ Jeremy Bicha ]
  * New upstream release
  * debian/control.in:
    - Bump minimum accountsservice to 0.6.35
  * debian/rules: Don't skip dh_auto_test
  * Add 93_translate-default-desktop.patch:
    - Fix 'make check' by marking a Debian-specific file as translatable
  * Drop patches applied in new release:
    - pam_gdm-allow-setting-pam-module-dir-at-configure-ti.patch
    - stop-greeter-explicitly-when-finishing-display.patch

 -- Michael Biebl <biebl@debian.org>  Sun, 21 May 2017 01:47:02 +0200

gdm3 (3.22.3-2) unstable; urgency=medium

  [ Laurent Bigonville ]
  * d/p/stop-greeter-explicitly-when-finishing-display.patch: Properly stop
    the greeter processes when restarting gdm, this fixes the respawn loop and
    allow gdm to restart properly (Closes: #857995)

  [ Michael Biebl ]
  * Setup pulseaudio to run as systemd user service for Debian-gdm.
    Otherwise, if we start pulseaudio within the session, the idle-timeout of
    pulseaudio will prevent the old session scope to be properly terminated
    when the gdm service is restarted and the old logind session will remain
    in state "closing".

 -- Michael Biebl <biebl@debian.org>  Tue, 09 May 2017 23:51:57 +0200

gdm3 (3.22.3-1) unstable; urgency=medium

  * New upstream release.
  * Refresh patches.
  * Add Build-Depends on libxcb1-dev. Upstream switched from xlib to xcb for
    the main gdm process to be more robust in cases where the display
    connection has gone away.
  * Use --with-pam-mod-dir configure switch to set the location of the pam
    module directory instead of moving the .so file around manually.

 -- Michael Biebl <biebl@debian.org>  Thu, 16 Mar 2017 21:46:47 +0100

gdm3 (3.22.1-2) unstable; urgency=medium

  * Team upload.

  [ Michael Biebl ]
  * Stop setting authdir, has been dropped upstream in favour of xauthdir.

  [ Jeremy Bicha ]
  * debian/greeter.dconf-defaults:
    - Use the new emblem-debian-white.png for default login screen logo
      (Closes: #833529)

  [ Simon McVittie ]
  * Work around upgrades not being done offline:
    - Add a non-upstreamable patch to edit D-Bus messages from libgdm
      to the session worker and adapt them from the pre-3.16 interface
      to the post-3.16 interface. Only do this if a flag file in /run
      has been created, so that this workaround will only be active
      until the next reboot.
    - gdm3.preinst: Create that flag file on upgrades. (Closes: #789118)

 -- Simon McVittie <smcv@debian.org>  Sun, 29 Jan 2017 11:07:50 +0000

gdm3 (3.22.1-1) unstable; urgency=medium

  * New upstream release.
  * Refresh debian/patches/16_xserver_path.patch.
  * Strip debian/tmp/ from .install files.
  * Bump debhelper compat level to 10.
  * Remove migration code from pre-wheezy.
  * Stop passing start and stop runlevels to update-rc.d. Those are no longer
    supported with dependency based boot.
  * Do not hard-code path for deluser/delgroup.
  * Completely disable the dh-systemd addon via --without systemd. We use
    debconf and custom maintainer scripts to enable/disable and
    start/stop/reload the gdm service.

 -- Michael Biebl <biebl@debian.org>  Mon, 17 Oct 2016 00:17:17 +0200

gdm3 (3.22.0-1) unstable; urgency=medium

  * New upstream release.

 -- Andreas Henriksson <andreas@fatal.se>  Mon, 19 Sep 2016 21:47:00 +0200

gdm3 (3.21.91-1) unstable; urgency=low

  [ Andreas Henriksson ]
  * New upstream beta release.
  * Convert from cdbs to dh.
  * Bump debhelper compat to 9

  [ Laurent Bigonville ]
  * debian/gdm3.gdm-autologin.pam: Add a missing bit to automagically unlock
    the keyring when autologin on a computer using LUKS root filesystem. This
    is not yet working out-of-the-box in debian as it require some plumbing
    at early-boot (cryptsetup) or systemd in the initramfs.

  [ Michael Biebl ]
  * Drop remaining ConsoleKit build dependencies and configure switches.
    Support for ConsoleKit is most likely not coming back.

 -- Michael Biebl <biebl@debian.org>  Wed, 07 Sep 2016 22:39:51 +0200

gdm3 (3.21.90-1) unstable; urgency=medium

  [ Andreas Henriksson ]
  * New upstream beta release.
  * Update build-dependencies according to configure.ac changes:
    - Add libkeyutils-dev [linux-any]
  * Bump Standards-Version to 3.9.8
  * debian/gdm3.lintian-overrides:
    - Add overrides for systemd-service-file-missing-install-key

  [ Laurent Bigonville ]
  * Ship new pam_gdm.so PAM module and update gdm-autologin PAM service file

 -- Laurent Bigonville <bigon@debian.org>  Wed, 31 Aug 2016 10:28:16 +0200

gdm3 (3.20.1-1) unstable; urgency=medium

  * New upstream release.
  * Restore debian/patches/09_default_session.patch as we postponed the switch
    to Wayland.
  * Upload to unstable.

 -- Michael Biebl <biebl@debian.org>  Wed, 20 Apr 2016 00:44:11 +0200

gdm3 (3.20.0-2) experimental; urgency=medium

  * debian/rules: Switch back the initial VT to vt1 (Closes: #819423)
  * Drop /usr/share/gdm/greeter/dbus-1 files, gdm/gnome-shell doesn't try to
    start telepathy-mission-control and gnome-online-accounts anymore.
  * Drop debian/patches/09_default_session.patch completely as we want to
    default to the wayland session for now.
  * debian/default.desktop.in: Update the Name of the Comment to make it clear
    that it will start the X11 default session of the system.

 -- Laurent Bigonville <bigon@debian.org>  Mon, 04 Apr 2016 15:04:03 +0200

gdm3 (3.20.0-1) experimental; urgency=medium

  * Drop debian/patches/93_disable_gvfs.patch
    - superseded by upstream commit 5e81151a147
      "launch-environment: disable gvfs except in initial setup mode"
  * Bump gnome-shell dependency to >= 3.19.92
    - new interactions between gdm and gnome-shell for session start
  * New upstream release.
  * Temporarily disable debian/patches/09_default_session.patch
    - the System Default ("default") session is currently broken, so use
      upstreams default ("gnome") while investigating.

 -- Andreas Henriksson <andreas@fatal.se>  Fri, 25 Mar 2016 11:26:09 +0100

gdm3 (3.19.92-1) experimental; urgency=medium

  * New upstream release.
  * Add build-dependency on xserver-xorg-dev for xorg-server.pc
    - upstream configure.ac now checks for xserver version.
  * Bump Standards-Version to 3.9.7.
  * Refresh the following patches to apply:
    - debian/patches/09_default_session.patch
    - debian/patches/16_xserver_path.patch
    - debian/patches/90_config_comments.patch
      (Drop greeter section comments as that section was removed.)
    - debian/patches/93_disable_gvfs.patch

 -- Andreas Henriksson <andreas@fatal.se>  Tue, 15 Mar 2016 21:18:48 +0100

gdm3 (3.18.2-1) unstable; urgency=medium

  [ Tim Lunn ]
  * Move schemas to libgdm1 package, gnome-shell requires access to
    these even when using a different DM. (Closes: #804893)
  * Move gir package to a more standard naming and install typelib file
    into ma path
  * debian/control.in:
    - Drop depend on gnome-icon-theme{.symbolic} these
      are obsolete now and adwaita-icon-theme is pulled in by libgtk-3-common
    - Mark libdbus-glib-1-dev [!linux-any], its only required for consolekit
      builds

  [ Michael Biebl ]
  * New upstream release.
  * Drop obsolete Breaks, Conflicts and Replaces for versions older than
    oldstable.

 -- Michael Biebl <biebl@debian.org>  Wed, 18 Nov 2015 06:56:38 +0100

gdm3 (3.18.0-2) unstable; urgency=medium

  * debian/control.in: plymouth-dev package has been renamed to
    libplymouth-dev, swap the alternatives in the build-dependencies

 -- Laurent Bigonville <bigon@debian.org>  Mon, 12 Oct 2015 09:43:54 +0200

gdm3 (3.18.0-1) unstable; urgency=medium

  [ Andreas Henriksson ]
  * New upstream release.

  [ Laurent Bigonville ]
  * Drop d/p/17_switch_on_finish.patch, d/p/18_all_displays_transient.patch,
    d/p/19_switch_kill_greeter.patch: Not needed anymore.

 -- Laurent Bigonville <bigon@debian.org>  Sun, 11 Oct 2015 14:39:43 +0200

gdm3 (3.17.92-1) experimental; urgency=medium

  [ Laurent Bigonville ]
  * debian/control.in: Move xserver-xorg-core (<< 2:1.17.2-2~) from Conflicts
    to Breaks

  [ Andreas Henriksson ]
  * New upstream release candidate.

 -- Andreas Henriksson <andreas@fatal.se>  Fri, 18 Sep 2015 09:39:55 +0200

gdm3 (3.17.90-1) experimental; urgency=medium

  * New upstream beta release.
  * Update build-dependencies according to configure.ac changes:
    - drop libxrandr-dev
  * Update debian/rules according to configure.ac changes:
    - drop --with/without-systemd and --with/without-consolekit,
      these configure flags are no longer available.
  * Drop debian/patches/07_fix_caribou_path.patch, obsoleted by
    upstream removal of caribou autostart file removal.
  * Temporarily disable patches which no longer apply:
    - 17_switch_on_finish.patch
    - 18_all_displays_transient.patch
    - 19_switch_kill_greeter.patch
  * Drop debian/patches/95_libsystemd.patch, fixed upstream.
  * Drop debian/patches/08_frequent-users_greeter.patch, likely obsolete.
  * Fix and refresh remaining patches to apply.
  * debian/gdm3.install: drop debian/tmp/usr/share/gnome-session/,
    gdm-shell.session no longer shipped upstream. See commit f66cdfcb2948.
    "It's identical to gnome.session these days.  All GDMification comes
    from the overridden gnome-shell.desktop file."
  * Update debian/libgdm1.symbols
  * Add conflicts against xserver-xorg-core (<< 2:1.17.2-2~)
    - gdm >= 3.16 needs an x server with logind support (which is
      currently only available in the Debian Experimental package
      version), or it will fail with "permission denied" on vt7.
    - The gdm3 package has no strict dependency on an x server
      which we can make versioned. Use conflicts instead to prevent
      users from installing incompatible combinations.

 -- Andreas Henriksson <andreas@fatal.se>  Sat, 29 Aug 2015 11:55:31 +0200

gdm3 (3.14.2-2) unstable; urgency=medium

  * Re-add our workaround which drops BusName from gdm.service. There are
    apparently still issues related to upgrades from older gdm versions
    resulting in the X session to be terminated during the upgrade.

 -- Michael Biebl <biebl@debian.org>  Fri, 24 Jul 2015 13:40:46 +0200

gdm3 (3.14.2-1) unstable; urgency=medium

  * New upstream release.
  * Refresh patches, drop patches which were merged upstream.
  * Systemd has been fixed in v222 to no longer kill services on reload if
    BusName is set, so drop that part from 92_systemd_unit.patch.
  * Build against libsystemd. (Closes: #779769)

 -- Michael Biebl <biebl@debian.org>  Thu, 09 Jul 2015 13:26:26 +0200

gdm3 (3.14.1-8) unstable; urgency=medium

  * d/p/07_fix_caribou_path.patch: Fix the path to the caribou daemon in the
    autostart desktop file (Closes: #784671)

 -- Laurent Bigonville <bigon@debian.org>  Tue, 09 Jun 2015 15:04:11 +0200

gdm3 (3.14.1-7) unstable; urgency=medium

  * Add Conflicts/Replaces: gdm in libgdm1 as well. Closes: #781535.

 -- Josselin Mouette <joss@debian.org>  Sat, 04 Apr 2015 09:19:43 +0200

gdm3 (3.14.1-6) unstable; urgency=medium

  * Team upload.
  * Under systemd, if gdm fails to start, or if the selected DM is
    kdm or wdm, make sure to run plymouth-quit.service (which gdm normally
    suppresses), so that plymouth-quit-wait.service terminates and gettys
    are not prevented from running. (Closes: #766462, #780257)

 -- Simon McVittie <smcv@debian.org>  Wed, 11 Mar 2015 12:25:38 +0000

gdm3 (3.14.1-5) unstable; urgency=medium

  * Do not fail to start gdm if /etc/default/locale does not exist
    (Closes: #779989)

 -- Simon McVittie <smcv@debian.org>  Sun, 08 Mar 2015 11:52:40 +0000

gdm3 (3.14.1-4) unstable; urgency=medium

  * Team upload.
  * gdm3 Conflicts/Replaces: gdm again, to ensure that obsolete gdm packages
    from squeeze get cleaned up by upgrading wheezy to jessie
    (Closes: #774889)
  * 95_systemd-import-language-into-daemon-environment.patch:
    put the default system locale in gdm's environment (Closes: #644047)

 -- Simon McVittie <smcv@debian.org>  Thu, 05 Mar 2015 21:59:26 +0000

gdm3 (3.14.1-3) unstable; urgency=medium

  * 18_all_displays_transient.patch: fix autologin for the initial
    display. Closes: #758183.

 -- Josselin Mouette <joss@debian.org>  Sun, 09 Nov 2014 18:16:02 +0100

gdm3 (3.14.1-2) unstable; urgency=medium

  * Team upload.
  * Bring back Xorg.N.log at the X maintainers' request, so that their
    bug script can read it (Closes: #765771)

 -- Simon McVittie <smcv@debian.org>  Sat, 08 Nov 2014 17:11:39 +0000

gdm3 (3.14.1-1) unstable; urgency=medium

  * New upstream release.
  * debian/rules: Remove unneeded rules, the files are now removed from the
    upstream tarball

 -- Laurent Bigonville <bigon@debian.org>  Sun, 19 Oct 2014 19:57:33 +0200

gdm3 (3.14.0-1) unstable; urgency=medium

  [ Pedro Beja ]
  * New upstream release.

  [ Laurent Bigonville ]
  * debian/control.in: Bump Standards-Version to 3.9.6 (no further changes)

 -- Laurent Bigonville <bigon@debian.org>  Wed, 08 Oct 2014 00:39:19 +0200

gdm3 (3.13.92-1) unstable; urgency=medium

  * debian/gdm3.config:
    - make sure /etc/X11 directory exists. (Closes: #757081)
    Thanks to Daniel Baumann
  * New upstream release candidate.
  * Upload to unstable.

 -- Andreas Henriksson <andreas@fatal.se>  Fri, 19 Sep 2014 21:47:23 +0200

gdm3 (3.13.91-1) experimental; urgency=medium

  * New upstream development release.
  * Drop patches backported from upstream now included in release:
    - debian/patches/01_session_windowpath.patch
    - debian/patches/02_slave_windowpath.patch
    - debian/patches/03_dont_mask_SIGUSR1.patch
    - debian/patches/04_really_dont_block_SIGUSR1.patch
  * debian/libgdm1.symbols: update with 4 new additions.

 -- Andreas Henriksson <andreas@fatal.se>  Sat, 06 Sep 2014 17:41:14 -0700

gdm3 (3.12.2-4) unstable; urgency=medium

  * d/p/04_really_dont_block_SIGUSR1.patch: from upstream, Stop masking
    forcibly SIGUSR1, really. (Closes: #756068)
  * Update debian/README.Debian: Stop refering to deprecated programs and
    configuration files (Closes: #760073)
  * debian/rules: Remove duplicate call to dh_systemd_* helpers
  * debian/rules: Pass --as-needed to dh_autoreconf and export "-Wl,-z,defs
    -Wl,-O1 -Wl,--as-needed" to DEB_LDFLAGS_MAINT_APPEND

 -- Laurent Bigonville <bigon@debian.org>  Sat, 06 Sep 2014 18:21:52 +0200

gdm3 (3.12.2-3) experimental; urgency=medium

  * Enable wayland support on Linux.

 -- Andreas Henriksson <andreas@fatal.se>  Sat, 02 Aug 2014 16:24:28 +0200

gdm3 (3.12.2-2.1) unstable; urgency=medium

  * Reinstate patches for better VT management.
    + 17_switch_on_finish.patch: introduce a setting for GdmDisplay that
      says it needs to go to the login screen when set.
    + 18_all_displays_transient.patch: give all local displays the same
      properties. Restart them by default, not restart them when told
      not to.
    + 19_switch_kill_greeter.patch: when switching to an existing
      session, kill the greeter session and the afferent X server.
    + debian/rules: use configure switch to disable the -novtswitch
      argument to X, if it ever builds again on !linux.
  * 01_session_windowpath.patch, 02_slave_windowpath.patch: reintroduce
    WINDOWPATH. Patches from upstream. Closes: #757889.
  * tr.po: updated Turkish translation from Mert Dirik. Closes: #756719.
  * 03_dont_mask_SIGUSR1.patch: patch from upstream. Stop masking
    forcibly SIGUSR1. Closes: #756068.

 -- Josselin Mouette <joss@debian.org>  Thu, 14 Aug 2014 02:09:47 +0200

gdm3 (3.12.2-2) unstable; urgency=medium

  [ Laurent Bigonville ]
  * debian/control.in: Remove build-dependency against libck-connector-dev for
    linux-any architectures.
  * debian/gdm3.gdm-*.pam: Add call to pam_keyinit.so, the module can
    unconditionally added now that the package is linux only (Closes: #734818)

  [ Andreas Henriksson ]
  * Upload to unstable.

 -- Andreas Henriksson <andreas@fatal.se>  Mon, 14 Jul 2014 23:44:36 +0200

gdm3 (3.12.2-1) experimental; urgency=medium

  * New upstream release
  * Remove kfreebsd-any from Architecture. (Closes: #602724, #601106,
    #612157, #733546)
  * debian/gdm3.init: Try to activate logind before starting gdm to avoid a
    race condition when systemd is not used as PID1 (Closes: #747210)
  * debian/rules: Re-disable consolekit fallback support

 -- Laurent Bigonville <bigon@debian.org>  Tue, 20 May 2014 23:53:50 +0200

gdm3 (3.12.1-1) experimental; urgency=medium

  [ Laurent Bigonville ]
  * debian/rules:
    - Re-add --with(out)-selinux flag to the configure, the flag is back again
    - Drop --disable-fallback-greeter configure flag, the fallback greeter is
      gone for quite some time already
    - Drop --with(out)-consolekit configure flag, we are now building with
      the fallback to consolekit on all architectures
  * debian/control.in:
    - Bump Standards-Version to 3.9.5 (no further changes)
    - Enable journald support
    - Drop explicit dependency against systemd, libpam-systemd should pull the
      needed packages
    - Depends against consolekit on non-linux architectures
  * debian/gdm3.pam, debian/gdm3-autologin.pam: Call pam_selinux open module
    higher in the session stack

  [ Josselin Mouette ]
  * Make description up-to-date.
  * New upstream release.
  * Drop nested-login related patches, they are not coming back.
  * Remove firstVT patch, it has been replaced upstream by
    --with-initial-vt.
  * 90_config_comments.patch: stop documenting FirstVT.
  * Install files in /usr/share/dconf
  * Depend on dconf 0.20 for file-db support.
  * 92_gsettings_path.patch: removed. Dconf now supports database files
    with hardcoded paths.
  * 91_dconf_database_path.patch: new patch. Point to a dconf path in
    /var/lib/gdm3 instead of the one in $DATADIR.
  * Don’t install the pre-generated dconf database.
  * Install the source dconf databases to their former place in
    /usr/share/gdm/dconf.
  * greeter.dconf-defaults: this is a new file to remove the old
    greeter.gsettings
  * Convert greeter.gsettings to greeter.dconf-defaults at postinst time
    and use ucf to update the file.
  * Make a direct symlink to the new greeter.dconf-defaults file in the
    dconf defaults directory.
  * Simplify the dconf regeneration in gdm3.init thanks to that.
  * Move configuration generation to a separate script.
  * Use dh_systemd.
  * 92_systemd_unit.patch: port our init script specifics to the unit
    file.
  * Install the unit file.
  * Install a symlink to display-manager.service for the default display
    manager, according to the value set in debconf.
  * Add a symlink to gdm3.service since this is the name of the old init
    script.
  * Fix the logic to update the default display manager after running
    debconf.
  * Require a policykit-1 with systemd support.
  * 93_disable_gvfs.patch: reverted upstream change 446d061a. Do not
    launch gvfs in the login session.
  * Install stub D-Bus files for gnome-online-accounts and telepathy, to
    avoid launching such daemons in the login session.

 -- Laurent Bigonville <bigon@debian.org>  Sat, 10 May 2014 22:52:23 +0200

gdm3 (3.12.0-1) experimental; urgency=low

  [ Laurent Bigonville ]
  * debian/gdm-launch-environment.pam: Drop the symlink to gdm3-autologin and
    install a real pam service. The differences with gdm3-autologin service
    are that gdm-launch-environment should not transition out of the xdm_t
    SELinux domain and not set a loginuid (as it's daemon's internal and not
    a real user)
  * Drop debian/patches/10_gdm3_pam.patch and rename all the pam services back
    to their upstream names. Also bump gnome-shell dependency as it uses gdm
    PAM services and the names must be synchronized.
  * debian/gdm3.init: Fix inconsistency regarding the usage of PIDFILE
    variable, thanks to Leo Antunes <costela@debian.org> (Closes: #729489)
  * debian/control.in: Depend on libpam-systemd on linux architectures as we
    need XDG_RUNTIME_DIR set to work.
  * Drop debian/patches/96_check_libs.patch: Since check 0.9.10-2, check.pc is
    containing the needed libraries for linking, bump build-dep accordingly

  [ Andreas Henriksson ]
  * New upstream release.
  * debian/rules: add --with-gnome-settings-daemon-directory configure flag.
  * Drop debian/patches/07_libexec-paths.patch, obsoleted by previous entry.
  * Drop debian/patches/10_no_gettext.patch, merged upstream.
  * Drop debian/patches/20_credentials.patch, merged upstream.
  * Drop debian/patches/22_noconsole.patch, merged upstream.
  * Drop debian/patches/95_check_x11_display.patch
    - Obsoleted by upstream changes, see commit 04116535f7a2f37a9724835
      "daemon: don't require seat to locate reauth channel"
  * Have quilt refresh remaining patches to apply cleanly.
  * Build-depend on dconf-cli 0.19.90
    - "dconf compile ..." used during build.
  * debian/rules: drop moving gdm dconf profile out of /etc
    - upstream gdm has been fixed to not misuse dconf anymore.
  * Update debian/libgdm1.symbols
    - 4 symbols dropped related to language selection, upstream
      commit 0b2d22f63b3e6b31 says:
      "This commit drops the interface, since it's unused, and
       we don't have any API guarantees in libgdm."

 -- Andreas Henriksson <andreas@fatal.se>  Fri, 04 Apr 2014 22:01:58 +0200

gdm3 (3.10.0.1-2) experimental; urgency=low

  * Update dependency on gnome-shell and gnome-session to >= 3.10. Otherwise
    the greeter apparently won't function.

 -- Sjoerd Simons <sjoerd@debian.org>  Sat, 02 Nov 2013 11:47:36 +0100

gdm3 (3.10.0.1-1) experimental; urgency=low

  [ Michael Biebl ]
  * Drop Depends on policykit-1-gnome, with the gdm-fallback session gone,
    this dependency is no longer required. Also remove
    polkit-gnome-authentication-agent-1.desktop along with it.
  * Use a versioned Depends on gnome-shell (>= 3.6) rather then an unversioned
    Depends + a versioned Breaks. There is no real reason to do the latter and
    it seems to confuse APT and break upgrades.

  [ Sjoerd Simons ]
  * New upstream release (3.10.0.1)
  * Switch from consolekit to systemd-logind sessions. For some reason
    gnome-shell 3.10 unlocking fails with consolekit...
  * debian/patches/*: Refreshed

  [ Laurent Bigonville ]
  * debian/rules: Also drop gdm-simple-greeter.desktop, simple-greeter is
    definitely gone
  * debian/rules: Cleanup the list of that are files being removed during
    build, some of them are gone from upstream tarball now

  [ Sjoerd Simons ]
  * Add dependency on systemd for systemd-logind
  * Use logind session tracking on linux

 -- Sjoerd Simons <sjoerd@debian.org>  Fri, 01 Nov 2013 22:34:17 +0100

gdm3 (3.8.4-2) unstable; urgency=low

  [ Emilio Pozuelo Monfort ]
  * debian/patches/20_credentials.patch:
    + Patch from Petr Salinger, use g_credentials_get_unix_pid() instead
      of our own function as the former supports kFreeBSD. Closes: #692739.
  * debian/control.in:
    + Build depend on glib 2.36 for the above function.

  [ Simon McVittie ]
  * Apply patch from Paul Wise to avoid userdel error messages
    from being used as input for debconf if gdm3 is purged while
    processes are still running as Debian-gdm (Closes: #657751)

  [ Emilio Pozuelo Monfort ]
  * Upload to unstable.

 -- Emilio Pozuelo Monfort <pochu@debian.org>  Sun, 13 Oct 2013 17:29:04 +0200

gdm3 (3.8.4-1) experimental; urgency=low

  [ Laurent Bigonville ]
  * New upstream release
    - debian/rules: Explicitly disable gdm-simple-greeter, it has been removed
      from the archive for quite some time now and will be gone again in the
      next major release anyway.
  * debian/control.in:
    - Bump Standards-Version to 3.9.4 (no further changes)
    - Use canonical URLs for VCS fields
    - Fix duplicate short description of libgdm package
  * debian/gdm3.lintian-overrides, debian/source.lintian-overrides:
    - Add an override for 'gdm3: unused-debconf-template gdm3/daemon_name'
    - Drop unused overrides to please lintian
  * debian/gdm3.dirs: Drop usr/share/gdm/greeter-settings/, not needed anymore
    since 3.4.1-1
  * debian/gdmflexiserver.1.pod: Fix grammar, thanks to lintian
  * debian/gdm3.manpages, debian/libgdm.manpages: Move gdmflexiserver manpage
    to libgdm package so it follows the executable
  * debian/rules: List non-installed files
  * debian/gdm-screenshot.1.pod, debian/gdm3.manpages: Add manpage for
    gdm-screenshot executable, thanks to Nathan Handler (Closes: #691295)

  [ Jeremy Bicha ]
  * debian/control.in:
    - Since the fallback greeter isn't provided anymore, depend on gnome-shell
      instead of metacity as gnome-shell is the only available gdm3 greeter
    - Breaks/Replaces gdm3 instead of gdm

  [ Javier Martinez ]
  * debian/patches:
    + Drop 93_private_lib.patch. Don't install the shared library
      in a private directory.
   * debian/control.in:
     + Split libgdm adding a libgdm-dev package
     + Rename libgdm to libgdm1 and update the package description
     + Add a gir1.2-gdm3 package for GObject introspection data
   * debian/gdm3.lintian-overrides:
     + Drop gdm3: binary-or-shlib-defines-rpath
       usr/lib/gdm3/gdm-simple-chooser /usr/lib/gdm since the gdm libraries
       are not private anymore.
     + Make build depend on debhelper (>= 8.1.3) and cdbs (>= 0.4.93~) and
       add Pre-Depends: ${misc:Pre-Depends} to shared libs packages to
       support Multi-Arch
   * debian/rules:
     + Remove all mangling about /usr/lib/gdm and update binary-install/libgdm::
     + Append --libdir=\$${prefix}/lib/$(DEB_HOST_MULTIARCH) to
       DEB_CONFIGURE_EXTRA_FLAGS

 -- Laurent Bigonville <bigon@debian.org>  Mon, 09 Sep 2013 00:40:53 +0200

gdm3 (3.8.3-2) experimental; urgency=low

  * debian/patches/10_gdm3_pam.patch:
    + Updated. Update some more hardcoded gdm-autologin  entries
  * debian/gdm3.install: Install the files debian overrides as the last ones
    so we don't accidentally include upstream versions. Specifically in the
    case of the Xsession which needs to be debian specific

 -- Sjoerd Simons <sjoerd@debian.org>  Thu, 27 Jun 2013 08:56:50 +0200

gdm3 (3.8.3-1) experimental; urgency=low

  [ Simon McVittie ]
  * Don't suggest gok, which has been deprecated in favour of caribou
    and is not in GNOME 3 or Debian wheezy (Closes: #692781)
  * Fix a typo in a comment in gdm3-autologin.pam (Closes: #689927)

  [ Laurent Bigonville ]
  * New upstream release (Closes: #701035)
    - Pass new --with-ran-once-marker-directory flag to the configure
  * Enable plymouth support on linux-any architecture
  * Drop --enable-selinux configure flag, the flag is gone

  [ Thomas Bechtold ]
  * debian/rules:
    Remove unknown option --disable-scrollkeeper (Closes: #701609)

  [ Tim Lunn ]
  * Split out libgdm into a separate package so that GNOME Shell
    can use alternate display managers

  [ Simon McVittie ]
  * Mark all packages as Architecture: linux-any kfreebsd-any, because
    gdm requires credentials-passing (unimplemented on Hurd)
  * Fix gdm3.install for package split
    - gdm-simple-chooser etc. are in /usr/lib/gdm3, not /usr/lib/gdm
    - /usr/sbin/gdm-binary is the real daemon, and debian/rules expects it
      under that name
  * Tell dh_shlibdeps to look in libgdm to satisfy the shared library
    dependencies, and add a shlibs.local for them

  [ Michael Biebl ]
  * Change Depends on dconf-tools to dconf-cli. We only require the command
    line tools which were split out into a separate package.

  [ Sjoerd Simons ]
  * New upstream release 3.8.3
  * debian/control.in: Update build-depends
  * Explicitely pick consolekit as the session manager for now, to ensure
    consolkit sessions get registered to ensure the last few remaining users of
    consolekit keep working.. systemd-logind is smart enough to pick up the
    session by itself, so programs relying on logind will work properly.
  * debian/greeter.gsettings:
    + Use gdm-shell greeter, fallback has been removed upstream
    + Stop disabling the power icon, it now longer allows configuring power
      settings
  * debian/gdm3.lintian-overrides
    + Override gdm3: binary-or-shlib-defines-rpath
        usr/lib/gdm3/gdm-simple-chooser /usr/lib/gdm as it's expected for gdm3
        to use the private gdm libraries

 -- Sjoerd Simons <sjoerd@debian.org>  Thu, 06 Jun 2013 13:39:28 +0200

gdm3 (3.6.1-2) experimental; urgency=low

  * Team upload

  [ Sjoerd Simons ]
  * debian/rules: Specify the check-accelerated-directory (Closes: #692466;
    thanks to Frederic Peters)

 -- Simon McVittie <smcv@debian.org>  Wed, 07 Nov 2012 14:35:38 +0000

gdm3 (3.6.1-1) experimental; urgency=low

  * New upstream release
  * debian/patches/94_schemas_location_on_hup.patch
    + Dropped, merged upstream

 -- Sjoerd Simons <sjoerd@debian.org>  Sat, 20 Oct 2012 17:50:59 +0200

gdm3 (3.6.0-1) experimental; urgency=low

  * New upstream release
  * debian/patches/04_reload_config.patch
    debian/patches/05_debug_xserver_core.patch
    debian/patches/17_switch_on_finish.patch
    debian/patches/18_parametrize_create_display.patch
    debian/patches/19_static_transient_display.patch
    debian/patches/20_switch_kill_greeter.patch
    debian/patches/30_dbus_prctl_death.patch
    debian/patches/31_worker_session_gone.patch
    debian/patches/32_ignore_greeter_crash.patch:
    + Dropped, merged upstream
  * debian/patches/94_schemas_location_on_hup.patch:
     + Added, look in the right schema location on the HUP signal
  * gdm3.{postinst,postrm}: PAM config file changed from gdm-welcome to
    gdm-launch-environment. Adapt postinst/postrm for the new name and remove
    the old
  * debian/rules: Set --with-consolekit-directory
  * debian/control.in: Update build-depends, break gnome-shell (<<3.5) and
    depends on gnome-session >= 3.6
  * Sync with Ubuntu:
    + debian/patches/10_no_gettext.patch:
      + Added, Don't mix intltool and gettext macro
  * debian/patches/95_check_x11_display.patch
    + Added, Check X11Display instead of X11DisplayDevice to see if it's an X
      session as X11DisplayDevice isn't properly set
  * debian/rules: Set the initial vt to 7

 -- Sjoerd Simons <sjoerd@debian.org>  Sun, 14 Oct 2012 22:02:30 +0200

gdm3 (3.4.1-3) unstable; urgency=low

  * Drop suggests on gnome-mag.
  * Recommends: at-spi → at-spi2-core. Closes: #680947.
  * Recommend gnome-icon-theme-symbolic. Closes: #683348.
  * Generate templates from PO files. Closes: #686037.
  * Update po files from the xdm source.
  * Remove obsolete README.source.
  * Grab some patches upstream:
    + 30_dbus_prctl_death.patch: ensure dbus dies with the session.
    + 31_worker_session_gone.patch: avoid race condition when the
      session dies.
    + 32_ignore_greeter_crash.patch: ignore when the greeter crashes
      while no longer needed.

 -- Josselin Mouette <joss@debian.org>  Sat, 22 Sep 2012 14:01:46 +0200

gdm3 (3.4.1-2) unstable; urgency=low

  * Fix typo in dconf-tools dependency version. Closes: #678961.
  * Use --no-create-home and --quiet for addgroup/adduser calls.
    Closes: #675809.
  * 05_debug_xserver_core.patch: patch from upstream git. Make the X
    server dump core when debugging is enabled. Closes: #651693.
  * 06_first_vt.patch, 20_switch_kill_greeter.patch: refreshed.
  * 90_config_comments.patch: more comments with useful options.
  * Add references to patches.
  * 02_xnest_wrapper.patch: disabled.
  * 04_reload_config.patch: patch from upstream git. Get SIGHUP to
    actually reload the configuration.
  * gdm3.init: send SIGHUP to get reload to work.

 -- Josselin Mouette <joss@debian.org>  Mon, 25 Jun 2012 20:18:38 +0200

gdm3 (3.4.1-1) unstable; urgency=low

  [ Jordi Mallach ]
  * Update po-up/ca.po.

  [ Josselin Mouette ]
  * gdm3.init: remove .ICEauthority before starting. Closes: #648666.
  * x11-common will now include xhost code to give access to the
    local user if xhost is installed (see #586685).
    + Depend on the appropriate x11-common version.
    + Depend on x11-xserver-utils so that it actually works.
  * New upstream release.
  * Updated build-dependencies: nss, glib.
  * 01_language.patch: dropped, merged upstream.
  * 04_no_fatal_criticals.patch: dropped, obsolete.
  * 07_libexec-paths.patch: removed unused variables/files.
  * 08_frequent-users_greeter.patch: reworked according to upstream
    changes.
  * 10_gdm3_pam.patch: updated for the new version. Do not prefix the
    PAM files for multistack, they have new names anyway.
  * 14_pam_dialog.patch: dropped, upstream merged an improved version.
  * 18_parametrize_create_display.patch: updated for the new version.
  * 19_static_transient_display.patch: unfuzzed.
  * 29_grep_path.patch: dropped, merged upstream.
  * 91_dconf_override.patch: dropped, the configuration generation has
    completely changed.
  * 93_xdg_data_dirs.patch: dropped, similar functionality merged
    upstream.
  * Drop the dconf-gsettings-backend dependency.
  * greeter.gconf-defaults:
    + Drop the g-p-m setting.
  * greeter.gsettings:
    + Force gdm-fallback as the default session.
    + Document how to use gdm-shell.
    + Document how to change the background. Closes: #655328.
  * rules:
    + Generate xx_upstream.gschema.override from the new
      00-upstream-settings file (much simpler).
    + Remove /etc/dconf from the installed files.
    + Drop all development libraries/headers.
    + Explicitly disable introspection.
    + (All of this can be shipped in separate packages if actual
      packages start using this library.)
    + Explicitly disable split authentication, it will not work properly
      with the Debianized PAM stack.
    + Remove the associated PAM files.
    + Disable dh_makeshlibs.
    + Install the dconf stuff in /usr/share/gdm.
  * gdm3.postinst:
    + Remove the old gsettings file upon upgrade.
  * gdm3.links:
    + Remove the old gsettings link.
  * gdm3.init:
    + Replace the gsettings generation by a dconf-based one.
    + Do a conversion for the configuration file so that it remains
      compatible.
  * 92_gsettings_path.patch: updated to force the dconf directory to be
    in the GDM runtime directory.
  * gdm3.install:
    + Stop installing MIME files by hand.
  * 93_private_lib.patch: new patch. Install the shared library in a
    private directory.
  * Break gnome-shell < 3.2 for correct shell support.
  * Suggest gnome-shell.
  * Require g-s-d and metacity, they are no longer optional. Requiring
    g-s-d 3.2 Closes: #656384.
  * Require d-conf 0.10.0-4 to configure the dconf path and parse
    defaults in order.

  [ Laurent Bigonville ]
  * debian/gdm3.pam, debian/gdm3-autologin.pam: Call pam_selinux pam module
    (Closes: #661289)
  * debian/gdm3.pam, debian/gdm3-autologin.pam: Call pam_loginuid pam module
    (Closes: #661745)

  [ Josselin Mouette ]
  * New upstream release.
    + Features the incredible capability to not try endlessly to start
      up X servers when they fail to start.
      Closes: #580627, #610826, #650183.
  * Move login manager defaults from gconf to gsettings.
    + Now we use full path for the icon.
  * Add the metacity default to gsettings too.
  * Require a metacity version which supports gsettings.
  * Get rid of anything related to GConf.
  * Use dh maintscript support to remove the old GConf config file.
  * Force disable systemd support.
  * 06_first_vt.patch, 17_switch_on_finish.patch: refreshed.
  * 07_libexec-paths.patch:
    + Use the binary path as provided by g-s-d.pc.
    + Add a check for gnome-session, which is also used.
  * 10_gdm3_pam.patch: handle the bucket of FAIL that is hardcoding the
    service name in various places since split authentication was
    introduced.
  * 18_parametrize_create_display.patch,
    19_static_transient_display.patch, 20_switch_kill_greeter.patch,
    21_static_display_purge.patch: adapt to systemd/multiseat changes.
  * Require dconf 0.12.1-2.
  * gdm3.post{inst,rm}: add a gdm-welcome PAM service, which is now
    needed for the login session. It's just a symlink.
  * 91_shell_version_control.patch: new patch, Debian-specific. Add
    strict version checking for gnome-shell in order to go to the fall
    back session in case of potential incompatibility.
  * 93_private_lib.patch: also install the typelib file in the private
    directory, and drop the gir file.
  * gdm3.dirs: /usr/lib/gnome-shell
  * rules:
    + Remove pre-built gdm.schemas which includes incorrect settings.
    + Enable introspection.
    + Instruct dh_girepository to look at the typelib file in the right
      place.
    + Add symbolic links for the library and typelib in the gnome-shell
      directory so that it can use them.
  * Add gir (build-)dependencies.
  * 23_start_polkit.patch: new patch. Start the policykit agent in the
    fallback session. Otherwise reboot/shutdown does nothing when
    someone is logged on.

 -- Josselin Mouette <joss@debian.org>  Thu, 21 Jun 2012 00:18:36 +0200

gdm3 (3.0.4-4) unstable; urgency=low

  [ Michael Biebl ]
  * debian/watch:
    - Update to version 3.
    - Track .xz tarballs.
    - Don't run uupdate.

  [ Josselin Mouette ]
  * Build-depend on gnome-settings-daemon so that its plugins are
    correctly listed.
  * Note this is a critical security fix, but does not affect testing.
  * Also closes: #630482.

 -- Michael Biebl <biebl@debian.org>  Thu, 20 Oct 2011 16:22:33 +0200

gdm3 (3.0.4-3) unstable; urgency=low

  * Upload to unstable.
  * Drop Build-Depends on libpolkit-gobject-1-dev and libpolkit-gtk-1-dev.
  * Refresh patches.
  * Bump debhelper compatibility level to 8.
  * Bump Standards-Version to 3.9.2. No further changes.
  * debian/greeter.gsettings: Don't set wallpaper from desktop-base, as we
    don't have a hard dependency on desktop-base which can lead to a broken
    desktop background.

 -- Michael Biebl <biebl@debian.org>  Fri, 14 Oct 2011 14:45:46 +0200

gdm3 (3.0.4-2) experimental; urgency=low

  * Document how to change the GSettings settings in README.Debian.
  * greeter.gsettings: add an example of how to disable the sound.
    Closes: #628858.
  * 06_first_vt.patch: update to add Hurd support. Closes: #629366.
  * 18_switch_kill_greeter.patch, 20_endsession_respawn.patch: replaced
    by a series of cleaned up upstream patches.
    + 17_switch_on_finish.patch: add the switch-on-finish property to
      displays.
    + 18_parametrize_create_display.patch: allow the daemon to create an
      arbitrary type of display.
    + 19_static_transient_display.patch: share the respawn logic between
      static and transient displays.
    + 20_switch_kill_greeter.patch: here is the code that kills the
      unnecessary greeter if we support -novtswitch.
    + 21_static_display_purge.patch: the last missing change in the
      upstream patches, purges static displays just as transient
      displays.
  * Pass --with-vt-switch-workaround on non-Linux architectures.
  * 01_language.patch: replaced by a new version from upstream. Only
    sets the variables when non-empty.

 -- Josselin Mouette <joss@debian.org>  Wed, 15 Jun 2011 20:14:19 +0200

gdm3 (3.0.4-1) experimental; urgency=low

  * New upstream bugfix & security release.
  * Require accountsservice 0.6.12.
  * 07_libexec-paths.patch, 91_dconf_override.patch: updated for the new
    version.
  * 93_xdg_data_dirs.patch: new patch. Add /usr/share/gdm to
    XDG_DATA_DIRS.
  * debian/gdm3.install: install the dummy desktop handler and the
    mimeapps.list to /usr/share/gdm/applications.
  * rules: clean them from /var.

 -- Josselin Mouette <joss@debian.org>  Wed, 01 Jun 2011 00:40:08 +0200

gdm3 (3.0.0-2) experimental; urgency=low

  * 18_switch_kill_greeter.patch: remove the 2 second timeout, it is
    useless now.
  * 14_pam_dialog.patch: completely revamped. Use a message queue to
    show messages on the text area instead of showing an ugly dialog.
  * 30_utf8_locale.patch: dropped, it’s useless now. Furthermore the
    official locale name is now bl_AH.utf8, it’s extracted directly from
    the locales package by accountsservice.
  * Build-depend on gnome-settings-daemon-dev and
    gsettings-desktop-schemas.
  * Rename 21_schemas_usr.patch to 90_config_comments.patch, to match
    its true meaning and the fact it won’t be forwarded.
  * Allow to tune the GSettings configuration like for GConf.
    + 91_dconf_override.patch: new Debian-specific patch. Turn the
      make-dconf-override-db script into one that creates a GSettings
      override file. Drop the dconf profile entirely.
    + Install the result in /usr/share/gdm/greeter-settings.
    + 92_gsettings_path.patch: new Debian-specific patch. Set
      GSETTINGS_SCHEMA_DIR in the welcome session instead of
      DCONF_PROFILE.
    + Require gsettings-desktop-schemas and libglib2.0-bin in the binary
      package.
    + greeter.gsettings: new file. Set the Debian GSettings defaults.
    + Install it in /etc/gdm3 and link it in
      /usr/share/gdm/greeter-settings.
    + gdm3.init: regenerate the schemas if needed in /var/lib/gdm3.
  * greeter.gconf-defaults: remove settings that are necessarily in
    GSettings now.

 -- Josselin Mouette <joss@debian.org>  Thu, 12 May 2011 00:09:50 +0200

gdm3 (3.0.0-1) experimental; urgency=low

  * DISCLAIMER: this one is labeled “experimental” for a reason.
  * README.Debian: remove reference to GDM 2.26. Closes: #616603.
  * gdm3.8.pod: patch from Vincent Lefevre to document XAUTHORITY.
    Closes: #616612.
  * New upstream release.
  * 01_minimal_uid.patch: dropped, fixed upstream using accountsservice.
  * 07_libexec-paths.patch: put enough intelligence in configure.ac to
    remove the need for a Debian-specific patch.
  * 08_frequent-users_greeter.patch:
    + Drop the parts that have been moved to accountsservice.
    + Now use "x11" instead of "gdm" as session type. See #624474 for
      the gory details.
  * 11_no_xhost_thanks.patch: dropped, upstream promises it is safe.
  * 11_xephyr_nested.patch: disabled for the moment.
  * 12_polkit_settings.patch, 13_gdmsetup.patch, 13_gdmsetup_ui.patch,
    13_gdmsetup_desktop.patch: dropped, this is now done in the control
    center.
  * 14_pam_dialog.patch: disabled for the moment.
  * 18_switch_kill_greeter.patch: add the forced -novtswitch argument
    for Linux here, making the patch self-consistent.
  * 19_configure_xserver.patch: disabled. It lets people do stupid
    things, and upstream would prefer to have only the X server binary
    configurable.
  * Stop setting X_CONFIG_OPTIONS according to those two changes.
  * 20_endsession_respawn.patch: disable the nested stuff for now.
  * 21_schemas_usr.patch: most of it has been merged upstream. Only keep
    extra comments in the configuration file.
  * 22_noconsole.patch: rename the configuration option to
    xdmcp/ShowLocalGreeter at upstream’s request.
  * 30_utf8_locale.patch: refreshed.
  * 31_xkb_options.patch: dropped, upstream removed the keyboard
    switching feature.
  * 03_ipv6.patch, 05_stop_welcome_session.patch, 15_kfreebsd.patch,
    17_no_libxdmcp.patch, 23_autologin_once.patch, 25_upower.patch,
    26_username_escape.patch, 27_orca_braille.patch, 28_beep.patch:
    dropped, merged upstream.
  * 90_relibtoolize.patch: dropped in favor of dh-autoreconf.
  * Update build-dependencies according to the new version.
  * Drop the conflicts/replaces/provides against f-u-s-a.
  * Require accountsservice 0.6.9-2 for correct session accounting.
  * Require dconf-gsettings-backend for the dconf hacks.
  * Restore debian/TODO.
  * Remove icons and desktop files for gdmsetup and gdmflexiserver.
  * debian/po-up/POTFILES.in: cleanup gdmsetup stuff.
  * Drop gdmXnestwrapper, anyway we can force Xephyr now.
  * Drop gnome-session-check-accelerated.desktop, it’s useless at login
    time.
  * gdm3.preinst: dropped, the change is in stable.
  * Require gnome-session 3.0.
  * Stop adding /usr/share/gdm to XDG_DATA_DIRS
  * Break gnome-control-center < 3 since it is required for account
    configuration.
  * 01_language.patch: new patch. Don’t set LANG, which can be already
    set by PAM, only set GDM_LANG.
  * gdm*.pam: use session directives for pam_env, instead of auth.

 -- Josselin Mouette <joss@debian.org>  Mon, 28 Mar 2011 11:31:13 +0530

gdm3 (2.30.5-11) unstable; urgency=low

  * 35_double_free.patch: stolen from 2.30.7. Fix a double free issue in
    the chooser code.
  * 36_windowpath.patch: stolen from 2.30.7. Only set the WINDOWPATH
    variable if not null.
  * 37_shutdown_buttons.patch: stolen from upstream git. Only show
    shutdown options when requested. Closes: #628032.
  * 14_pam_dialog.patch: remove the beep, since it happens after the
    session has been reaped and can lock the sound device.

 -- Josselin Mouette <joss@debian.org>  Thu, 18 Aug 2011 18:21:15 +0200

gdm3 (2.30.5-10) unstable; urgency=low

  * 33_reset_signal_handler.patch: stolen upstream. Reset SIGPIPE
    handler before starting the session.
  * 34_postsession_shutdown.patch: stolen upstream. Execute the
    PostSession script even when GDM is killed or shut down.

 -- Josselin Mouette <joss@debian.org>  Wed, 20 Apr 2011 19:57:09 +0200

gdm3 (2.30.5-9) unstable; urgency=high

  * README.Debian: remove reference to GDM 2.26. Closes: #616603.
  * gdm3.8.pod: patch from Vincent Lefevre to document XAUTHORITY.
    Closes: #616612.
  * 32_CVE-2011-0727.patch: patch from Ray Strode to fix local root
    privilege escalation. Closes: #620184, CVE-2011-0727.

 -- Josselin Mouette <joss@debian.org>  Sat, 09 Apr 2011 12:09:35 +0200

gdm3 (2.30.5-8) unstable; urgency=low

  * README.Debian: document the xauth stuff. Closes: #614972.
  * 31_xkb_options.patch: patch from Julien Pinon to always pass XKB
    options regardless of the layout. Closes: #590534.
  * 13_gdmsetup.patch: updated to link to the libs required by the usage
    of libgdmcommon. Closes: #615720.
  * 90_relibtoolize.patch: updated accordingly.

 -- Josselin Mouette <joss@debian.org>  Thu, 03 Mar 2011 22:10:30 +0100

gdm3 (2.30.5-7) unstable; urgency=low

  [ Josselin Mouette ]
  * gdm3.init: chown the configuration to Debian-gdm, to avoid umask
    issues. Closes: #603510.
  * gdm3.postrm: handle deluser/delgroup failures gracefully.
    Closes: #603753.
  * 29_grep_path.patch: new patch. Don’t hardcode grep to a wrong
    location. Closes: #607664.
  * 30_utf8_locale.patch: new patch. Pass locale.UTF-8 instead of
    locale.utf8. Closes: #607753.

  [ Emilio Pozuelo Monfort ]
  * debian/gdm3.8.pod:
    + Fix typo, thanks Yury V. Zaytsev. Closes: #610723.

 -- Josselin Mouette <joss@debian.org>  Mon, 24 Jan 2011 22:56:35 +0100

gdm3 (2.30.5-6) unstable; urgency=low

  * 11_xephyr_nested.patch: don’t switch VTs from nested displays. It’s
    confusing and prevents using them to start sessions for existing
    users.
  * greeter.gconf-defaults: don’t specify the background, it is now set
    by desktop-base.
  * Recommend desktop-base >= 6 to obtain this background.
  * Remove moreblue-orbit picture.

 -- Josselin Mouette <joss@debian.org>  Mon, 15 Nov 2010 20:52:24 +0100

gdm3 (2.30.5-5) unstable; urgency=low

  * 27_orca_braille.patch: patch from Samuel Thibault to enable braille
    support in orca. Closes: #600472.
  * 20_endsession_respawn.patch:
    + Correctly reinitialize the variable that tells a display must
      respawn. It badly broke when trying to use an already used
      display to switch to another one. Closes: #600706.
    + Also prevent respawning for static displays, otherwise the same
      problem will also happen on :0. The only remaining difference
      remaining between static and transient displays is autologin
      handling.
    + Don’t restart the static display when it exits, that would make
      the previous change moot.
  * Get the greeter to play a beep when it is ready. Thanks Samuel
    Thibault for all the testing. Closes: #598132.
    + 28_beep.patch: new patch. Emit a gdk_beep when appropriate.
    + greeter.gconf-defaults: enable event sounds, so that the beep is
      played.
  * README.Debian:
    + Explain the configuration system more thoroughly. Closes: #601479.
    + Split the debconf translations part in README.source.

 -- Josselin Mouette <joss@debian.org>  Sun, 07 Nov 2010 00:32:11 +0100

gdm3 (2.30.5-4) unstable; urgency=low

  * 21_schemas_usr.patch: add some comments in the daemon.conf file to
    explain the available options. Thanks Joey Hess. Closes: #598666.
  * gdm3.init: drop hal and acpid. Closes: #599015.
  * Pass --enable-debug with DEB_BUILD_OPTIONS=debug.
  * 20_endsession_respawn.patch: fix typo introduced in 2.30.5-2 that
    turns the feature completely off.
  * 18_switch_kill_greeter.patch: ensure that the slave process dies
    too. Avoids leaking gdm-simple-slave processes around.
  * 24_show_user_other.patch: dropped. It is not necessary anymore, the
    case without any user is handled correctly now. Furthermore it was
    causing the infamous focus bug. Closes: #596359.
  * 11_xephyr_nested.patch: fix implicit pointer conversion. Thanks Dann
    Frazier for the report. Closes: #599104.

 -- Josselin Mouette <joss@debian.org>  Wed, 06 Oct 2010 00:10:48 +0200

gdm3 (2.30.5-3) unstable; urgency=low

  [ Josselin Mouette ]
  * pt_BR.po: new Brazilian Portuguese translation by Sérgio Cipolla.
    Closes: #597669.
  * 26_username_escape.patch: stolen in upstream git (2.30 branch). Fix
    escaping in the user list.

  [ Luca Bruno ]
  * 13_gdmsetup.patch: refresh and fix user-manager loading according
    to upstream changes. Closes: #598034.

 -- Josselin Mouette <joss@debian.org>  Sat, 02 Oct 2010 18:41:24 +0200

gdm3 (2.30.5-2) unstable; urgency=low

  * 03_ipv6.patch: new patch from Julien Cristau, thanks a lot for
    investigating! Fix an allocation error that leads to passing garbage
    as addresses.
    Add to that a stripping of ::ffff: from IPv4 mapped addresses, since
    this is not understood in $DISPLAY.
    Closes: #579033.
  * 11_no_xhost_thanks.patch: new patch. Drops the very suspicious xhost
    authentication that is set in the login window. In addition to
    questioning the security, it interacts badly with the Xephyr patch.
  * 11_xephyr_nested.patch: re-enabled.
    + Updated to apply cleanly.
    + Modified to not affect the logic of 19_configure_xserver.patch.
    + Handle the upgrade situation, where the IsNested method does not
      exist on the daemon yet.
    + Don’t pass a vtX argument to nested servers.
    + Start the nested server with an authorization that is accessible
      to the user that launches it. Add another authorization for
      Debian-gdm later. The implication is that the parent user has
      access to the nested display. Which is, well, completely
      unimportant since it already owns the server process.
    + Set GDM_PARENT_{DISPLAY,XAUTHORITY} so that the keymap is set in
      the nested display as well.
    + Put back in place the code that keeps a connection open to the X
      server, it is necessary for proper setting of the keyboard map.
    + Rework the xkb setting in the Init script. Passing model/layout/
      variant/options seems to work better than keymap/types/compat/…
    + Pass GDM_PARENT_DISPLAY to the greeter session too.
    + In the greeter panel, display only a "Quit" element when
      GDM_PARENT_DISPLAY is set. Call the session manager to force a
      logout when pressed.
  * debian/po-up/*.po:
    + Add translations for the Quit and Disconnect strings from gdm
      2.20.11.
  * Install the gdmflexiserver-xnest.desktop file.
  * Recommend x11-xkb-utils for xkbcomp.
  * 19_configure_xserver.patch:
    + Updated to apply cleanly.
    + Add the ability to configure the nested X server command.
  * 20_endsession_respawn.patch: don’t respawn nested X servers.
  * 22_noconsole.patch: refreshed.
  * 14_pam_dialog.patch: show messages from PAM in a dialog so that the
    user can actually see them.
  * Remove debian/TODO, yay!

 -- Josselin Mouette <joss@debian.org>  Fri, 17 Sep 2010 21:37:13 +0200

gdm3 (2.30.5-1) unstable; urgency=low

  * greeter.gconf-defaults: disable the power management icon, it allows
    to change the power management settings. Closes: #580629.
  * 25_xdmcpfill_length.patch, 26_xdmcp_fill.patch: stolen upstream.
    Correctly initialize XdmcpFill. Closes: #579033.
  * 03_authdir.patch: drop, it’s useless since we override it again with
    a make argument.
  * Use linux-any wildcard instead of listing non-linux architectures.
  * Bump standards version accordingly.
  * New upstream translation and bugfix release.
  * 08_frequent-users_greeter.patch, 09_default_session.patch,
    18_switch_kill_greeter.patch, 20_endsession_respawn.patch,
    21_schemas_usr.patch, 24_show_user_other.patch: refreshed.
  * 14_bindv6only.patch, 25_xdmcpfill_length.patch,
    26_xdmcpfill_length.patch: dropped, merged upstream.
  * 08_frequent-users_greeter.patch: updated to not mark users as logged
    on if they are not logged on using GDM (e.g. console sessions).
  * 13_gdmsetup.patch: update gui/Makefile.am accordingly to upstream
    changes.
  * 25_upower.patch: stolen from upstream git. Use directly upower-glib
    instead of devkit-power-gobject. Closes: #595087.
  * Update build-dependencies accordingly.
  * 90_relibtoolize.patch: regenerated for the new version.

 -- Josselin Mouette <joss@debian.org>  Sun, 05 Sep 2010 21:49:10 +0200

gdm3 (2.30.2-4) unstable; urgency=low

  [ Josselin Mouette ]
  * Ship a file in insserv.conf.d. Closes: #583694.
  * greeter.gconf-defaults: force disabling of the compositing manager,
    the lower panel fails when it is enabled.

  [ Fabian Greffrath ]
  * Correct the path for gdm.schemas in README.Debian (Closes: #581048).

  [ Josselin Mouette ]
  * New Portuguese translation by Pedro Ribeiro. Closes: #581250.
  * 24_show_user_other.patch: new patch. Always show the “Other…” user,
    even when there are no users in the list. Otherwise this breaks
    setups with no local user.
  * gdm3.init: drop bootlogs from the requirements. Closes: #585512.
  * rules: set default language file to /etc/default/locale.
  * debian/Xsession: set LANG from GDM_LANG, which is the one set from
    GDM. Closes: #584231.

 -- Josselin Mouette <joss@debian.org>  Sat, 12 Jun 2010 11:16:04 +0200

gdm3 (2.30.2-3) unstable; urgency=low

  * Pass -novtswitch to the X server options, so that it doesn’t switch
    back to the original tty when being killed. This fixes a corner case
    of user switching which is the original upstream reason for
    introducing the broken behavior we fixed with
    18_switch_kill_greeter.patch.
  * 19_configure_xserver.patch: patch by Hans Petter Jansson to allow to
    set the local X server options in the configuration file.
    Also make it use the default options the configure script sets.
  * 20_endsession_respawn.patch: new patch. Respawn transient displays
    when the user session is finished. In combination with
    -novtswitch, it allows a unified interface where exiting a session
    will always bring back to a login manager, without leaving unused
    displays either.
  * 08_frequent-users_greeter.patch: updated with an improved logic, to
    not use the same session type for the login window and the user
    session.
  * 21_schemas_usr.patch: new patch. Move gdm.schemas to /usr, it should
    certainly not be editable.
  * 90_relibtoolize.patch: refreshed accordingly.
  * 22_noconsole.patch: patch from Patrick Monnerat to allow GDM to work
    as a standalone XDMCP server.
  * 23_autologin_once.patch: patch from Vincent Untz. Do not autologin
    again after the session has been closed. Closes: #578736.
  * gdm3.preinst: remove the old gdm.schemas upon upgrade.

 -- Josselin Mouette <joss@debian.org>  Sat, 08 May 2010 14:59:06 +0200

gdm3 (2.30.2-2) unstable; urgency=low

  * Pass X_PATH et al. through DEB_CONFIGURE_SCRIPT_ENV.
  * 16_xserver_path.patch: use the environment variables when they
    exist. Based on a patch by Julien Cristau.
  * 90_relibtoolize.patch: updated accordingly.
  * Stop build-depending on xserver-xorg.
  * 17_no_libxdmcp.patch: fix build when there is no libxdmcp.
  * Updated Czech translation by Michal Šimůnek.
  * New Japanese translation by Hideki Yamane. Closes: #580222.
  * 18_switch_kill_greeter.patch: new patch. Kill the greeter after
    switching to another user. Closes: #580630.

 -- Josselin Mouette <joss@debian.org>  Fri, 07 May 2010 21:42:02 +0200

gdm3 (2.30.2-1) unstable; urgency=low

  * Break orca < 2.30.0-2 just to be sure.
  * New Czech translation by Michal Šimůnek.
  * New Vietnamese translation by Clytie Siddall. Closes: #579228.
  * 14_bindv6only.patch: patch from Julien Cristau to fix XDMCP and
    chooser behavior with bindv6only=1. Closes: #579033.
  * 15_kfreebsd.patch: first attempt at making gdm3 build on kfreebsd.
    This fixes the current build issue and will probably not be enough.
    Closes: #579288.
  * Add Vcs-* fields.
  * 06_first_vt.patch: hopefully fix the VT manager on kfreebsd. With
    user switching support, by selecting the correct device.
  * New upstream release.
  * 90_relibtoolize.patch: updated for the new version.

 -- Josselin Mouette <joss@debian.org>  Tue, 27 Apr 2010 18:50:56 +0200

gdm3 (2.30.0-3) unstable; urgency=low

  * New Spanish translations by Francisco Javier Cuadrado.
  * New Telugu translations by Veeven. Closes: #578713.
  * New Gujarati translations by Kartik Mistry. Closes: #578716.
  * New German translation by Gert Michael Kulyk. Closes: #578730.
  * Don’t build-depend on libaudit-dev on !linux.
  * Only suggest metacity, the functionality loss is minimal.
  * Suggest gok.
  * New Russian translations by Yuri Kozlov. Closes: #578775.
  * 06_first_vt.patch: use /dev/tty0 instead of /dev/console.
  * Merge all translations in debian/po-up to avoid having two files to
    give to translators.
  * New Asturian translations by maacub.
  * New Estonian translations by Mihkel.
  * 06_first_vt.patch: fix a horrible bug that lead to re-use existing
    VTs, causing very ugly things happening when you tried to switch
    users.

 -- Josselin Mouette <joss@debian.org>  Fri, 23 Apr 2010 19:33:33 +0200

gdm3 (2.30.0-2) unstable; urgency=low

  * 11_xephyr_nested.patch: don’t lock the screen when you use Xnest.
    Also handle correctly the -l option.
  * greeter.gconf-defaults: remove trailing whitespace.
  * debian/gdm3.postinst: create a /var/lib/gdm3/.gconf.path that
    mentions the .gconf.mandatory where the settings live. This fixes
    all issues with g-s-d, which didn’t obtain the correct settings.
    Yay!
  * 13_gdmsetup_desktop.patch: split the desktop file in another patch,
    again for translations.
  * debian/po-up/POTFILES.in: add it here.
  * debian/po-up/fr.po: updated accordingly.
  * Add missing build-dep on docbook-xml.
  * Dropped 11_xephyr_nested.patch, it’s not ready for prime time yet.
    Let’s keep up the good work in experimental.
  * Don’t install gdmflexiserver-xnest.desktop.
  * OMG UPLOAD TO UNSTABLE !!!1!!

 -- Josselin Mouette <joss@debian.org>  Wed, 21 Apr 2010 22:15:17 +0200

gdm3 (2.30.0-1) experimental; urgency=low

  [ Luca Bruno ]
  * New upstream release.
  * debian/control.in:
    - Added libpolkit-gobject-1-dev and libpolkit-gtk-1-dev build-depends
      for gdmsetup patch.
    - Update to Standards-Version 3.8.4, no additional changes needed.
  * Switch to source format 3.0 (quilt).
    - Add debian/source/format.
    - Drop quilt from Build-Depends.
    - Remove /usr/share/cdbs/1/rules/patchsys-quilt.mk include.
  * debian/patches/05_stop_welcome_session.patch:
    - Kill process group with SIGKILL and wait 200ms.
  * debian/patches/11_xephyr_nested.patch:
    - Added, support running gdm in a nested window.
  * debian/patches/12_polkit_settings.patch:
    - Added, make it possible for users to change gdm system settings.
  * debian/patches/13_gdmsetup.patch:
    - Added a modified version of Ubuntu patch, brings back the gdmsetup
      binary for changing gdm system settings.
  * debian/gdmsetup.svg:
    - Added, use this icon instead of old gdm-setup.png.

  [ Josselin Mouette ]
  * New German translation of the desktop file by Gert Michael Kulyk.
  * Use patch-translations to translate patches that require it.
  * Split the .ui file in a separate patch so that the format can be
    specified.
  * Add French translation for the patches.
  * 05_stop_welcome_session.patch: revert one of the changes, not
    necessary with gnome-session 2.30.
  * Require gnome-session-bin 2.30.
  * Install gdmsetup.desktop in /usr/share/gdm/applications.
  * 13_gdmsetup.patch: correctly pass the locale directory.
  * 90_relibtoolize.patch: updated accordingly.
  * Update TODO with the most obvious remaining bugs.

 -- Josselin Mouette <joss@debian.org>  Wed, 14 Apr 2010 00:57:23 +0200

gdm3 (2.29.92-1) experimental; urgency=low

  [ Luca Bruno ]
  * New upstream release.
  * debian/control.in:
    - Bump libglib2.0-dev build-depend to 2.22.0 and
      libgtk2.0-dev to 2.12.0.
    - Remove libglade2-dev build-depend.
  * debian/patches/05_default_keyboard_layout_xkl.patch,
    debian/patches/04_custom-conf.patch:
    - Removed, applied upstream.
  * debian/patches/07_libexec-paths.patch:
    - Refreshed, upstream fixed at-spi-registryd path.
  * debian/patches/04_no_fatal_criticals.patch:
    - Added, workaround until libxklavier bug gets fixed.
  * debian/patches/05_stop_welcome_session.patch:
    - Added, really stop the welcome session.
  * debian/patches/06_first_vt.patch:
    - Fix vt mask to really start at given vtN.
  * debian/patches/02_xephyr_nested.patch:
    - Support running gdm in a nested window.

  [ Josselin Mouette ]
  * Pass --with-screenshot-dir, newly introduced.
  * Name the user Debian-gdm instead of gdm3, it’s better for the long
    term.
  * Update list of copyright holders.

 -- Luca Bruno <lethalman88@gmail.com>  Thu, 01 Apr 2010 12:49:57 +0200

gdm3 (2.28.1-1) UNRELEASED; urgency=low

  [ Josselin Mouette ]
  * New upstream release.
  * Require devicekit-power and recommend g-p-m 2.28.
  * Require policykit-1-gnome for the policykit 1.0 port.
  * Update build-dependencies.
  * 90_relibtoolize.patch: updated for the new version.
  * Add debian/TODO detailing the (huge) amount of work remaining.

  [ Luca Bruno ]
  * debian/control.in:
    - Require libxklavier-dev build-dep instead of libxklavier12-dev.
    - Update to Standards-Version 3.8.3, no additional changes needed.
  * debian/patches/02_xnest-wrapper.patch:
    - Update to apply cleanly.
  * debian/patches/04_custom-conf.patch:
    - TODO: The custom.conf file cannot be found.
  * debian/patches/05_default_keyboard_layout_xkl.patch:
    - Ubuntu hal patch translated to libxklavier.
    - TODO: The default keyboard layout is wrong.
  * debian/patches/06_first_vt.patch:
    - Backport some code of the tty manager from gdm 2.20.
    - TODO: TTYs are allocated by X itself, which leads to giant FAIL when
      gdm is started before the getty processes.
  * debian/patches/07_libexec-paths.patch:
    - Added a modified version of the Ubuntu patch. It's needed because GDM
      runs external program using LIBEXECDIR, which sometimes is not the
      right path.
  * debian/patches/08_frequent-users_greeter.patch:
    - Added to only show frequent users in greeter that logged in with GDM.
    - TODO: 03_hide_system_users.patch to avoid showing system users in recent
      connections
  * debian/default.desktop, debian/gdm.install, debian/gdm.dirs,
    debian/patches/09_default_session.patch:
    - Ubuntu patch to use default.desktop instead of gnome.desktop as default
      session.
    - Install our default.desktop under /usr/share/gdm/BuiltInSessions,
      Xsession.d scripts will start the system default session.
    - TODO: The default session is always GNOME
  * debian/patches/90_relibtoolize.patch:
    - Update for 05_default_keyboard_layout_xkl.patch libxklavier changes to
      Makefile.am.
  * debian/Xsession, debian/gdmflexiserver.svg,
    debian/gdmflexiserver.desktop, debian/gdm.install:
    - /etc/gdm/Xsession will add /usr/share/gdm to XDG_DATA_DIRS so that
      /usr/share/gdm/applications/gdmflexiserver.desktop appears only in gdm
      sessions with icon
      /usr/share/icons/hicolor/scalable/apps/gdmflexiserver.svg.
    - TODO: gdmflexiserver doesn't appear in the menus.
  * debian/gdmflexiserver.1.pod:
    - Added for lintian, even if most of the options are currently ignored.
  * debian/TODO:
    - gdmflexiserver is ignoring many options, including xnest.

  [ Josselin Mouette ]
  * Rename the package to gdm3. Conflict with gdm.
  * Rework package description a bit.
  * Translate default.desktop.
  * Remove useless extract-locales.
  * Rename all configuration files and main binaries so that it does not
    cause upgrade trouble with good old gdm.
  * Require upower instead of dk-power.
  * 10_gdm3_pam.patch: new patch. Allow to look for PAM files named
    differently from the default.
  * gdm3.postinst: add some code to handle the need to reload the old
    version of gdm if it is still running.

 -- Josselin Mouette <joss@debian.org>  Mon, 15 Mar 2010 21:27:29 +0100

gdm (2.26.1-1) UNRELEASED; urgency=low

  * New upstream release.
  * Completely revamp patches. The patches remaining are:
    + 01_minimal_uid.patch: set the minimal UID to 1000 which is the
      Debian default.
    + 02_xnest-wrapper.patch: formerly 56_xnest-wrapper.patch.
    + 03_authdir.patch: use /var/lib/gdm, not /var/gdm.
    + 90_relibtoolize.patch: formerly 70_mandatory-relibtoolize.patch.
  * Massive update to build-dependencies.
  * Depend/Recommend/Suggest the session components used by GDM.
  * Remove anything related to gdmsetup and gdmphotosetup, they have
    both disappeared.
  * copyright:
    + Update list of copyright holders.
    + Point to versioned GPL file.
  * postrm:
    + Stop cleaning up /etc/default/gdm.
    + Clean up /etc/dm and /var/run/gdm.
  * Stop installing themes, only install the background picture.
  * Stop installing the locale.conf.
  * New packaging based on cdbs.
  * Don’t ship /var/lib/gdm/.gconf.mandatory in the package. Instead,
    ship the upstream configuration in /usr/share/gdm/greeter-config and
    a file for Debian-specific defaults in /etc/gdm. The configuration
    is generated in the postinst, and if needed in the init script.
  * Require gconf2 2.26.2-3 for this change.
  * Update README.Debian.
  * Forbid root login using PAM, since this is no longer a configuration
    option.
  * Add a preinst to remove the old conffiles.
  * Remove some man pages, including the gdmflexiserver one, which is
    seriously outdated.
  * Add lintian overrides.
  * Use start-stop-daemon --background since it is not able to daemonize
    itself automatically.

 -- Josselin Mouette <joss@debian.org>  Tue, 14 Jul 2009 18:58:07 +0200

gdm (2.20.9-1) unstable; urgency=low

  * gdm.install: install the desktop files in
    /usr/share/gdm/applications, so that they are only available when
    the session has been started by GDM. Closes: #508345.
  * Ship an empty /usr/share/sounds directory. Closes: #509219.
  * New upstream translation and bugfix release.
  * 51_selinux_memleak.patch, 52_shutdown_crash.patch: removed, merged
    upstream.
  * 70_mandatory-relibtoolize.patch: updated for the new version.
  * 51_xkb_init.patch: new patch, stolen upstream. Handle the case where
    XKB is not properly initialized.
  * 52_xdmcp_fixes.patch: new patch, stolen upstream. Fix a double free
    and improve error handling for XDMCP. Hopefully closes: #495797.

 -- Josselin Mouette <joss@debian.org>  Fri, 27 Feb 2009 19:22:26 +0100

gdm (2.20.7-5) unstable; urgency=low

  * Don't update-rc.d remove / install during first configuration.
  * Use lt-nl when comparing versions instead of checking $2.
  * Build-depend on xserver-xorg for the X_SERVER detection logic to work; it
    would be more elegant to add an AC_ARG_WITH to skip the detection and
    avoid the bdep, but the 2.20 branch isn't the long term focus so this is a
    good stop gap measure; closes: #509425.

 -- Loic Minier <lool@dooz.org>  Fri, 28 Nov 2008 19:55:12 +0100

gdm (2.20.7-4) unstable; urgency=low

  * 52_shutdown_crash.patch: updated to also ignore the signals in the
    shutdown process.
  * 35_gdm.conf.patch: use pm-suspend instead of s2ram, for consistency
    with HAL. Closes: #503085.
  * Suggest pm-utils instead of uswsusp.

 -- Josselin Mouette <joss@debian.org>  Fri, 24 Oct 2008 21:53:24 +0200

gdm (2.20.7-3) unstable; urgency=low

  * Install the debian-moreblue-orbit theme, thanks Andre Luiz Rodrigues
    Ferreira. Closes: #497440.
  * 35_gdm.conf.patch: make it the default.
  * copyright: fix encoding.

 -- Josselin Mouette <joss@debian.org>  Tue, 02 Sep 2008 10:37:20 +0200

gdm (2.20.7-2) unstable; urgency=low

  [ Loic Minier ]
  * Add "status" support to the init script; bump dep on lsb to >= 3.2-14;
    taken from Ubuntu.
  * Update init script to honor "text" kernel commandline option by not
    starting gdm if this word is found in /proc/cmdline; taken from Ubuntu
    and added -w flag to grep; LP: #256125.

  [ Josselin Mouette ]
  * 51_selinux_memleak.patch: patch from Julien Cristau to fix a memory
    leak in the SELinux code.
  * 52_shutdown_crash.patch: new patch, fixes crash upon shutdown when
    the daemon is not correctly closed. Closes: #458802.

 -- Josselin Mouette <joss@debian.org>  Fri, 29 Aug 2008 16:03:45 +0200

gdm (2.20.7-1) unstable; urgency=low

  [ Josselin Mouette ]
  * 01_fixfree.patch: stolen from upstream. Patch from Frédéric Crozat
    to fix an invalid free causing yet another crash upon shutdown.

  [ Sebastian Dröge ]
  * New upstream bugfix release:
    + debian/patches/01_fixfree.patch:
      - Dropped, merged upstream.
    + debian/patches/70_mandatory-relibtoolize.patch:
      - Regenerated for the new version.

 -- Sebastian Dröge <slomo@debian.org>  Tue, 01 Jul 2008 09:45:46 +0200

gdm (2.20.6-1) unstable; urgency=low

  * New upstream bugfix release:
    + debian/patches/01_crash_on_shutdown.patch:
      - Dropped, merged upstream.
    + debian/patches/70_mandatory-relibtoolize.patch:
      - Regenerated for the new version.

 -- Sebastian Dröge <slomo@debian.org>  Wed, 21 May 2008 11:59:42 +0200

gdm (2.20.5-2) unstable; urgency=low

  * Xsession: set the USERXSESSIONRC variable. Thanks to Yves-Alexis
    Perez. Closes: #458549.
  * control.in: depend on gnome-session | x-session-manager | ...
    Closes: #478497.
  * gdm.init: stop providing x-display-manager, to prevent installation
    failure together with another display manager. The parallel
    installation is already handled through debconf. Closes: #479468.
    Other display manager packages should be fixed the same way.
  * 01_crash_on_shutdown.patch: stolen from upstream SVN. Fixes the
    crash that happens during the shutdown process.
    Closes: #480056, #475855, #467203. However it does not fix #459024.

 -- Josselin Mouette <joss@debian.org>  Sun, 11 May 2008 02:12:44 +0200

gdm (2.20.5-1) unstable; urgency=low

  * New upstream bugfix release:
    + debian/patches/70_mandatory-relibtoolize.patch:
      - Updated to apply cleanly again.

 -- Sebastian Dröge <slomo@debian.org>  Tue, 08 Apr 2008 05:51:15 +0200

gdm (2.20.4-2) unstable; urgency=low

  * gdm.init: remove S from the Default-Stop header. Closes: #471074.

 -- Josselin Mouette <joss@debian.org>  Sat, 15 Mar 2008 19:03:17 +0100

gdm (2.20.4-1) unstable; urgency=low

  * New upstream bugfix release:
    + debian/patches/35_gdm.conf.patch:
      - Updated to apply cleanly again.
    + debian/patches/70_mandatory-relibtoolize.patch:
      - Regenerated for the new version.

 -- Sebastian Dröge <slomo@debian.org>  Fri, 14 Mar 2008 10:51:38 +0100

gdm (2.20.3-2) unstable; urgency=medium

  [ Josselin Mouette ]
  * gdm.init: add dbus, hal and network-manager to the Should-Start
    section.
  * 35_gdm.conf.patch: remove /var/lib/menu-xdg/xsessions from the list
    of session directories. Closes: #464179.

  [ Loic Minier ]
  * Add missing libpopt-dev b-dep; thanks Daniel Schepler; closes: #467179.

 -- Josselin Mouette <joss@debian.org>  Sat, 16 Feb 2008 02:52:39 +0100

gdm (2.20.3-1) unstable; urgency=low

  [ Loic Minier ]
  * Drop xbase-clients dep; thanks Robert Millan; closes: #455538.

  [ Josselin Mouette ]
  * Conflict against gnome-panel (<< 2.19.2). Closes: #446762.

  [ Loic Minier ]
  * Don't use an aliased ls but hardcode /bin/ls; closes: #454097

  [ Josselin Mouette ]
  * 61_config-parser-issues.patch: upstream fix (r5604) for a bug in the
    parser. Also include r5599 which is required as well.
    Closes: #458094.

  [ Sebastian Dröge ]
  * New upstream bugfix release:
    + Fixes running gdmflexiserver setuid/setgid (Closes: #455694).
    + 61_config-parser-issues.patch, dropped, merged upstream.
    + 70_mandatory-relibtoolize.patch, regenerated for the new version.
  * debian/control.in:
    + Update to Standards-Version 3.7.3, no additional changes needed.

 -- Sebastian Dröge <slomo@debian.org>  Tue, 08 Jan 2008 15:22:58 +0100

gdm (2.20.2-1) unstable; urgency=low

  [ Josselin Mouette ]
  * debian/gdm.init:
    + Use the basename of the contents of
      /etc/X11/default-display-manager, to allow the user to specify a
      path by hand. Closes: #452344.
    + Fix bashims.
  * gdm.pam: add support for pam_gnome_keyring. Closes: #445870.
  * Suggest libpam-gnome-keyring.
  * 35_gdm.conf.patch: set Browser=true so that themes with a face
    browser work correctly. Closes: #445743.
  * gdm.postinst: fix quoting in gdm.conf after upgrading from gdm <
    2.20. Closes: #445947.

  [ Loic Minier ]
  * Read /etc/profile, ~/.profile, /etc/xprofile and ~/.xprofile; this is more
    confortable for users, matches RedHat distros, and matches the
    documentation; closes: #438866.

  [ Sebastian Dröge ]
  * New upstream bugfix release:
    + debian/patches/67_dont_use_LC_CTYPE_for_GDMLANG.patch:
      - Dropped, merged upstream.
    + debian/patches/70_mandatory-relibtoolize.patch:
      - Regenerated for the new version.
    + debian/patches/45_use-gksu-for-gdmsetup.patch:
      - Updated to apply cleanly again.

 -- Sebastian Dröge <slomo@debian.org>  Sat, 01 Dec 2007 19:08:26 +0100

gdm (2.20.1-2) unstable; urgency=low

  * debian/patches/67_dont_use_LC_CTYPE_for_GDMLANG.patch:
    + Added. Use g_get_language_names to determine the value of GDM_LANG
      instead of LC_CTYPE

 -- Sjoerd Simons <sjoerd@debian.org>  Sun, 18 Nov 2007 17:29:25 +0100

gdm (2.20.1-1) unstable; urgency=low

  [ Josselin Mouette ]
  * Document that references in 64_vt-auto-allocation-fix are wrong.

  [ Sebastian Dröge ]
  * New upstream bugfix release:
    + It's possible to change to password input via tab again (Closes: #446962).
    + debian/control.in:
      - Require libglib2.0-dev (>= 2.12.0).
    + debian/patches/70_mandatory-relibtoolize.patch:
      - Updated for the new version.

 -- Sebastian Dröge <slomo@debian.org>  Sat, 03 Nov 2007 22:04:04 +0100

gdm (2.20.0-2) unstable; urgency=high

  * Re-add bug ids and references to patch 64_vt-auto-allocation-fix.
  * Clean whitespace in control.
  * Conflict with fast-user-switch-applet (<< 2.17.4), gnome-session (<<
    2.19.2), gnome-screensaver (<< 2.17.7) for the GDM socket path transition.

 -- Loic Minier <lool@dooz.org>  Sat, 06 Oct 2007 20:02:06 +0200

gdm (2.20.0-1) unstable; urgency=low

  [ Loic Minier ]
  * Pass --system to delgroup and deluser; thanks Vincent Bernat.
  * Recommend xserver-xorg; closes: #436665.

  [ Josselin Mouette ]
  * New upstream release.
  * Update build-dependencies.
  * Refresh patches.
  * 35_gdm.conf.patch:
    + Use s2ram as suspend command; suggest uswsusp.
    + Set UseCirclesInEntry.
  * 41_config-files.patch: the OLD_CONF part is obsolete.
  * Drop patches integrated upstream:
    - 42_timed-login.patch
    - 48_random-greeter-theme.patch
    - 51_misc-env-var-fixes.patch
    - 57_gdm-is-local.patch
    - 59_standard-x-server-detection.patch
    - 60_logname-is-log-name-in-PostLogin.patch
    - 61_gdm-manpage-section.patch
    - 67_C-locale-fallback.patch
    - 69_misc-config-typos.patch
    - 90_from_svn_fix_gdm_restart.patch
  * 64_vt-auto-allocation-fix.patch: deactivated for now, it seems to
    "fix" only part of the binaries, and I don't really know why.
  * Enable secure remote connection; build-depend on zenity.
  * gdm.install:
    + Install desktop files in /usr/share/applications.
    + Install the remote SSH session.
  * gdm.8.pod, gdmlogin.8.pod: fix encoding.
  * rules: don't pass ${prefix} to --libexecdir, it keeps as is in some
    substitutions.
  * gdm.menu: update to the latest menu policy.

 -- Josselin Mouette <joss@debian.org>  Sat, 06 Oct 2007 18:39:23 +0200

gdm (2.18.4-1) unstable; urgency=high

  [ Josselin Mouette ]
  * 43_gdmphotosetup.desktop.patch: set NoDisplay=true for
    gdmphotosetup, which duplicates gnome-about-me's functionality.

  [ Loic Minier ]
  * Stop imposing the DPI settings; this was a quick fix that users may opt to
    do, but the correct thing to do is to fix the Xorg configuration on these
    systems or fix the generation of this config; document this in
    README.Debian; closes: #278026, #339707, #364545.

  [ Kilian Krause ]
  * Add get-orig-source target.

  [ Loic Minier ]
  * New upstream stable release.
    - SECURITY: Fixes denial of service attack where the user can crash the
      GDM daemon with a carefuly crafted GDM socket command and cause GDM to
      stop managing future displays; CVE-2007-3381.
    - Drop patch 91_from-svn_gdm-init-hints-and-af-family-in-..., merged
      upstream.

 -- Loic Minier <lool@dooz.org>  Tue, 31 Jul 2007 18:34:07 +0200

gdm (2.18.3-4) unstable; urgency=high

  * Update
    91_from-svn_gdm-init-hints-and-af-family-in-gdm_peek_local_address_list to
    not set AF_INET6; thanks Ely Levy; GNOME #455190; closes: #432227.

 -- Loic Minier <lool@dooz.org>  Thu, 12 Jul 2007 17:43:04 +0200

gdm (2.18.3-3) unstable; urgency=high

  * New patch,
    91_from-svn_gdm-init-hints-and-af-family-in-gdm_peek_local_address_list,
    fixes crash when using IPv6; thanks Ely Levy; GNOME #455190; from
    SVN r5044; closes: #432227.

 -- Loic Minier <lool@dooz.org>  Tue, 10 Jul 2007 15:48:01 +0200

gdm (2.18.3-2) unstable; urgency=medium

  * Cleanups.
  * Fix permissions of gdmXnestWrapper; closes: #432153.
  * Drop dep on debconf which is already added by ${misc:Depends}; thanks
    Michael Biebl; closes: #431698.

 -- Loic Minier <lool@dooz.org>  Wed, 04 Jul 2007 14:30:53 +0200

gdm (2.18.3-1) unstable; urgency=low

  [ Josselin Mouette ]
  * gdmXnestWrapper: provide a wrapper script for both nested X servers.
    + gdm.install: install it.
    + 56_xnest-wrapper.patch: force its use in configure.ac.
    + 70_mandatory-relibtoolize.patch: refresh configure.
    + Stop build-depending on xserver-xephyr.
  * 35_gdm.conf.patch: set Clearlooks as the default GTK+ theme.

  [ Loic Minier ]
  * Fix tabs versus spaces in gdm.install.

  [ Josselin Mouette ]
  * Move the nested servers to Recommends.
  * Suggest hibernate instead of apmd.
  * 35_gdm.conf.patch: use hibernate as the default suspend command.

  [ Loic Minier ]
  * New upstream stable release; bug fix and translation.
    - Drop patch 58_is-local-check-null, a more complete fix was added
      upstream; closes: #422483.
    - Update autotools patch, 70_mandatory-relibtoolize, and update patch
      header to use automake and aclocal 1.10 instead of 1.9.

 -- Loic Minier <lool@dooz.org>  Tue, 03 Jul 2007 22:06:34 +0200

gdm (2.18.2-1) unstable; urgency=low

  [ Sam Morris ]
  * Add support for DEB_BUILD_OPTIONS noopt option; closes: #347421.

  [ Loic Minier ]
  * Pass -Wall to CFLAGS too.
  * Build-depend on xserver-xephyr; thanks Sven Arvidsson; closes: #422287.
  * Rework 30_hardcode-standard-x-server and rename to
    59_standard-x-server-detection; update 70_mandatory-relibtoolize.
  * Drop patch 43_clearenv-no-lang as it seems useless -- it only removes a
    function, not calls to this function.
  * New patch, 58_is-local-check-null, checks for NULL ia in
    gdm_is_local_addr6() and gdm_is_local_addr()
  * Drop patch 53_remove-ok-and-cancel-from-included-themes, not needed
    anymore as the buttons work fine.
  * Update patch 58_is-local-check-null with an upstream patch from
    GNOME #436725.

  [ Josselin Mouette ]
  * 35_gdm.conf.patch: add /etc/dm/Sessions/ to the list of directories
    to search for X sessions.

  [ Loic Minier ]
  * New upstream stable release.
    - Refresh patches 42_timed-login, 50_close-fds, 51_misc-env-var-fixes,
      61_gdm-manpage-section, 90_from_svn_fix_gdm_restart to apply cleanly.
    - Drop patches 63_buf-decl, 65_french-translation-typo,
      68_pam-authinfo-unavail, merged upstream.
    - Update relibtoolizing patch, 70_mandatory-relibtoolize.

 -- Loic Minier <lool@dooz.org>  Tue, 29 May 2007 10:47:11 +0200

gdm (2.18.1-2) unstable; urgency=low

  * Fix a packaging mistake introduced while refactoring the install which
    overwrote Debian's /etc/gdm/Xsession with upstream's.
  * Set GNOME Team as Maintainer.

 -- Loic Minier <lool@dooz.org>  Thu, 03 May 2007 14:42:24 +0200

gdm (2.18.1-1) unstable; urgency=low

  * Adopt package; set myself as Maintainer; thanks Ryan Murray for your
    maintenance until now!
  * Ack Porter NMU by Aurélien Jarno; thanks!
  * GNOME Team uploads.
    - Use a control.in.
    - Build-depend on gnome-pkg-tools and include uploaders.mk.
  * Use the quilt patch system instead of keeping changes in the .diff.gz.
    - Apply / unapply patches in rules; "patch" is PHONY.
    - Split the current .diff.gz into 20 patches.
    - Create a series file with all patches.
    - Build-depend on quilt.
    - "make distclean" before unpatching.
  * New patch, 68_doc-build-add-revnumber, fixes build with newer
    gnome-doc-utils.
  * Use full path to gdmsetup in menu file.
  * Fix "closes:" in 2.2.5.2-1 and 2.13.0.10-1.
  * Version the debhelper build-dep to >= 4 and set Debhelper compatibility
    level via debian/compat to 4 instead of via DH_COMPAT in rules.
  * Depend on "debconf (>= 0.5) | debconf-2.0" instead of the only virtual
    "debconf-2.0".
  * Wrap build-deps and deps.
  * Update copyright file.
    - Use full download URL.
    - Include full GPL blob.
    - List GNOME Team as new maintainer.
  * Include AUTHORS in docs.
  * Compute DEB_VERSION, DEB_NOEPOCH_VERSION, and DEB_UPSTREAM_VERSION
    similarly to CDBS and finally compute MAJOR_MINOR for the GNOME version
    included in the footer of man pages.
  * Update watch file to track all stable releases.
  * Misc cleanups.
  * Bump up Debhelper compatibility level to 5.
  * Rework the install / binary-arch targets completely to me more
    debhelper-ish.
    - Stop shipping *.a and *.la files for Gtk modules.
  * Pass --disable-scrollkeeper to configure.
  * Factorize manpages generation.
  * Rename various debian/* files to debian/gdm.*.
  * Add ${misc:Depends}.
  * Misc updates to debian-moreblue.
    - Cleanup indentation of this file.
    - Merge patch by Michael Biebl to properly display wrapped login text;
      closes: #408043.
  * Apply update to templates; thanks Christian Perrier; closes: #417981.
  * Drop postinst upgrade snippet for version <= 2.0-0.beta4.6; upgrades of
    version before sarge don't have to be supported.
  * Check for the usability of deluser and delgroup before running these in
    gdm.postrm.
  * Start gdm in S30 instead of S21; thanks Sjoerd Simons; closes: #419392.
  * Rework gdm.postinst to only run version-specific upgrade code during
    upgrades from these versions and to always run update-rc.d in these cases.
  * Suggest xserver-xephyr | xnest; closes: #416238.
  * New patch, 69_misc-config-typos, fixes misc typos in gdm.conf; thanks
    J S Bygott; closes: #361436.
  * Configure with --enable-ipv6=yes; GNOME #385451; Ubuntu #75254;
    closes: #409428.
  * New upstream releases.
    - Build-dep on libdbus-glib-1-dev (>= 0.30) for ConsoleKit support.
    - Refresh patches 30_hardcode-standard-x-server, 41_config-files,
      42_pam-and-timed-login, 48_random-greeter-theme,
      53_remove-ok-and-cancel-from-included-themes, 57_gdm-is-local,
      62_reference-manual-docbook-entity-reference, 64_vt-auto-allocation-fix,
      67_C-locale-fallback, 68_doc-build-add-revnumber, 69_misc-config-typos.
    - Drop patches:
      . 55_hurd-no-pipe-buf, merged upstream.
      . 68_doc-build-add-revnumber: merged upstream.
    - Update patches:
      . 35_gdm.conf: Update reference to System Configuration file.
      . 45_use-gksu-for-gdmsetup: Update to use the full path to gdmsetup.
      . 50_close-fds: Update to match upstream changes which closed even more
        fds than in the past; convert some Debian specific closes to use
        VE_IGNORE_EINTR() too; leave the upstream code in the source.
      . 65_french-translation-typo: Update to upstream rewording of this
        string.
      . 70_mandatory-relibtoolize: Relibtoolize.
    - Works with sites using automounting since 2.17.0; GNOME #356869;
      closes: #365606.
    - Fixes typo in German translation with 2.18.1; GNOME #421661;
      closes: #414387.
    - Fixes incomprehensible Czech translation with 2.18.1; GNOME #421664;
      closes: #415274.
    - Fixed language selection issues since 2.17.5; GNOME #384603;
      closes: #403928.
  * Drop "--with-tags=" from configure args; libtool should autodetect this
    properly.
  * Build-dep on x11proto-core-dev for XDMCP.
  * Configure with "--with-prefetch=yes"; PreFetchProgram is empty by default
    in Debian though.
  * New patch, 90_from_svn_fix_gdm_restart, fixed restarting of gdm when
    Ctrl-Alt-Backspace is pressed; from SVN; found in the Ubuntu package.
  * New patch, 37_manpage-binaries, removes mentions of various executables
    not present in the Debian package; closes: #357988.
  * New patch, 66_socket-in-var-run-for-fhs, use /var/run for the gdm_socket
    file to comply with the FHS and to avoid issues with bootclean;
    Ubuntu #79620; found in the Ubuntu package.
  * New patch, 55_use-theme-gtkrc, look for gtk-2.0/gtkrc in the theme
    directory and use it; found in the Ubuntu package.
  * New patch, 46_kde-substitude-uid, add X-KDE-SubstituteUID=true to the
    gdmsetup desktop file to hide the entry for non-admin users in KDE.
  * Disabling patch 66_socket-in-var-run-for-fhs for now as it requires
    changes in gnome-session, gnome-panel, and fast-switch-user-applet at the
    same time; thanks Sébastien Bacher.
  * Split patches:
    . 42_pam-and-timed-login into 42_timed-login and 68_pam-authinfo-unavail.
    . 43_clearenv-no-lang-and-buf-decl into 43_clearenv-no-lang and
      63_buf-decl.
    . 50_close-fds into 50_close-fds and 51_misc-env-var-fixes.
  * Add GNOME bug to 66_socket-in-var-run-for-fhs.

 -- Loic Minier <lool@dooz.org>  Wed, 02 May 2007 18:50:19 +0200

gdm (2.16.4-1.1) unstable; urgency=low

  * Porter NMU.
  * Disable SELinux on non-Linux architectures (Hurd, GNU/kFreeBSD).
    Fix gui/gdmchoosed.c wrt to PIPE_BUF (patch from upstream) to
    support Hurd. (closes: #313008).

 -- Aurelien Jarno <aurel32@debian.org>  Mon, 26 Feb 2007 11:51:48 +0100

gdm (2.16.4-1) unstable; urgency=high

  * New upstream release
    + Fix for CVE-2006-6105, gdmchooser format string vulnerability (closes: #403219)
    + Fix for 64-bit portability problems (closes: #396259)
  * Fix typo in pam files (closes: #396696)
  * Update debian-moreblue theme to 0.5, and make it the default
  * Relax gdm-themes depends to Recommends because of the default theme change

 -- Ryan Murray <rmurray@debian.org>  Fri, 15 Dec 2006 15:11:04 -0800

gdm (2.16.1-1) unstable; urgency=high

  * New upstream release
    + Fixes CVE-2006-2452 (closes: #375281)
    + Failsafe session no longer made default (closes: #382698)
    + Typo fixed in fr.po (closes: #392611)
    + multiple login dialog updated (closes: #395003)
    + SuspendCommand works (closes: #367232)
    + gdmsetup image screen scrolling works (closes: #288286)
  * Fix typo in fr.po (closes: #372949)
  * Set RelaxPermissions=1 by default (closes: #339965)
  * Don't close all descriptors before starting the slave. (closes: #308825)
  * Parse /etc/default/locale in gdm pam files, for now (closes: #389466)
  * Set console to utf-8 if needed in XKeepsCrashing (closes: #387043)
  * Remove OK and Cancel buttons from included themes (closes: #377934)
  * Add debian-moreblue theme from
    http://cdd.debian-br.org/~si0ux/artwork/debian/gdm/gdm-theme-debian-moreblue.tar.gz
  * Temporarily raise to Depends on gdm-themes, and make the debblue theme
    default for now (closes: #350940)
  * Add /var/lib/menu-xdg/xsessions to SessionDir (closes: #240991)
  * add acpid to Should-Start line of init.d script (closes: #390414)
  * Sync debconf templates against xdm 1.0.5-1
  * Sync locale.conf against locales 2.3.6.ds1-7
  * Stop installing factory-defaults.conf (closes: #394881)
  * Hide stderr from cat in init script, create /etc/X11/default-display-manager
    when the package is installed with tasksel (closes: #379198)
  * Hardcode StandardXServer to /usr/bin/X (closes: #362925)
  * Start gdm at S21 instead of S99 (closes: #291187)

 -- Ryan Murray <rmurray@debian.org>  Sun, 29 Oct 2006 22:02:36 -0800

gdm (2.14.5-1) unstable; urgency=low

  * New upstream release
    + Fixes logins that don't use ssh-agent (closes: #365568)

 -- Ryan Murray <rmurray@debian.org>  Tue,  2 May 2006 23:59:16 -0700

gdm (2.14.4-1) unstable; urgency=high

  * New upstream release (Fixes CVE-2006-1057)
    + sound options now honoured (closes: #361945)
    + fix non-broadcast operation (closes: #365255)
  * Add libdmx-dev to Build-Depends (closes: #346513)
  * Document removal of SecureSystemMenu in README.Debian (closes: #361530)
  * Stop creating/reading /etc/default/gdm and use /etc/default/locale instead.
    (closes: #361090)
  * Add Should-Start: console-screen to LSB block so that the keyboard is
    configured before X is started (closes: #352743)

 -- Ryan Murray <rmurray@debian.org>  Sat, 29 Apr 2006 15:08:41 -0700

gdm (2.13.0.10-2) unstable; urgency=low

  * Add gnome-doc-utils to build-depends.

 -- Ryan Murray <rmurray@debian.org>  Mon, 13 Mar 2006 00:00:13 -0800

gdm (2.13.0.10-1) unstable; urgency=low

  * New upstream release
    + two-level config (closes: #252543)
  * Add build-depends on libxdmcp-dev, libxinerama-dev (closes: #340840, #342113)
  * Relibtoolize (closes: #344910)
  * Add dependency on lsb-base (closes: #346096)
  * Add "Display Manager" hint to menu file (closes: #284613)
  * Depend on librsvg2-common (closes: #348872)
  * Update debconf template translations
  * Update locale.conf against locales 2.3.6-3
  * Take patch to XKeepsCrashing from Ubuntu that restores the keyboard
    to xlate mode before trying to interact with the user.
  * Drop ungnomeish SecureSysMenu patch. (closes: #261980)
  * Set $HOME to /etc/X11 when starting the X server, causing the code
    that looks for $HOME/xorg.conf before other files in /etc to look
    at our configfile, and not one that might be in root's homedir.
    (closes: #250438)
  * Confirmed that the new version correctly works with utf-8 locales
    (closes: #277953)

 -- Ryan Murray <rmurray@debian.org>  Sat, 11 Mar 2006 14:51:15 -0800

gdm (2.8.0.6-2) unstable; urgency=low

  * Apply patch from CVS to fix new auto VT allocation method (closes: #339790)

 -- Ryan Murray <rmurray@debian.org>  Thu, 24 Nov 2005 09:52:06 -0800

gdm (2.8.0.6-1) unstable; urgency=low

  * New upstream release (closes: #313200, #309224, #258934, #327464, #261979,
    #290916, #276871, #304027, #314449)
  * Update Build-Depends (closes: #323513)
  * Update debconf dependency (closes: #331833)
  * Update help section in manpage (closes: #274543)
  * start-stop-daemon --stop and --exec are no longer used together
    (closes: #309199)
  * Rewrite init script with LSB functions.
  * Modify gdm to check for random theme existence, so themes listed for
    random selection don't have to exist
  * Recommend gdm-themes
  * Use graphical login by default and randomize through all packaged
    themes by default (closes: #217250)
  * Pass -dpi 96 to the X Server by default (closes: #285029)
  * Use su-to-root instead of gksu for menu entry of gdmsetup.

 -- Ryan Murray <rmurray@debian.org>  Thu, 17 Nov 2005 03:24:59 -0800

gdm (2.6.0.8-1) unstable; urgency=low

  * New upstream release (closes: #300738)
  * Update watch file upstream location.
  * Don't fail prerm if the question doesn't exist (closes: #299910)
  * Correct PostLogin sample file comments (closes: #287725)
  * Remove LANG variable "normalization" -- this is already dealt with by
    PAM and code in gdm.  Still unset LANGUAGE if the selected GDM_LANG isn't
    at the front of the list, however. (closes: #290565)
  * Redirect invoke-rc.d error message (closes: #280194)
  * Relibtoolize (closes: #274863)
  * Halt Command fix from cvs.

 -- Ryan Murray <rmurray@debian.org>  Thu, 31 Mar 2005 01:27:50 -0800

gdm (2.6.0.6-1) unstable; urgency=medium

  * New upstream release

 -- Ryan Murray <rmurray@debian.org>  Wed, 29 Dec 2004 09:19:17 -0800

gdm (2.6.0.4-1) unstable; urgency=medium

  * New upstream release (closes: #258213)
  * When XKeepsCrashing uses whiptail, pass --scrolltext (closes: #248263)
  * Fix case typo in slave.c (closes: #259173)
  * Use invoke-rc.d in prerm (closes: #262625)
  * Don't export LANG in /etc/default/gdm (closes: #265101)
  * Move libexecdir to /usr/lib/gdm (closes: #266734)
  * Keep stderr open across some execs so error messages make it to the log
    (closes: #261786)
  * Update de.po, es.po (closes: #258933, #267146)

 -- Ryan Murray <rmurray@debian.org>  Sun, 29 Aug 2004 21:45:36 -0700

gdm (2.6.0.3-1) unstable; urgency=low

  * New upstream release (closes: #255516, #222601, #241607, #250755, #240265)
  * Fix typo in prerm script (closes: #251144)
  * Don't fail in the postinst if debconf calls do (closes: #176652)
  * Add Build-Depends on libxt-dev (closes: #256322)
  * Relibtoolize.

 -- Ryan Murray <rmurray@debian.org>  Tue,  6 Jul 2004 22:42:12 -0700

gdm (2.4.4.7-3) unstable; urgency=low

  * Add Build-Depends on xlibs-static-dev

 -- Ryan Murray <rmurray@debian.org>  Sat, 15 May 2004 21:07:50 -0700

gdm (2.4.4.7-2) unstable; urgency=low

  * Correct location of logdir (closes: #240984)
  * Add /etc/default/gdm, initialized from the locales package's debconf.
    (closes: #133578)
  * Add depends on xbase-clients until #242485 is fixed in X. (closes: #247065)
  * Change "genius" to "gdm" in default config comments (closes: #243218)
  * Soft restart gdm in postinst (closes: #240993)
  * Update locale.conf to latest glibc (closes: #247971)
  * Create .dmrc with restrictive permissions if it doesn't exist.
  * Now that gksu works for me, use it to start gdmsetup (closes: #189615)
  * Update debconf templates to xdm 4.3.0.dfsg.1-1.
  * Add Turkish debconf template (closes: #248328)
  * Add note about debconf templates to README.Debian (closes: #200121)
  * Add some whitespace to the gdmlogin logo (closes: #201303)
  * Build with SELinux support.

 -- Ryan Murray <rmurray@debian.org>  Sat, 15 May 2004 16:13:30 -0700

gdm (2.4.4.7-1) unstable; urgency=low

  * New upstream release (closes: #190390, #220492)
  * Don't run update-rc.d if the init script isn't executable (closes: #213188)
  * Use default gnome-session purge-delay (closes: #221448)
  * Add gdmflexiserver(1) manpage (closes: #149396)
  * Recommend whiptail | dialog, as the shell script works without
    them.  (closes: #228295)
  * Add menu entries (closes: #149388)
  * gdmsetup now has options for control of -nolisten tcp (closes: #155479)
  * gdm no longer reads the Sessions directory to populate the menu
    (closes: #218786)
  * Ensure char is unsigned in fd_getc, use the utf8 string in the standard
    greeter (closes: #217496)
  * Don't reparse xmodmap/xkb in session script (closes: #191598)
  * The GDM manual is back, and covers this.  As well, it's totally different
    in this version (closes: #229824)
  * Use /etc/X11/Xsession.d/* for the tail end of session setup
    (closes: #191711, #192252, #212120, #219040)
  * Happygnome and Circles theme sizes increased upstream (closes: #219353)
  * With the new Xsession.in that uses the Xsession.d dir to start up, and the
    /usr/share/xsessions dir supported by kdm and gdm for programs to indicate they
    should be on the session list, all that's needed is those programs to supply
    desktop files for /usr/share/xsessions (closes: #84396)
  * Don't always specify the charset when setting locales (closes: #213496)
  * Don't ship the gnome.desktop session file; gnome-session will.
  * Add |'d dependency on possible session programs, so at least one will
    be installed.

 -- Ryan Murray <rmurray@debian.org>  Mon, 29 Mar 2004 01:34:16 -0800

gdm (2.4.1.7-1) unstable; urgency=low

  * New upstream security release (closes: #217077, #217080)
  * Fix accidental patch to ve-misc.c (closes: #215839)
  * Add config updating support for SecureSysMenu (closes: #215875, #214724)

 -- Ryan Murray <rmurray@debian.org>  Thu, 23 Oct 2003 02:18:49 -0700

gdm (2.4.1.6-2) unstable; urgency=low

  * Update pam setup for lowest common denominator "common" (closes: #207366)
  * Update MinimalUID setting (closes: #209388)
  * Add SecureSystemMenu support to the xml greeter (closes: #212752)

 -- Ryan Murray <rmurray@debian.org>  Mon, 13 Oct 2003 13:25:12 -0700

gdm (2.4.1.6-1) unstable; urgency=low

  * New upstream release (closes: #129194, #197321, #194613)
  * Update and include extract-locales, which is used to generate gdm's
    locale.conf  Updated to move positioning of @ suffixes. (closes: #204932)
  * Remove fallback to nobody/nobody from gdm.c If the system user and group
    don't exist, the rest of the package will fail anyhow (closes: #194611)
  * Add PAM_AUTHINFO_UNAVAIL to incorrect password error handler
    (closes: #157792)
  * Support use-ssh-agent in the Gnome session (closes: #196659)
  * Remove links to non-existent documentation (closes: #198453, #193382)
  * Update face browser comments in README.Debian (closes: #151373)
  * Add SecureSystemMenu option to gdm and gdmconfig.  This requires the root
    password to be entered to use any option in the system menu.
  * Enable SystemMenu and SecureSystemMenu by default (closes: #80800, #196140)

 -- Ryan Murray <rmurray@debian.org>  Mon, 25 Aug 2003 03:14:45 -0700

gdm (2.4.1.3-2) unstable; urgency=low

  * Comment out the half patch in gdmconfig until the other half can be
    located (closes: #191330)

 -- Ryan Murray <rmurray@cyberhqz.com>  Thu,  1 May 2003 18:09:15 -0700

gdm (2.4.1.3-1) unstable; urgency=low

  * New upstream release (closes: #147637)
    + gdm no longer blocks SIGCHLD (closes: #141184)
    + updated desktop files (closes: #175405)
    + clean rule less aggressive (closes: #108732)
    + gdm doesn't open any tty that already has a getty running on it
      (closes: #60890)
    + gdmconfig now works (closes: #145895, #189238)
    + gdm deals gracefully with missing sessions (closes: #169645)
    + gdm's error messages are clearer (closes: #114933)
    + username fields are limited (closes: #162353)
    + LANG isn't changed if the menu isn't used (closes: #151628)
  * Update debconf template translations from current xdm package
    (closes: #174708, #142539)
  * Create system group rather than user group (closes: #167322)
  * Use a locale configuration file based on all glibc supported locales
    (closes: #117652, #121889, #136695)
  * Set $PWD to $HOME, which makes shells happier when $HOME is a
    symlink (closes: #179814)
  * Remove conflicts from potato (closes: #186436)
  * remove scrollkeeper handling as it is no longer needed
    (closes: #164103)
  * no longer use login shell to start session script, as having *dm logins
    be a login shell suprises users, as no other *dm does so (closes: #155335)
  * add a conflict with gdm2
  * Change section to gnome

 -- Ryan Murray <rmurray@debian.org>  Mon, 28 Apr 2003 11:47:58 -0700

gdm (2.2.5.5-2) unstable; urgency=medium

  * Set datadir instead of docdir (closes: #140367)
  * use gnome-db2html, again.  gdm docs now use real docbook, so add
    build-depends on docbook-utils (closes: #140839)
  * Update french translation (closes: #140389)

 -- Ryan Murray <rmurray@debian.org>  Thu,  4 Apr 2002 01:13:31 -0800

gdm (2.2.5.5-1) unstable; urgency=low

  * New upstream release (closes: #138984)
  * Documentation is installed (closes: #112579)
  * Add symlink to "advanced" gdm documentation (closes: #123241)
  * Change UID sooner, to work with filesystems that don't give root
    full permissions (closes: #129383, #137782)
  * Update debconf translations (closes: #136925, #137938, #139732, #132614)
    (closes: #136394)
  * Use updated logo (closes: #122101)
  * Fix quoting and set DEFAULT_DISPLAY_MANAGER_FILE in prerm (closes: #131907)
    (closes: #137261)
  * Remove user, group, and more config directories on purge (closes: #136247)

 -- Ryan Murray <rmurray@debian.org>  Mon, 25 Mar 2002 23:41:05 -0800

gdm (2.2.5.4-2) unstable; urgency=low

  * Fix gdm-autologin.pam to not use RH-specific pam modules (closes: #130378)

 -- Ryan Murray <rmurray@debian.org>  Sun, 27 Jan 2002 11:16:24 -0800

gdm (2.2.5.4-1) unstable; urgency=low

  * New upstream release (closes: #128364)
  * Ship a gdm-autologin pam file (closes: #128656)
  * Don't delete gdm.upgrade too soon (closes: #127392)
  * Update README.Debian for xscreensaver use (closes: #128387)
  * Update French translation (closes: #130137)

 -- Ryan Murray <rmurray@debian.org>  Sun, 20 Jan 2002 23:36:06 -0800

gdm (2.2.5.3-2) unstable; urgency=low

  * Don't muck about with egid after setgid() (closes: #126936)
  * Update Russian, Japanese, and Korean hardcoded LANG values (closes: #127052)

 -- Ryan Murray <rmurray@debian.org>  Mon, 31 Dec 2001 00:45:44 -0800

gdm (2.2.5.3-1) unstable; urgency=low

  * New upstream release (closes: #113373, #119717)
  * Update prerm script (closes: #125807, #115776)

 -- Ryan Murray <rmurray@debian.org>  Fri, 28 Dec 2001 11:10:09 -0800

gdm (2.2.5.2-2) unstable; urgency=low

  * Fix $RET typo in postinst
  * Add missing daemon_name template

 -- Ryan Murray <rmurray@debian.org>  Thu, 13 Dec 2001 23:44:08 -0800

gdm (2.2.5.2-1) unstable; urgency=low

  * New upstream release (closes: #111738, #117744)
  * Fix typo in postinst (closes: #117127)
  * Fix removal of /etc/gdm directory in postrm
  * gdm no longer starts from the postinst, ever (closes: #93236)
  * Lower --retry timeout on gdm stop (closes: #122202)
  * Only do the password stuff if the gdm user doesn't exist (closes: #119385)
  * add pam_limits to the installed pam file (closes: #118335)
  * Correct debconf for selection of display managers (closes: #115776)
  * Add -xkb option to Xnest startup (closes: #111783)

 -- Ryan Murray <rmurray@debian.org>  Sun,  9 Dec 2001 16:56:32 -0800

gdm (2.2.4.3-1) unstable; urgency=low

  * New upstream release (closes: #113822, #115543)
  * Fix typo in config file (closes: #111941)
  * Added de, pt_BR templates (closes: #112357, #116428)
  * Fix default gnome session (closes: #111967)

 -- Ryan Murray <rmurray@debian.org>  Sun, 21 Oct 2001 18:56:33 -0700

gdm (2.2.4.1-1) unstable; urgency=low

  * New upstream release (closes: #108715)
	  * AllowRoot works (closes: #108192)
	  * background and themes work (closes: #105713)
  * Depend on dpkg >= 1.9 for retry option to start-stop-daemon
  * All other known display managers can be installed alongside gdm, so
    removing the conflicts.  This still doesn't solve the getty/dm problem,
    however. (closes: #50707)
  * Implement Pax Displayicus Managerius. (closes: #108712)
  * Clobber variables a little less (closes: #104577)
  * If you want verboseauth, change the config file (closes: #110779)
  * Attempt to stop gdm on package removal (closes: #110503)
  * Remove auth cookies, logs, and config on purge (closes: #110502)

 -- Ryan Murray <rmurray@debian.org>  Fri,  7 Sep 2001 00:32:41 -0700

gdm (2.2.3.1-2) unstable; urgency=low

  * Update config.{guess,sub} and file the bug upstream (closes: #105061)
  * Add conflicts to current and older versions of zh-trans

 -- Ryan Murray <rmurray@debian.org>  Sat, 14 Jul 2001 00:05:09 -0700

gdm (2.2.3.1-1) unstable; urgency=low

  * New upstream release. (closes: #81408, #81099, #82183, #81732, #86980)
    (closes: #88518, #93516, #93055, #82576, #85941, #94117, #50269)
    (closes: #101867, #82264, #97586, #100587, #102194, #102691, #103931)
    (closes: #79832)
  * As the subject says, this isn't a bug (closes: #83007)
  * Change default logo to Debian logo (closes: #71906)
  * Priorities have been sorted by ftpmaster (closes: #64965)
  * Moved from dbs; most of the patches are included now. (closes: #92020)
  * Start X server without tcp listening by default (closes: #92909, #94293)
  * change sessreg to -u none (closes: #90981)
  * Bring back traditional Xsession session (closes: #87617)
  * Don't ship an /etc/gdm/Sessions/Default (closes: #79300)
  * Add fetchmail to ignored users (closes: #101240)
  * Safe restart gets as close to this as possible.  gdm will restart when
    all sessions log out when given SIGUSR1.  Make it the reload default.
    (closes: #93077)

 -- Ryan Murray <rmurray@debian.org>  Sun,  8 Jul 2001 19:51:26 -0700

gdm (2.0-0.beta4.15) unstable; urgency=low

  * Added xutils dependancy (closes: #76148)
  * Added patch to remove locale menu, allowing dependancy on locales to
    be lowered to suggests (closes: #80408)
  * Apparently X has some issues with all the clients being killed in a row,
    and doesn't decide to exit.  XDM kills the server instead of the "nice"
    method, so now we do that, too. (closes: #77163)
  * Remove non-sensical code that broke %d (closes: #75094)
  * Add documentation on the face browser (closes: #75091)
  * It seems updating the cookies already happens, so now the hostname is
    reread each time the cookies regenerate (closes: #55712)
  * Remove inappropriate Xsession session.
  * Fix a syslog() format.

 -- Ryan Murray <rmurray@debian.org>  Sun, 24 Dec 2000 21:43:55 -0800

gdm (2.0-0.beta4.14) unstable; urgency=low

  * Fix file descriptor leak in Xserver logfile.

 -- Ryan Murray <rmurray@debian.org>  Fri,  8 Sep 2000 23:53:49 -0700

gdm (2.0-0.beta4.13) unstable; urgency=low

  * Add -deferglyphs 16 to starting of the X server

 -- Ryan Murray <rmurray@debian.org>  Mon, 21 Aug 2000 22:30:07 -0700

gdm (2.0-0.beta4.12) unstable; urgency=low

  * Remove \n at the end of LANG. (closes: #68331)
  * Apply uid switch patch (closes: #67364)

 -- Ryan Murray <rmurray@debian.org>  Fri, 11 Aug 2000 04:16:40 -0700

gdm (2.0-0.beta4.11) unstable; urgency=low

  * Allow up to 128 character passwords (Closes: #66727)
  * Wait until gdm has exited before restarting (Closes: #65446)

 -- Ryan Murray <rmurray@debian.org>  Sun, 16 Jul 2000 13:23:12 -0700

gdm (2.0-0.beta4.10) unstable; urgency=low

  * Update maintainer's e-mail address
  * Force focus to be on the login window when on the root window and
    added accelerators for all menus via Alt+letter, including an extra
    accelerator for ESC to bring down the first menu.  (Closes: #61141, #62837)
  * Added README.Debian pointing out the manual (Closes: #61609)
  * Increased delay before restart (didn't close: #65446)
  * Force English to always be in the language list (Closes: #65538)

 -- Ryan Murray <rmurray@debian.org>  Sun, 18 Jun 2000 18:01:46 -0700

gdm (2.0-0.beta4.9) unstable frozen; urgency=high

  * Fix several security related bugs, including one grave bug
    (closes: #63255, #61968)
  * Fix for /etc/environment being read twice (closes: #59042)
  * Fix for LANG not being set correctly, based on a patch used by
    redhat (closes: #59044)
  * Added translations for new locales from CVS.
  * Removed checking for pidfile in gdm code, as start-stop-daemon does
    a better job, for Debian.
  * Added --name to start-stop-daemon line (closes: #59176)
  * Set default locale in LANG before starting gdmlogin.  This makes
    GDM's text localized to the setting of DefaultLocale in gdm.conf
    (closes: #57806)
  * Changed build system to dbs, from patch system used by egcs at some
    point.
  * Fix reference of gdmgreeter in gdmlogin manpage (closes: #63680)
  * Fix for buffer overflow in xdmcp.c (closes: #63876)

 -- Ryan Murray <rmurray@cyberhqz.com>  Wed, 10 May 2000 02:24:59 -0700

gdm (2.0-0.beta4.8) unstable frozen; urgency=medium

  * Fix for grave password visible bug. (closes: #55886)
  * Fix for font directive being ignored when gtkrc used (closes: #51374)
  * Change build process to be more friendly when upstream isn't a CVS version
  * Added missing build dependancies (closes: #56046)
  * Moved logfiles to /var/log/gdm (closes: #56018)
  * Don't start gdm if we're in X on the display it manages, or if it's
    running (closes: #53992)

 -- Ryan Murray <rmurray@cyberhqz.com>  Sun, 30 Jan 2000 23:16:24 -0800

gdm (2.0-0.beta4.7) unstable frozen; urgency=medium

  * Modified gdm.conf to start up as :0 on vt7, and added conflicts for other
    display managers.  Release Critical bug fix.  (closes: #53988, #54234)
  * added dependancy on libpam-modules (closes: #54452)
  * removed --exec from start-stop-daemon to workaround bug #51953 in dpkg.
    (closes: #53064)
  * Added comment for SystemMenu to gdm.conf (closes: #53996)
  * Made path closer to default login path
  * Updated Exclude field in gdm.conf
  * Added text strings describing shutdown/halt
  * increase purge delay to 15 seconds (closes: #53998)

 -- Ryan Murray <rmurray@cyberhqz.com>  Tue, 18 Jan 2000 00:37:37 -0800

gdm (2.0-0.beta4.6) unstable; urgency=low

  * New maintainer.
  * Disable XDMCP by default (safer default)
  * Modified gdm.conf to start up as :1 on vt8 as a default
  * Updated to Standards-Version 3.1.1
  * Moved to FHS 2.1 draft (/var/state -> /var/lib)
  * Applied patch to solve (null) locale/session (Closes: #51846, #52321)
  * Added pam_env.so to /etc/pam.d/gdm (Closes: #52408)
  * Applied retry limit patch (Closes: #51103, #53065)
  * Recompiled with new libesd-dev (Closes: #52245)
  * Compiled with libwrap0
  * export MAIL environment variable in Gnome session script (Closes: #53601)

 -- Ryan Murray <rmurray@cyberhqz.com>  Wed, 29 Dec 1999 23:50:43 -0800

gdm (2.0-0.beta4.5) unstable; urgency=low

  * Added a suggests: xsm and corrected /etc/gdm/Sessions/Xsession
    in order to work even if xsm is not available. Closes: #49632
  * Enable XDMCP by default. Closes: #49104
  * Updated the copyright file.
  * Cleaned the .diff.gz and the rules file.
  * Corrected the man pages.

 -- Raphael Hertzog <hertzog@debian.org>  Tue,  9 Nov 1999 23:38:24 +0100

gdm (2.0-0.beta4.4) unstable; urgency=low

  * Removed the explicit setting of the virtual terminal. It was
    causing problem to people who have getty running on vt8 ...
  * Corrected /etc/gdm/Sessions/Gnome to work with OpenSSH.
    Closes: #49443

 -- Raphael Hertzog <hertzog@debian.org>  Thu,  4 Nov 1999 19:53:01 +0100

gdm (2.0-0.beta4.3) unstable; urgency=low

  * Session/Gnome: doesn't set the PATH since gdm does already take
    care of this. Closes: #48310
  * Session/Xsession: calls freetemp only if it's available.
    Closes: #47916
  * Put a symlink /etc/X11/gdm -> ../gdm. Closes: #46898
  * Now use /etc/locale.alias instead of its own file.
    Closes: #47915

 -- Raphael Hertzog <hertzog@debian.org>  Wed, 27 Oct 1999 14:33:49 +0200

gdm (2.0-0.beta4.2) unstable; urgency=low

  * Changed gdm.conf to explicitely give the virtual console
    to use. Default to "vt8 :1" in order to avoid problems.
    I hope that it closes: #47425, #47451

 -- Raphael Hertzog <hertzog@debian.org>  Sat, 16 Oct 1999 18:37:17 +0200

gdm (2.0-0.beta4.1) unstable; urgency=low

  * New maintainer.
  * Until a proper solution is found, gdm will conflict with xdm, kdm and
    wdm. Closes: #46378
  * Corrected the priority number for init.d scripts K99 -> K01.
    Closes: #46379
  * Recommends gnome-session ...
  * Bug closed by previous NMU :
    closes: #33471, #35672, #36284, #37780, #38034, #38343, #39433, #39703
    closes: #40293, #40308, #41157, #42440, #42493, #42636, #43095, #43667
    closes: #45719, #45916

 -- Raphael Hertzog <hertzog@debian.org>  Tue, 12 Oct 1999 22:26:43 +0200

gdm (2.0-0.beta4) unstable; urgency=low

  * NMU
  * New upstream version.
  * Be more careful for creating user/group. Closes: #45916

 -- Raphael Hertzog <hertzog@debian.org>  Thu, 30 Sep 1999 20:54:45 +0200

gdm (2.0-0.beta3) unstable; urgency=low

  * NMU.
  * New upstream version of gdm (still beta but it does work contrary to
    gdm1). Closes: #45719
  * Does show all users (list of exclusion does exist in gdm.conf)
    Closes: #42440, #42493
  * The X connection problem is solved with this version.
    Closes: #42636, #43667, #43095
  * The macros stuff has moved in /usr/share/aclocal/gnome.
    Closes: #40293
  * gdm is very kind with xserver badly configured. Closes: #35672
  * gdm cleans (not too much however) the environment. MAIL is removed.
    Closes: #33471
  * gdm does restart well. Closes: #38034
  * You can select your language/sessions. Closes: #38343
  * Gdm and xscreensaver do work correctly together. Closes: #39703
  * Gdmgreeter does start. Closes: #40308
  * Gdm does use :1 by default. Closes: #36284, #37780, #41157
  * Gdm does now include /usr/games in the PATH. Closes: #39433

 -- Raphael Hertzog <rhertzog@hrnet.fr>  Tue, 21 Sep 1999 20:25:01 +0200

gdm2 (0+cvs19990428-1) experimental; urgency=low

  * Experimental build of gdm2

 -- Steve Haslam <araqnid@debian.org>  Mon, 17 May 1999 13:09:22 +0100

gdm (1.0.0-6) unstable; urgency=low

  * Don't automatically restart gdm
  * Change init.d restart behaviour, no longer set -e.
  * Made substantial changes to /etc/gdm/Sessions/Gnome; removed /etc/gnomerc
    as a result

 -- Steve Haslam <araqnid@debian.org>  Wed,  5 May 1999 23:39:08 +0100

gdm (1.0.0-5) unstable; urgency=low

  * Replaced the PAM config again.
  * Remove po/*.gmo files when cleaning because changes to them can't be
    represented in .diff.gz files

 -- Steve Haslam <araqnid@debian.org>  Wed, 21 Apr 1999 17:19:16 +0100

gdm (1.0.0-4) unstable; urgency=low

  * Major rewrite of packaging files- now using .dpatch files to hold changes
  * Added -lnsl to LIBS when using -lwrap (from cpbs@debian.org)

 -- Steve Haslam <araqnid@debian.org>  Tue, 20 Apr 1999 02:48:32 +0100

gdm (1.0.0-3) unstable; urgency=low

  * Make /etc/gdm/Init/:0 a conffile too

 -- Steve Haslam <araqnid@debian.org>  Sat, 27 Mar 1999 14:08:55 +0000

gdm (1.0.0-2) unstable; urgency=low

  * Use "update-rc.d gdm defaults 99"
  * Don't strip x mode from /etc/gnomerc

 -- Steve Haslam <araqnid@debian.org>  Mon, 22 Mar 1999 19:55:48 +0000

gdm (1.0.0-1) unstable; urgency=low

  * Initial version.

 -- Steve Haslam <araqnid@debian.org>  Thu, 18 Mar 1999 21:27:20 +0000<|MERGE_RESOLUTION|>--- conflicted
+++ resolved
@@ -1,4 +1,108 @@
-<<<<<<< HEAD
+gdm3 (3.37.90-1) experimental; urgency=medium
+
+  [ Marco Trevisan (Treviño) ]
+  * New upstream release:
+    - Updates to systemd integration
+    - Support killling X on login even when wayland support is disabled
+    - Fix multi-seat support (LP: #1891815)
+    - Don't keep login screen running in background on Xorg
+    - Fixes for when GDM isn't started on its configured initial VT
+    - Don't hardcode path to plymouth
+    - Enable wayland on cirrus
+    - Chrome remote desktop fix
+    - Always use separate session bus for greeter sessions
+      This runs dbus-run-session, so the binary needs to be available
+  * debian/rules:
+    - Build with meson
+    - Use --fail-missing if not in library-only mode
+    - Expose to meson only X bin path
+  * debian/control:
+    - Depend on debhelper-compat = 13
+    - Cleanup the Build-Depends: Remove dependencies that are not required
+      explicitly by gdm
+  * debian/libgdm1.symbols: Remove various (private) symbols.
+    - They were wrongly exported as there's no trace of them in the
+      public API.
+  * debian/patches: Refresh as per meson port
+  * d/p/16_xserver_path.patch:
+    - Make meson read the X bin path from environment
+  * d/p/meson-Fix-keyutils-pkg-config-name.patch,
+    d/p/meson-Obey-at-Dcustom-conf-option-when-installing-custom..patch,
+    d/p/meson-Use-correct-rules-path-when-getting-udevdir-from-pk.patch:
+    - Fix some meson issues causing diffs with autotools
+  * d/p/meson-Don-t-look-for-non-existent-journald-dependency.patch,
+    d/p/meson_options-Enable-systemd-journal-by-default.patch:
+    - Make gdm log again to the journal by default
+  * debian/gdm3.install: Update install paths.
+    Install everything under usr/share/gdm
+  * debian/*.install: Use dh 13 ${DEB_HOST_MULTIARCH} instead of wildcards
+
+  [ Simon McVittie ]
+  * d/p/local-display-factory-always-force-login-screen-to-VT-1.patch:
+    - Drop, applied upstream
+
+ -- Marco Trevisan (Treviño) <marco@ubuntu.com>  Fri, 28 Aug 2020 22:37:09 +0200
+
+gdm3 (3.36.2-1) unstable; urgency=medium
+
+  * Team upload
+  * New upstream release
+    - Use a separate D-Bus session bus for each greeter
+      + Add Depends on dbus, for dbus-run-session
+    - Don't disable Wayland on Cirrus hardware (or more likely, emulated
+      Cirrus hardware in qemu). A 5.2+ kernel is recommended.
+    - Check for keyutils using pkg-config
+    - Fixes for when GDM isn't started on its configured initial VT
+    - Don't hard-code /bin/plymouth
+    - Translation updates
+  * d/watch: Only watch for even-numbered (stable) releases
+  * d/p/local-display-factory-always-force-login-screen-to-VT-1.patch:
+    Add post-release fix from upstream gnome-3-36 branch to fix a fast
+    user switching regression in 3.36.2, by forcing the greeter to appear
+    on tty1
+  * Update symbols file.
+    This ignores a change to private symbols:
+    gdm_find_display_session_for_uid isn't declared in a public header,
+    and nothing in Debian seems to call it.
+
+ -- Simon McVittie <smcv@debian.org>  Thu, 25 Jun 2020 10:55:01 +0100
+
+gdm3 (3.34.1-3) unstable; urgency=medium
+
+  * Team upload
+
+  [ Simon McVittie ]
+  * d/greeter.dconf-defaults: Use 64px instead of 128px logo.
+    Until gnome-shell 3.36.1, the logo was scaled down to be 48px tall.
+    Since 3.36.1, it's shown at actual size, and 128px looks silly.
+    desktop-base doesn't currently have a 48px version, but 64px is close
+    enough. (Closes: #955759)
+
+  [ Alexander Kurtz ]
+  * debian/generate-config: Re-compile the dconf database unconditionally.
+    Previously we tried to determine whether running `dconf compile` was
+    really necessary by comparing the timestamps of the input and output
+    files in a make-like fashion, but this was unnecessarily complicated,
+    since both the CPU and IO load are negligible.
+
+ -- Simon McVittie <smcv@debian.org>  Sun, 05 Apr 2020 17:16:30 +0100
+
+gdm3 (3.34.1-2) unstable; urgency=medium
+
+  [ Alexander Kurtz ]
+  * debian/gdm3.postinst: Remove obsolete cleanup code now that buster has
+    been released.
+
+  [ Laurent Bigonville ]
+  * debian/control.in: Bump Standards-Version to 4.5.0 (no further changes)
+  * Move the daemons to libexec now that's allowed in the policy
+  * Move everything from /var/run to /run as the former is a link to the later
+    for quite some time
+  * debian/gdm3.postinst: Remove obsolete cleanup code for gdm-welcome PAM
+    service, this dates from 2012
+
+ -- Laurent Bigonville <bigon@debian.org>  Sun, 15 Mar 2020 10:50:21 +0100
+
 gdm3 (3.34.1-1ubuntu1) eoan; urgency=medium
 
   * Merge with Debian. Remaining changes:
@@ -50,112 +154,6 @@
       greeter's dconf DB
 
  -- Iain Lane <iain.lane@canonical.com>  Mon, 07 Oct 2019 17:23:07 +0100
-=======
-gdm3 (3.37.90-1) experimental; urgency=medium
-
-  [ Marco Trevisan (Treviño) ]
-  * New upstream release:
-    - Updates to systemd integration
-    - Support killling X on login even when wayland support is disabled
-    - Fix multi-seat support (LP: #1891815)
-    - Don't keep login screen running in background on Xorg
-    - Fixes for when GDM isn't started on its configured initial VT
-    - Don't hardcode path to plymouth
-    - Enable wayland on cirrus
-    - Chrome remote desktop fix
-    - Always use separate session bus for greeter sessions
-      This runs dbus-run-session, so the binary needs to be available
-  * debian/rules:
-    - Build with meson
-    - Use --fail-missing if not in library-only mode
-    - Expose to meson only X bin path
-  * debian/control:
-    - Depend on debhelper-compat = 13
-    - Cleanup the Build-Depends: Remove dependencies that are not required
-      explicitly by gdm
-  * debian/libgdm1.symbols: Remove various (private) symbols.
-    - They were wrongly exported as there's no trace of them in the
-      public API.
-  * debian/patches: Refresh as per meson port
-  * d/p/16_xserver_path.patch:
-    - Make meson read the X bin path from environment
-  * d/p/meson-Fix-keyutils-pkg-config-name.patch,
-    d/p/meson-Obey-at-Dcustom-conf-option-when-installing-custom..patch,
-    d/p/meson-Use-correct-rules-path-when-getting-udevdir-from-pk.patch:
-    - Fix some meson issues causing diffs with autotools
-  * d/p/meson-Don-t-look-for-non-existent-journald-dependency.patch,
-    d/p/meson_options-Enable-systemd-journal-by-default.patch:
-    - Make gdm log again to the journal by default
-  * debian/gdm3.install: Update install paths.
-    Install everything under usr/share/gdm
-  * debian/*.install: Use dh 13 ${DEB_HOST_MULTIARCH} instead of wildcards
-
-  [ Simon McVittie ]
-  * d/p/local-display-factory-always-force-login-screen-to-VT-1.patch:
-    - Drop, applied upstream
-
- -- Marco Trevisan (Treviño) <marco@ubuntu.com>  Fri, 28 Aug 2020 22:37:09 +0200
-
-gdm3 (3.36.2-1) unstable; urgency=medium
-
-  * Team upload
-  * New upstream release
-    - Use a separate D-Bus session bus for each greeter
-      + Add Depends on dbus, for dbus-run-session
-    - Don't disable Wayland on Cirrus hardware (or more likely, emulated
-      Cirrus hardware in qemu). A 5.2+ kernel is recommended.
-    - Check for keyutils using pkg-config
-    - Fixes for when GDM isn't started on its configured initial VT
-    - Don't hard-code /bin/plymouth
-    - Translation updates
-  * d/watch: Only watch for even-numbered (stable) releases
-  * d/p/local-display-factory-always-force-login-screen-to-VT-1.patch:
-    Add post-release fix from upstream gnome-3-36 branch to fix a fast
-    user switching regression in 3.36.2, by forcing the greeter to appear
-    on tty1
-  * Update symbols file.
-    This ignores a change to private symbols:
-    gdm_find_display_session_for_uid isn't declared in a public header,
-    and nothing in Debian seems to call it.
-
- -- Simon McVittie <smcv@debian.org>  Thu, 25 Jun 2020 10:55:01 +0100
-
-gdm3 (3.34.1-3) unstable; urgency=medium
-
-  * Team upload
-
-  [ Simon McVittie ]
-  * d/greeter.dconf-defaults: Use 64px instead of 128px logo.
-    Until gnome-shell 3.36.1, the logo was scaled down to be 48px tall.
-    Since 3.36.1, it's shown at actual size, and 128px looks silly.
-    desktop-base doesn't currently have a 48px version, but 64px is close
-    enough. (Closes: #955759)
-
-  [ Alexander Kurtz ]
-  * debian/generate-config: Re-compile the dconf database unconditionally.
-    Previously we tried to determine whether running `dconf compile` was
-    really necessary by comparing the timestamps of the input and output
-    files in a make-like fashion, but this was unnecessarily complicated,
-    since both the CPU and IO load are negligible.
-
- -- Simon McVittie <smcv@debian.org>  Sun, 05 Apr 2020 17:16:30 +0100
-
-gdm3 (3.34.1-2) unstable; urgency=medium
-
-  [ Alexander Kurtz ]
-  * debian/gdm3.postinst: Remove obsolete cleanup code now that buster has
-    been released.
-
-  [ Laurent Bigonville ]
-  * debian/control.in: Bump Standards-Version to 4.5.0 (no further changes)
-  * Move the daemons to libexec now that's allowed in the policy
-  * Move everything from /var/run to /run as the former is a link to the later
-    for quite some time
-  * debian/gdm3.postinst: Remove obsolete cleanup code for gdm-welcome PAM
-    service, this dates from 2012
-
- -- Laurent Bigonville <bigon@debian.org>  Sun, 15 Mar 2020 10:50:21 +0100
->>>>>>> 412bc880
 
 gdm3 (3.34.1-1) unstable; urgency=medium
 
