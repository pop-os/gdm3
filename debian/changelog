--- conflicted
+++ resolved
@@ -1,10 +1,64 @@
-<<<<<<< HEAD
-gdm3 (3.28.0-1ubuntu1) UNRELEASED; urgency=medium
-
-  * Temporary merge
-
- -- Iain Lane <iain.lane@canonical.com>  Tue, 29 May 2018 10:27:50 +0100
-=======
+gdm3 (3.28.2-1ubuntu1) UNRELEASED; urgency=medium
+
+  * Merge with Debian. Remaining changes:
+    + README.Debian: update for correct paths in Ubuntu
+    + control.in:
+      - Don't recommend desktop-base
+      - Depend on bash for ubuntu_config_error_dialog.patch
+      - Update Vcs field
+    + rules:
+      - Don't override default user/group
+      - --enable-gdm-xsession to install upstream Xsession script
+      - override dh_installinit with --no-start to avoid session being killed
+    + rules, README.Debian, gdm3.8.pod:
+      Use upstream custom.conf instead of daemon.conf
+    + gdm3.{postinst,postrm}: rename user and group back to gdm
+    + gdm3.postinst: don't kill gdm on upgrade
+    + gdm3.*.pam: Make pam_env read ~/.pam_environment (LP: #952185)
+    + gdm3.install:
+      - Stop installing default.desktop. It adds unnecessary clutter
+        ("System Default") to the session chooser.
+      - Don't install debian/Xsession
+    + debian/gdm3.config
+      - Only prompt the user to choose display managers when we haven't
+        already determined a migration to gdm3 is recommended.
+      - Handle the transition from lightdm in gdm3 rather than
+        ubuntu-session
+      - Check the version of gdm3 instead of ubuntu-session. If
+        ubuntu-session wasn't installed, the previous version generated
+        stderr output. (It didn't fail, because the dpkg-query call was
+        first in the pipeline and the awk call always succeeds.) If gdm3
+        was configured before ubuntu-session then this check wouldn't have
+        worked either. I think that instead we can compare the version of
+        gdm3 itself, and do this transition when we upgrade from an old
+        version or install gdm3 for the first time.
+    + Add ubuntu_run_xsession.d.patch
+    + Add ubuntu_xresources_is_a_dir.patch
+      - Fix loading from /etc/X11/Xresources/*
+    + Add ubuntu_nvidia_prime.patch:
+      - Add hook to run prime-offload (as root) and prime-switch if
+        nvidia-prime is installed (LP: #1262068)
+    + Add revert_override_LANG_with_accountservices.patch:
+      - On Ubuntu accountservices only stores the language and not the
+        full locale as needed by LANG.
+    + Add ubuntu_dont_set_language_env.patch:
+      - Don't run the set_up_session_language() function, since it
+        overrides variable values set by ~/.pam_environment (LP: #1662031)
+    + Add ubuntu_config_error_dialog.patch:
+      - Show warning dialog in case of error in ~/.profile etc. and
+        don't let a syntax error make the login fail (LP: #678421).
+    + Add revert_drop_gdm_shell_session.patch:
+      - Revert commit that requires gnome-session to be installed
+    + Add debian/default.pa
+      - Disable Bluetooth audio devices in PulseAudio from gdm3.
+    + debian/gdm3.install
+      - Added details of the default.pa file
+    + debian/gdm3.postinst
+      - Added installation of default.pa and creation of dir if it doesn't
+        exist.
+
+ -- Iain Lane <iain.lane@canonical.com>  Tue, 29 May 2018 10:47:43 +0100
+
 gdm3 (3.28.2-1) unstable; urgency=medium
 
   * New upstream release 3.28.2
@@ -19,7 +73,12 @@
   * New upstream release 
 
  -- Tim Lunn <tim@feathertop.org>  Tue, 17 Apr 2018 18:04:22 +1000
->>>>>>> cd1b24ce
+
+gdm3 (3.28.0-1ubuntu1) UNRELEASED; urgency=medium
+
+  * Temporary merge
+
+ -- Iain Lane <iain.lane@canonical.com>  Tue, 29 May 2018 10:27:50 +0100
 
 gdm3 (3.28.0-1) unstable; urgency=medium
 
