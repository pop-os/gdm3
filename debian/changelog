<<<<<<< HEAD
gdm3 (3.28.3-0ubuntu18.04.2) UNRELEASED; urgency=medium

  * Add patches to disable wayland for Huawei Hi1710 chipsets.(LP: #1780076)
    - data-61-gdm.rules.in.patch
    - data-Makefile.am.patch
  [ Didier Roche ]
  * debian/gdm3.install:
    - install udev rules in the correct folder (following upstream build
      fixes)

 -- Bin Li <bin.li@canonical.com>  Fri, 14 Sep 2018 17:25:51 +0800
=======
gdm3 (3.28.3-0ubuntu18.04.2) bionic; urgency=medium

  [ Bin Li ]
  * Add patches to disable wayland for Huawei Hi1710 chipsets.(LP: #1780076)
    - data-61-gdm.rules.in.patch
    - data-Makefile.am.patch

  [ Didier Roche ]
  * debian/gdm3.install:
    - install udev rules in the correct folder (following upstream build
      fixes). Cherry-picked from cosmic by Bin Li.

 -- Bin Li <bin.li@canonical.com>  Fri, 14 Sep 2018 14:23:02 +0100
>>>>>>> f3754625

gdm3 (3.28.3-0ubuntu18.04.1) bionic; urgency=medium

  [ Iain Lane ]
  * New upstream release 3.28.3 (LP: #1786933):
    - CVE-2018-14424 - double free fix
      + 0001-display-store-Pass-the-display-object-rather-than-th.patch: Drop.
    - lifecycle fixes to libgdm/GdmClient
    - follow up fixes dealing with login screen reaping form last release
    - allow pam modules to use SIGUSR1 (LP: #1782152)
    - set PWD for user session
    - tell cirrus not to use wayland
  * Drop backported patches included in this release:
    - libgdm-drop-support-for-serializing-multiple-opens.patch
    - libgdm-fix-pointer-boolean-task-confusion.patch
    - libgdm-don-t-keep-manager-proxy-around-longer-than-we-nee.patch
    - libgdm-use-g_object_unref-instead-of-g_clear_object-for-w.patch
    - libgdm-get-connection-explicitly.patch
    - libgdm-Drop-weak-refs-on-the-GDBusConnection.patch
    - libgdm-Unref-the-manager-propagated-from-task.patch
    - libgdm-Don-t-double-ref-the-connection-got-from-task.patch
    - libgdm-Don-t-leak-connection-on-sync-re-authentication.patch
    - libgdm-Use-auto-pointers-and-cleanup-code.patch
    - libgdb-Try-to-reuse-connections-from-the-available-proxie.patch
    - libgdm-Don-t-save-manager-address.patch
    - libgdm-Return-NULL-on-invalid-client-instances.patch
    - daemon-gdm-session-record.c-open-close-the-utmp-database.patch

  [ Alberto Milone ]
  * ubuntu_nvidia_prime.patch:
    - Run scripts for Prime before and after Gdm sessions (LP: #1778011).

 -- Iain Lane <iain.lane@canonical.com>  Fri, 17 Aug 2018 16:53:31 +0100

gdm3 (3.28.2-0ubuntu1.4) bionic-security; urgency=medium

  * SECURITY UPDATE: Use-after-free of disposed transient displays
    - d/p/0001-display-store-Pass-the-display-object-rather-than-th.patch:
      display-store: Pass the display object rather than the id in the removed
      signal
    - CVE-2018-14424

 -- Chris Coulson <chris.coulson@canonical.com>  Wed, 01 Aug 2018 15:11:08 +0100

gdm3 (3.28.2-0ubuntu1.3) bionic; urgency=medium

  * debian/patches/daemon-gdm-session-record.c-open-close-the-utmp-database.patch:
    - Keep the number of logged-in consistent with reality (LP: #1776487)

 -- Marco Trevisan (Treviño) <marco@ubuntu.com>  Wed, 13 Jun 2018 13:04:30 +0100

gdm3 (3.28.2-0ubuntu1.2) bionic; urgency=medium

  * debian/patches/libgdm-drop-support-for-serializing-multiple-opens.patch,
    debian/patches/libgdm-fix-pointer-boolean-task-confusion.patch,
    debian/patches/libgdm-don-t-keep-manager-proxy-around-longer-than-we-nee.patch,
    debian/patches/libgdm-use-g_object_unref-instead-of-g_clear_object-for-w.patch,
    debian/patches/libgdm-get-connection-explicitly.patch,
    debian/patches/libgdm-Drop-weak-refs-on-the-GDBusConnection.patch,
    debian/patches/libgdm-Unref-the-manager-propagated-from-task.patch,
    debian/patches/libgdm-Don-t-double-ref-the-connection-got-from-task.patch,
    debian/patches/libgdm-Don-t-leak-connection-on-sync-re-authentication.patch,
    debian/patches/libgdm-Use-auto-pointers-and-cleanup-code.patch,
    debian/patches/libgdb-Try-to-reuse-connections-from-the-available-proxie.patch,
    debian/patches/libgdm-Don-t-save-manager-address.patch,
    debian/patches/libgdm-Return-NULL-on-invalid-client-instances.patch:
    - Cherry picks commits from upstream 3.28 branch to propely fix ref-counting
      issues on GdmClient (LP: #1766137)

 -- Marco Trevisan (Treviño) <marco@ubuntu.com>  Tue, 05 Jun 2018 11:58:41 +0100

gdm3 (3.28.2-0ubuntu1.1) bionic; urgency=medium

  * debian/gbp.conf: Add with 'bionic' configuration.
  * debian/control{,.in}: Update Vcs-* for git.
  * New upstream release (LP: #1773968):
    - Reference counting fixes for GdmClient (LP: #1766137)
    - ensure plymouth is quit properly even when local greeter is disabled
    - make sure GDM doesn't hang when called with unknown command line arguments
  * debian/patches/0001-libgdm-Don-t-unref-a-connection-that-s-in-use.patch,
    debian/patches/0002-libgdm-add-weak-pointer-for-connection-object.patch:
    Drop, included in this release.

 -- Iain Lane <laney@debian.org>  Tue, 29 May 2018 13:23:25 +0100

gdm3 (3.28.0-0ubuntu1.1) bionic; urgency=medium

  * debian/patches/0001-libgdm-Don-t-unref-a-connection-that-s-in-use.patch,
    debian/patches/0002-libgdm-add-weak-pointer-for-connection-object.patch:
    Cherry-pick two patches from the 3.28 branch. These fix a refcounting bug
    in the GDM Client object, which had meant that the DBus connection was
    being disposed too early in some cases, particularly when logging in after
    a failed attempt. The symptom of that was that the system hung on a
    "blank" screen. (LP: #1766137)
  * debian/control{,.in}: Update for bionic

 -- Iain Lane <iain.lane@canonical.com>  Thu, 17 May 2018 11:55:59 +0100

gdm3 (3.28.0-0ubuntu1) bionic; urgency=medium

  * New upstream release.
  * d/p/ubuntu_prefer_ubuntu_session_fallback.patch: fix spelling
    in patch description that caused a lintian warning.

 -- Tim Lunn <tim@feathertop.org>  Sun, 01 Apr 2018 10:59:26 +1000

gdm3 (3.27.92-0ubuntu1) bionic; urgency=medium

  * New upstream release

 -- Tim Lunn <tim@feathertop.org>  Fri, 09 Mar 2018 19:09:14 +1100

gdm3 (3.27.90-0ubuntu1) bionic; urgency=medium

  * New upstream release
  * Install new files
  * Have libgdm-dev depend on libglib2.0-dev

 -- Jeremy Bicha <jbicha@ubuntu.com>  Sun, 25 Feb 2018 14:57:39 -0500

gdm3 (3.26.2.1-2ubuntu2) bionic; urgency=medium

  * ubuntu_prefer_ubuntu_session_fallback.patch:
    Prefer ubuntu session as fallback over GNOME.
    As GNOME, optionnally installed, is a Wayland session and ubuntu
    is now transitionned as a Xorg session, the fallback will prefer
    naturally the GNOME session. Ensure we prioritize the ubuntu
    session in fallback order.

 -- Didier Roche <didrocks@ubuntu.com>  Tue, 06 Feb 2018 10:51:05 +0100

gdm3 (3.26.2.1-2ubuntu1) bionic; urgency=medium

  * Merge with Debian. Remaining changes:
    + README.Debian: update for correct paths in Ubuntu
    + control.in:
      - Don't recommend desktop-base
      - Depend on bash for ubuntu_config_error_dialog.patch
      - Update Vcs field
    + rules:
      - Don't override default user/group
      - --enable-gdm-xsession to install upstream Xsession script
      - override dh_installinit with --no-start to avoid session being killed
      - Only do gdm3 things when we're building gdm3
    + rules, README.Debian, gdm3.8.pod:
      Use upstream custom.conf instead of daemon.conf
    + gdm3.{postinst,postrm}: rename user and group back to gdm
    + gdm3.postinst: don't kill gdm on upgrade
    + gdm3.*.pam: Make pam_env read ~/.pam_environment (LP: #952185)
    + gdm3.install:
      - Stop installing default.desktop. It adds unnecessary clutter
        ("System Default") to the session chooser.
      - Don't install debian/Xsession
    + debian/gdm3.config
      - Only prompt the user to choose display managers when we haven't
        already determined a migration to gdm3 is recommended.
      - Handle the transition from lightdm in gdm3 rather than
        ubuntu-session
      - Check the version of gdm3 instead of ubuntu-session. If
        ubuntu-session wasn't installed, the previous version generated
        stderr output. (It didn't fail, because the dpkg-query call was
        first in the pipeline and the awk call always succeeds.) If gdm3
        was configured before ubuntu-session then this check wouldn't have
        worked either. I think that instead we can compare the version of
        gdm3 itself, and do this transition when we upgrade from an old
        version or install gdm3 for the first time.
    + Add ubuntu_run_xsession.d.patch
    + Add ubuntu_xresources_is_a_dir.patch
      - Fix loading from /etc/X11/Xresources/*
    + Add ubuntu_nvidia_prime.patch:
      - Add hook to run prime-offload (as root) and prime-switch if
        nvidia-prime is installed (LP: #1262068)
    + Add revert_override_LANG_with_accountservices.patch:
      - On Ubuntu accountservices only stores the language and not the
        full locale as needed by LANG.
    + Add ubuntu_dont_set_language_env.patch:
      - Don't run the set_up_session_language() function, since it
        overrides variable values set by ~/.pam_environment (LP: #1662031)
    + Add ubuntu_config_error_dialog.patch:
      - Show warning dialog in case of error in ~/.profile etc. and
        don't let a syntax error make the login fail (LP: #678421).
    + Add revert_drop_gdm_shell_session.patch:
      - Revert commit that requires gnome-session to be installed
    + Add debian/default.pa
      - Disable Bluetooth audio devices in PulseAudio from gdm3.
    + debian/gdm3.install
      - Added details of the default.pa file
    + debian/gdm3.postinst
      - Added installation of default.pa and creation of dir if it doesn't
        exist.

 -- Jeremy Bicha <jbicha@ubuntu.com>  Mon, 09 Oct 2017 13:50:51 -0400

gdm3 (3.26.2.1-2) unstable; urgency=medium

  * debian/gdm3.gdm-fingerprint.pam: Add PAM service to allow the user to
    authenticate using fingerprints. This requires installing libpam-fprintd
    (>= 0.8.0-2) and that the fprintd module is NOT included in common-auth

 -- Laurent Bigonville <bigon@debian.org>  Thu, 09 Nov 2017 13:22:14 +0100

gdm3 (3.26.2.1-1) unstable; urgency=medium

  * New upstream release
  * Refresh patches
  * Drop obsolete libdbus-glib-1-dev Build-Depends
  * Drop obsolete alternative plymouth-dev Build-Depends
  * Update symbols files for libgdm1 for the ChoiceList API additions
  * Use dh_missing to list uninstalled files
  * Drop obsolete maintainer scripts code handling upgrades from pre-jessie
  * Disable static libraries as we don't install them anyway
  * Updated Greek translation by Vangelis Skarmoutsos. (Closes: #867563)
  * Drop 11_xephyr_nested.patch from debian/po-up/POTFILES.in as this patch
    has been dropped

 -- Michael Biebl <biebl@debian.org>  Mon, 06 Nov 2017 16:11:34 +0100

gdm3 (3.26.1-3) unstable; urgency=medium

  * debian/patches/92_systemd_unit.patch:
    - Reorder the ExecReload= directives to regenerate the config files before
      reloading gdm itself
    - Drop the ExecStartPre= hack introduced to detect which DM is the default
      one, almost all the other DM's are properly providing the
      display-manager.service symlink now

 -- Laurent Bigonville <bigon@debian.org>  Thu, 05 Oct 2017 01:53:20 +0200

gdm3 (3.26.1-2) unstable; urgency=medium

  * debian/rules: Explicitly pass --with-run-dir to the configure

 -- Laurent Bigonville <bigon@debian.org>  Thu, 05 Oct 2017 00:30:24 +0200

gdm3 (3.26.1-1) unstable; urgency=medium

  * New upstream bugfix release (Closes: #873199)
    - Drop d/p/01_gdm-session-Calculate-fallback-session-name-without-.patch,
      applied upstream
  * debian/control.in: Bump Standards-Version to 4.1.1 (no further changes)

 -- Laurent Bigonville <bigon@debian.org>  Wed, 04 Oct 2017 10:12:45 +0200

gdm3 (3.26.0-1) unstable; urgency=medium

  * New upstream stable release
    - Fix for unauthenticated unlock when autologin is enabled
      (CVE-2017-12164)
    - Fix for going to normal mode after classic
    - crasher fix when user switching
    - make sure reauthentication is run in right context
  * debian/patches/01_gdm-session-Calculate-fallback-session-name-without-.patch:
    Cherry-pick from upstream. Calculate the default (`fallback') session in
    the same way as gnome-shell does, fixing an out-of-sync issue between the
    greeter and gdm's idea of the first session. (LP: #1705157)
  * debian/patches/92_systemd_unit.patch: No need to patch to send HUP - this
    is done upstream now.

 -- Iain Lane <laney@debian.org>  Wed, 13 Sep 2017 16:20:09 +0100

gdm3 (3.25.90.1-2) unstable; urgency=medium

  * New upstream release
  * Drop revert_drop_gdm_shell_session.patch: Applied in new release
  * Bump Standards-Version to 4.1.0

 -- Jeremy Bicha <jbicha@debian.org>  Thu, 31 Aug 2017 21:36:30 -0400

gdm3 (3.24.2-3) unstable; urgency=medium

  * Release to unstable (Closes: #869943)
  * debian/control.in:
    - Bump Standards-Version to 4.0.0 (no further changes)
    - Bump gnome-settings-daemon dependency to 3.24
  * Add revert_drop_gdm_shell_session.patch:
    - Backport commit to allow GDM to work without gnome-session installed
      (Closes: #850291)
  * debian/gdm3.install:
    - Install gnome-session file

 -- Laurent Bigonville <bigon@debian.org>  Mon, 07 Aug 2017 14:11:43 +0200

gdm3 (3.24.2-2) experimental; urgency=medium

  * Drop d/p/Hack-D-Bus-messages-from-Debian-8-libgdm-to-work-wit.patch now
    that debian Stretch has been released
  * Drop d/p/09_default_session.patch: Start the "gnome" session by default,
    "default" is always starting a X11 session but we want to start a Wayland
    one starting from now.
  * debian/patches/92_systemd_unit.patch: Uncomment the BusName= directive,
    gdm doesn't seem to be killed on reload anymore

 -- Laurent Bigonville <bigon@debian.org>  Thu, 06 Jul 2017 01:30:35 +0200

gdm3 (3.24.2-1) experimental; urgency=medium

  [ Jeremy Bicha ]
  * New upstream release
  * debian/control.in:
    - Bump minimum accountsservice to 0.6.35
  * debian/rules: Don't skip dh_auto_test
  * Add 93_translate-default-desktop.patch:
    - Fix 'make check' by marking a Debian-specific file as translatable
  * Drop patches applied in new release:
    - pam_gdm-allow-setting-pam-module-dir-at-configure-ti.patch
    - stop-greeter-explicitly-when-finishing-display.patch

 -- Michael Biebl <biebl@debian.org>  Sun, 21 May 2017 01:47:02 +0200

gdm3 (3.22.3-2) unstable; urgency=medium

  [ Laurent Bigonville ]
  * d/p/stop-greeter-explicitly-when-finishing-display.patch: Properly stop
    the greeter processes when restarting gdm, this fixes the respawn loop and
    allow gdm to restart properly (Closes: #857995)

  [ Michael Biebl ]
  * Setup pulseaudio to run as systemd user service for Debian-gdm.
    Otherwise, if we start pulseaudio within the session, the idle-timeout of
    pulseaudio will prevent the old session scope to be properly terminated
    when the gdm service is restarted and the old logind session will remain
    in state "closing".

 -- Michael Biebl <biebl@debian.org>  Tue, 09 May 2017 23:51:57 +0200

gdm3 (3.22.3-1) unstable; urgency=medium

  * New upstream release.
  * Refresh patches.
  * Add Build-Depends on libxcb1-dev. Upstream switched from xlib to xcb for
    the main gdm process to be more robust in cases where the display
    connection has gone away.
  * Use --with-pam-mod-dir configure switch to set the location of the pam
    module directory instead of moving the .so file around manually.

 -- Michael Biebl <biebl@debian.org>  Thu, 16 Mar 2017 21:46:47 +0100

gdm3 (3.22.1-2) unstable; urgency=medium

  * Team upload.

  [ Michael Biebl ]
  * Stop setting authdir, has been dropped upstream in favour of xauthdir.

  [ Jeremy Bicha ]
  * debian/greeter.dconf-defaults:
    - Use the new emblem-debian-white.png for default login screen logo
      (Closes: #833529)

  [ Simon McVittie ]
  * Work around upgrades not being done offline:
    - Add a non-upstreamable patch to edit D-Bus messages from libgdm
      to the session worker and adapt them from the pre-3.16 interface
      to the post-3.16 interface. Only do this if a flag file in /run
      has been created, so that this workaround will only be active
      until the next reboot.
    - gdm3.preinst: Create that flag file on upgrades. (Closes: #789118)

 -- Simon McVittie <smcv@debian.org>  Sun, 29 Jan 2017 11:07:50 +0000

gdm3 (3.22.1-1) unstable; urgency=medium

  * New upstream release.
  * Refresh debian/patches/16_xserver_path.patch.
  * Strip debian/tmp/ from .install files.
  * Bump debhelper compat level to 10.
  * Remove migration code from pre-wheezy.
  * Stop passing start and stop runlevels to update-rc.d. Those are no longer
    supported with dependency based boot.
  * Do not hard-code path for deluser/delgroup.
  * Completely disable the dh-systemd addon via --without systemd. We use
    debconf and custom maintainer scripts to enable/disable and
    start/stop/reload the gdm service.

 -- Michael Biebl <biebl@debian.org>  Mon, 17 Oct 2016 00:17:17 +0200

gdm3 (3.22.0-1) unstable; urgency=medium

  * New upstream release.

 -- Andreas Henriksson <andreas@fatal.se>  Mon, 19 Sep 2016 21:47:00 +0200

gdm3 (3.21.91-1) unstable; urgency=low

  [ Andreas Henriksson ]
  * New upstream beta release.
  * Convert from cdbs to dh.
  * Bump debhelper compat to 9

  [ Laurent Bigonville ]
  * debian/gdm3.gdm-autologin.pam: Add a missing bit to automagically unlock
    the keyring when autologin on a computer using LUKS root filesystem. This
    is not yet working out-of-the-box in debian as it require some plumbing
    at early-boot (cryptsetup) or systemd in the initramfs.

  [ Michael Biebl ]
  * Drop remaining ConsoleKit build dependencies and configure switches.
    Support for ConsoleKit is most likely not coming back.

 -- Michael Biebl <biebl@debian.org>  Wed, 07 Sep 2016 22:39:51 +0200

gdm3 (3.21.90-1) unstable; urgency=medium

  [ Andreas Henriksson ]
  * New upstream beta release.
  * Update build-dependencies according to configure.ac changes:
    - Add libkeyutils-dev [linux-any]
  * Bump Standards-Version to 3.9.8
  * debian/gdm3.lintian-overrides:
    - Add overrides for systemd-service-file-missing-install-key

  [ Laurent Bigonville ]
  * Ship new pam_gdm.so PAM module and update gdm-autologin PAM service file

 -- Laurent Bigonville <bigon@debian.org>  Wed, 31 Aug 2016 10:28:16 +0200

gdm3 (3.20.1-1) unstable; urgency=medium

  * New upstream release.
  * Restore debian/patches/09_default_session.patch as we postponed the switch
    to Wayland.
  * Upload to unstable.

 -- Michael Biebl <biebl@debian.org>  Wed, 20 Apr 2016 00:44:11 +0200

gdm3 (3.20.0-2) experimental; urgency=medium

  * debian/rules: Switch back the initial VT to vt1 (Closes: #819423)
  * Drop /usr/share/gdm/greeter/dbus-1 files, gdm/gnome-shell doesn't try to
    start telepathy-mission-control and gnome-online-accounts anymore.
  * Drop debian/patches/09_default_session.patch completely as we want to
    default to the wayland session for now.
  * debian/default.desktop.in: Update the Name of the Comment to make it clear
    that it will start the X11 default session of the system.

 -- Laurent Bigonville <bigon@debian.org>  Mon, 04 Apr 2016 15:04:03 +0200

gdm3 (3.20.0-1) experimental; urgency=medium

  * Drop debian/patches/93_disable_gvfs.patch
    - superseded by upstream commit 5e81151a147
      "launch-environment: disable gvfs except in initial setup mode"
  * Bump gnome-shell dependency to >= 3.19.92
    - new interactions between gdm and gnome-shell for session start
  * New upstream release.
  * Temporarily disable debian/patches/09_default_session.patch
    - the System Default ("default") session is currently broken, so use
      upstreams default ("gnome") while investigating.

 -- Andreas Henriksson <andreas@fatal.se>  Fri, 25 Mar 2016 11:26:09 +0100

gdm3 (3.19.92-1) experimental; urgency=medium

  * New upstream release.
  * Add build-dependency on xserver-xorg-dev for xorg-server.pc
    - upstream configure.ac now checks for xserver version.
  * Bump Standards-Version to 3.9.7.
  * Refresh the following patches to apply:
    - debian/patches/09_default_session.patch
    - debian/patches/16_xserver_path.patch
    - debian/patches/90_config_comments.patch
      (Drop greeter section comments as that section was removed.)
    - debian/patches/93_disable_gvfs.patch

 -- Andreas Henriksson <andreas@fatal.se>  Tue, 15 Mar 2016 21:18:48 +0100

gdm3 (3.18.2-1) unstable; urgency=medium

  [ Tim Lunn ]
  * Move schemas to libgdm1 package, gnome-shell requires access to 
    these even when using a different DM. (Closes: #804893)
  * Move gir package to a more standard naming and install typelib file
    into ma path
  * debian/control.in: 
    - Drop depend on gnome-icon-theme{.symbolic} these
      are obsolete now and adwaita-icon-theme is pulled in by libgtk-3-common
    - Mark libdbus-glib-1-dev [!linux-any], its only required for consolekit
      builds

  [ Michael Biebl ]
  * New upstream release.
  * Drop obsolete Breaks, Conflicts and Replaces for versions older than
    oldstable.

 -- Michael Biebl <biebl@debian.org>  Wed, 18 Nov 2015 06:56:38 +0100

gdm3 (3.18.0-2) unstable; urgency=medium

  * debian/control.in: plymouth-dev package has been renamed to
    libplymouth-dev, swap the alternatives in the build-dependencies

 -- Laurent Bigonville <bigon@debian.org>  Mon, 12 Oct 2015 09:43:54 +0200

gdm3 (3.18.0-1) unstable; urgency=medium

  [ Andreas Henriksson ]
  * New upstream release.

  [ Laurent Bigonville ]
  * Drop d/p/17_switch_on_finish.patch, d/p/18_all_displays_transient.patch,
    d/p/19_switch_kill_greeter.patch: Not needed anymore.

 -- Laurent Bigonville <bigon@debian.org>  Sun, 11 Oct 2015 14:39:43 +0200

gdm3 (3.17.92-1) experimental; urgency=medium

  [ Laurent Bigonville ]
  * debian/control.in: Move xserver-xorg-core (<< 2:1.17.2-2~) from Conflicts
    to Breaks

  [ Andreas Henriksson ]
  * New upstream release candidate.

 -- Andreas Henriksson <andreas@fatal.se>  Fri, 18 Sep 2015 09:39:55 +0200

gdm3 (3.17.90-1) experimental; urgency=medium

  * New upstream beta release.
  * Update build-dependencies according to configure.ac changes:
    - drop libxrandr-dev
  * Update debian/rules according to configure.ac changes:
    - drop --with/without-systemd and --with/without-consolekit,
      these configure flags are no longer available.
  * Drop debian/patches/07_fix_caribou_path.patch, obsoleted by
    upstream removal of caribou autostart file removal.
  * Temporarily disable patches which no longer apply:
    - 17_switch_on_finish.patch
    - 18_all_displays_transient.patch
    - 19_switch_kill_greeter.patch
  * Drop debian/patches/95_libsystemd.patch, fixed upstream.
  * Drop debian/patches/08_frequent-users_greeter.patch, likely obsolete.
  * Fix and refresh remaining patches to apply.
  * debian/gdm3.install: drop debian/tmp/usr/share/gnome-session/,
    gdm-shell.session no longer shipped upstream. See commit f66cdfcb2948.
    "It's identical to gnome.session these days.  All GDMification comes
    from the overridden gnome-shell.desktop file."
  * Update debian/libgdm1.symbols
  * Add conflicts against xserver-xorg-core (<< 2:1.17.2-2~)
    - gdm >= 3.16 needs an x server with logind support (which is
      currently only available in the Debian Experimental package
      version), or it will fail with "permission denied" on vt7.
    - The gdm3 package has no strict dependency on an x server
      which we can make versioned. Use conflicts instead to prevent
      users from installing incompatible combinations.

 -- Andreas Henriksson <andreas@fatal.se>  Sat, 29 Aug 2015 11:55:31 +0200

gdm3 (3.14.2-2) unstable; urgency=medium

  * Re-add our workaround which drops BusName from gdm.service. There are
    apparently still issues related to upgrades from older gdm versions
    resulting in the X session to be terminated during the upgrade.

 -- Michael Biebl <biebl@debian.org>  Fri, 24 Jul 2015 13:40:46 +0200

gdm3 (3.14.2-1) unstable; urgency=medium

  * New upstream release.
  * Refresh patches, drop patches which were merged upstream.
  * Systemd has been fixed in v222 to no longer kill services on reload if
    BusName is set, so drop that part from 92_systemd_unit.patch.
  * Build against libsystemd. (Closes: #779769)

 -- Michael Biebl <biebl@debian.org>  Thu, 09 Jul 2015 13:26:26 +0200

gdm3 (3.14.1-8) unstable; urgency=medium

  * d/p/07_fix_caribou_path.patch: Fix the path to the caribou daemon in the
    autostart desktop file (Closes: #784671)

 -- Laurent Bigonville <bigon@debian.org>  Tue, 09 Jun 2015 15:04:11 +0200

gdm3 (3.14.1-7) unstable; urgency=medium

  * Add Conflicts/Replaces: gdm in libgdm1 as well. Closes: #781535.

 -- Josselin Mouette <joss@debian.org>  Sat, 04 Apr 2015 09:19:43 +0200

gdm3 (3.14.1-6) unstable; urgency=medium

  * Team upload.
  * Under systemd, if gdm fails to start, or if the selected DM is
    kdm or wdm, make sure to run plymouth-quit.service (which gdm normally
    suppresses), so that plymouth-quit-wait.service terminates and gettys
    are not prevented from running. (Closes: #766462, #780257)

 -- Simon McVittie <smcv@debian.org>  Wed, 11 Mar 2015 12:25:38 +0000

gdm3 (3.14.1-5) unstable; urgency=medium

  * Do not fail to start gdm if /etc/default/locale does not exist
    (Closes: #779989)

 -- Simon McVittie <smcv@debian.org>  Sun, 08 Mar 2015 11:52:40 +0000

gdm3 (3.14.1-4) unstable; urgency=medium

  * Team upload.
  * gdm3 Conflicts/Replaces: gdm again, to ensure that obsolete gdm packages
    from squeeze get cleaned up by upgrading wheezy to jessie
    (Closes: #774889)
  * 95_systemd-import-language-into-daemon-environment.patch:
    put the default system locale in gdm's environment (Closes: #644047)

 -- Simon McVittie <smcv@debian.org>  Thu, 05 Mar 2015 21:59:26 +0000

gdm3 (3.14.1-3) unstable; urgency=medium

  * 18_all_displays_transient.patch: fix autologin for the initial 
    display. Closes: #758183.

 -- Josselin Mouette <joss@debian.org>  Sun, 09 Nov 2014 18:16:02 +0100

gdm3 (3.14.1-2) unstable; urgency=medium

  * Team upload.
  * Bring back Xorg.N.log at the X maintainers' request, so that their
    bug script can read it (Closes: #765771)

 -- Simon McVittie <smcv@debian.org>  Sat, 08 Nov 2014 17:11:39 +0000

gdm3 (3.14.1-1) unstable; urgency=medium

  * New upstream release.
  * debian/rules: Remove unneeded rules, the files are now removed from the
    upstream tarball

 -- Laurent Bigonville <bigon@debian.org>  Sun, 19 Oct 2014 19:57:33 +0200

gdm3 (3.14.0-1) unstable; urgency=medium

  [ Pedro Beja ]
  * New upstream release.

  [ Laurent Bigonville ]
  * debian/control.in: Bump Standards-Version to 3.9.6 (no further changes)

 -- Laurent Bigonville <bigon@debian.org>  Wed, 08 Oct 2014 00:39:19 +0200

gdm3 (3.13.92-1) unstable; urgency=medium

  * debian/gdm3.config:
    - make sure /etc/X11 directory exists. (Closes: #757081)
    Thanks to Daniel Baumann
  * New upstream release candidate.
  * Upload to unstable.

 -- Andreas Henriksson <andreas@fatal.se>  Fri, 19 Sep 2014 21:47:23 +0200

gdm3 (3.13.91-1) experimental; urgency=medium

  * New upstream development release.
  * Drop patches backported from upstream now included in release:
    - debian/patches/01_session_windowpath.patch
    - debian/patches/02_slave_windowpath.patch
    - debian/patches/03_dont_mask_SIGUSR1.patch
    - debian/patches/04_really_dont_block_SIGUSR1.patch
  * debian/libgdm1.symbols: update with 4 new additions.

 -- Andreas Henriksson <andreas@fatal.se>  Sat, 06 Sep 2014 17:41:14 -0700

gdm3 (3.12.2-4) unstable; urgency=medium

  * d/p/04_really_dont_block_SIGUSR1.patch: from upstream, Stop masking
    forcibly SIGUSR1, really. (Closes: #756068)
  * Update debian/README.Debian: Stop refering to deprecated programs and
    configuration files (Closes: #760073)
  * debian/rules: Remove duplicate call to dh_systemd_* helpers
  * debian/rules: Pass --as-needed to dh_autoreconf and export "-Wl,-z,defs
    -Wl,-O1 -Wl,--as-needed" to DEB_LDFLAGS_MAINT_APPEND

 -- Laurent Bigonville <bigon@debian.org>  Sat, 06 Sep 2014 18:21:52 +0200

gdm3 (3.12.2-3) experimental; urgency=medium

  * Enable wayland support on Linux.

 -- Andreas Henriksson <andreas@fatal.se>  Sat, 02 Aug 2014 16:24:28 +0200

gdm3 (3.12.2-2.1) unstable; urgency=medium

  * Reinstate patches for better VT management.
    + 17_switch_on_finish.patch: introduce a setting for GdmDisplay that 
      says it needs to go to the login screen when set.
    + 18_all_displays_transient.patch: give all local displays the same 
      properties. Restart them by default, not restart them when told 
      not to.
    + 19_switch_kill_greeter.patch: when switching to an existing 
      session, kill the greeter session and the afferent X server.
    + debian/rules: use configure switch to disable the -novtswitch 
      argument to X, if it ever builds again on !linux.
  * 01_session_windowpath.patch, 02_slave_windowpath.patch: reintroduce 
    WINDOWPATH. Patches from upstream. Closes: #757889.
  * tr.po: updated Turkish translation from Mert Dirik. Closes: #756719.
  * 03_dont_mask_SIGUSR1.patch: patch from upstream. Stop masking 
    forcibly SIGUSR1. Closes: #756068.

 -- Josselin Mouette <joss@debian.org>  Thu, 14 Aug 2014 02:09:47 +0200

gdm3 (3.12.2-2) unstable; urgency=medium

  [ Laurent Bigonville ]
  * debian/control.in: Remove build-dependency against libck-connector-dev for
    linux-any architectures.
  * debian/gdm3.gdm-*.pam: Add call to pam_keyinit.so, the module can
    unconditionally added now that the package is linux only (Closes: #734818)

  [ Andreas Henriksson ]
  * Upload to unstable.

 -- Andreas Henriksson <andreas@fatal.se>  Mon, 14 Jul 2014 23:44:36 +0200

gdm3 (3.12.2-1) experimental; urgency=medium

  * New upstream release
  * Remove kfreebsd-any from Architecture. (Closes: #602724, #601106,
    #612157, #733546)
  * debian/gdm3.init: Try to activate logind before starting gdm to avoid a
    race condition when systemd is not used as PID1 (Closes: #747210)
  * debian/rules: Re-disable consolekit fallback support

 -- Laurent Bigonville <bigon@debian.org>  Tue, 20 May 2014 23:53:50 +0200

gdm3 (3.12.1-1) experimental; urgency=medium

  [ Laurent Bigonville ]
  * debian/rules:
    - Re-add --with(out)-selinux flag to the configure, the flag is back again
    - Drop --disable-fallback-greeter configure flag, the fallback greeter is
      gone for quite some time already
    - Drop --with(out)-consolekit configure flag, we are now building with
      the fallback to consolekit on all architectures
  * debian/control.in:
    - Bump Standards-Version to 3.9.5 (no further changes)
    - Enable journald support
    - Drop explicit dependency against systemd, libpam-systemd should pull the
      needed packages
    - Depends against consolekit on non-linux architectures
  * debian/gdm3.pam, debian/gdm3-autologin.pam: Call pam_selinux open module
    higher in the session stack

  [ Josselin Mouette ]
  * Make description up-to-date.
  * New upstream release.
  * Drop nested-login related patches, they are not coming back.
  * Remove firstVT patch, it has been replaced upstream by 
    --with-initial-vt.
  * 90_config_comments.patch: stop documenting FirstVT.
  * Install files in /usr/share/dconf
  * Depend on dconf 0.20 for file-db support.
  * 92_gsettings_path.patch: removed. Dconf now supports database files 
    with hardcoded paths.
  * 91_dconf_database_path.patch: new patch. Point to a dconf path in 
    /var/lib/gdm3 instead of the one in $DATADIR.
  * Don’t install the pre-generated dconf database.
  * Install the source dconf databases to their former place in 
    /usr/share/gdm/dconf.
  * greeter.dconf-defaults: this is a new file to remove the old 
    greeter.gsettings
  * Convert greeter.gsettings to greeter.dconf-defaults at postinst time 
    and use ucf to update the file.
  * Make a direct symlink to the new greeter.dconf-defaults file in the 
    dconf defaults directory.
  * Simplify the dconf regeneration in gdm3.init thanks to that.
  * Move configuration generation to a separate script.
  * Use dh_systemd.
  * 92_systemd_unit.patch: port our init script specifics to the unit 
    file.
  * Install the unit file.
  * Install a symlink to display-manager.service for the default display 
    manager, according to the value set in debconf.
  * Add a symlink to gdm3.service since this is the name of the old init 
    script.
  * Fix the logic to update the default display manager after running 
    debconf.
  * Require a policykit-1 with systemd support.
  * 93_disable_gvfs.patch: reverted upstream change 446d061a. Do not 
    launch gvfs in the login session.
  * Install stub D-Bus files for gnome-online-accounts and telepathy, to 
    avoid launching such daemons in the login session.

 -- Laurent Bigonville <bigon@debian.org>  Sat, 10 May 2014 22:52:23 +0200

gdm3 (3.12.0-1) experimental; urgency=low

  [ Laurent Bigonville ]
  * debian/gdm-launch-environment.pam: Drop the symlink to gdm3-autologin and
    install a real pam service. The differences with gdm3-autologin service
    are that gdm-launch-environment should not transition out of the xdm_t
    SELinux domain and not set a loginuid (as it's daemon's internal and not
    a real user)
  * Drop debian/patches/10_gdm3_pam.patch and rename all the pam services back
    to their upstream names. Also bump gnome-shell dependency as it uses gdm
    PAM services and the names must be synchronized.
  * debian/gdm3.init: Fix inconsistency regarding the usage of PIDFILE
    variable, thanks to Leo Antunes <costela@debian.org> (Closes: #729489)
  * debian/control.in: Depend on libpam-systemd on linux architectures as we
    need XDG_RUNTIME_DIR set to work.
  * Drop debian/patches/96_check_libs.patch: Since check 0.9.10-2, check.pc is
    containing the needed libraries for linking, bump build-dep accordingly

  [ Andreas Henriksson ]
  * New upstream release.
  * debian/rules: add --with-gnome-settings-daemon-directory configure flag.
  * Drop debian/patches/07_libexec-paths.patch, obsoleted by previous entry.
  * Drop debian/patches/10_no_gettext.patch, merged upstream.
  * Drop debian/patches/20_credentials.patch, merged upstream.
  * Drop debian/patches/22_noconsole.patch, merged upstream.
  * Drop debian/patches/95_check_x11_display.patch
    - Obsoleted by upstream changes, see commit 04116535f7a2f37a9724835
      "daemon: don't require seat to locate reauth channel"
  * Have quilt refresh remaining patches to apply cleanly.
  * Build-depend on dconf-cli 0.19.90
    - "dconf compile ..." used during build.
  * debian/rules: drop moving gdm dconf profile out of /etc
    - upstream gdm has been fixed to not misuse dconf anymore.
  * Update debian/libgdm1.symbols
    - 4 symbols dropped related to language selection, upstream
      commit 0b2d22f63b3e6b31 says:
      "This commit drops the interface, since it's unused, and
       we don't have any API guarantees in libgdm."

 -- Andreas Henriksson <andreas@fatal.se>  Fri, 04 Apr 2014 22:01:58 +0200

gdm3 (3.10.0.1-2) experimental; urgency=low

  * Update dependency on gnome-shell and gnome-session to >= 3.10. Otherwise
    the greeter apparently won't function.

 -- Sjoerd Simons <sjoerd@debian.org>  Sat, 02 Nov 2013 11:47:36 +0100

gdm3 (3.10.0.1-1) experimental; urgency=low

  [ Michael Biebl ]
  * Drop Depends on policykit-1-gnome, with the gdm-fallback session gone,
    this dependency is no longer required. Also remove
    polkit-gnome-authentication-agent-1.desktop along with it.
  * Use a versioned Depends on gnome-shell (>= 3.6) rather then an unversioned
    Depends + a versioned Breaks. There is no real reason to do the latter and
    it seems to confuse APT and break upgrades.

  [ Sjoerd Simons ]
  * New upstream release (3.10.0.1)
  * Switch from consolekit to systemd-logind sessions. For some reason
    gnome-shell 3.10 unlocking fails with consolekit...
  * debian/patches/*: Refreshed

  [ Laurent Bigonville ]
  * debian/rules: Also drop gdm-simple-greeter.desktop, simple-greeter is
    definitely gone
  * debian/rules: Cleanup the list of that are files being removed during
    build, some of them are gone from upstream tarball now

  [ Sjoerd Simons ]
  * Add dependency on systemd for systemd-logind
  * Use logind session tracking on linux

 -- Sjoerd Simons <sjoerd@debian.org>  Fri, 01 Nov 2013 22:34:17 +0100

gdm3 (3.8.4-2) unstable; urgency=low

  [ Emilio Pozuelo Monfort ]
  * debian/patches/20_credentials.patch:
    + Patch from Petr Salinger, use g_credentials_get_unix_pid() instead
      of our own function as the former supports kFreeBSD. Closes: #692739.
  * debian/control.in:
    + Build depend on glib 2.36 for the above function.

  [ Simon McVittie ]
  * Apply patch from Paul Wise to avoid userdel error messages
    from being used as input for debconf if gdm3 is purged while
    processes are still running as Debian-gdm (Closes: #657751)

  [ Emilio Pozuelo Monfort ]
  * Upload to unstable.

 -- Emilio Pozuelo Monfort <pochu@debian.org>  Sun, 13 Oct 2013 17:29:04 +0200

gdm3 (3.8.4-1) experimental; urgency=low

  [ Laurent Bigonville ]
  * New upstream release
    - debian/rules: Explicitly disable gdm-simple-greeter, it has been removed
      from the archive for quite some time now and will be gone again in the
      next major release anyway.
  * debian/control.in:
    - Bump Standards-Version to 3.9.4 (no further changes)
    - Use canonical URLs for VCS fields
    - Fix duplicate short description of libgdm package
  * debian/gdm3.lintian-overrides, debian/source.lintian-overrides:
    - Add an override for 'gdm3: unused-debconf-template gdm3/daemon_name'
    - Drop unused overrides to please lintian
  * debian/gdm3.dirs: Drop usr/share/gdm/greeter-settings/, not needed anymore
    since 3.4.1-1
  * debian/gdmflexiserver.1.pod: Fix grammar, thanks to lintian
  * debian/gdm3.manpages, debian/libgdm.manpages: Move gdmflexiserver manpage
    to libgdm package so it follows the executable
  * debian/rules: List non-installed files
  * debian/gdm-screenshot.1.pod, debian/gdm3.manpages: Add manpage for
    gdm-screenshot executable, thanks to Nathan Handler (Closes: #691295)

  [ Jeremy Bicha ]
  * debian/control.in:
    - Since the fallback greeter isn't provided anymore, depend on gnome-shell
      instead of metacity as gnome-shell is the only available gdm3 greeter
    - Breaks/Replaces gdm3 instead of gdm

  [ Javier Martinez ]
  * debian/patches:
    + Drop 93_private_lib.patch. Don't install the shared library
      in a private directory.
   * debian/control.in:
     + Split libgdm adding a libgdm-dev package
     + Rename libgdm to libgdm1 and update the package description
     + Add a gir1.2-gdm3 package for GObject introspection data
   * debian/gdm3.lintian-overrides:
     + Drop gdm3: binary-or-shlib-defines-rpath
       usr/lib/gdm3/gdm-simple-chooser /usr/lib/gdm since the gdm libraries
       are not private anymore.
     + Make build depend on debhelper (>= 8.1.3) and cdbs (>= 0.4.93~) and
       add Pre-Depends: ${misc:Pre-Depends} to shared libs packages to
       support Multi-Arch
   * debian/rules:
     + Remove all mangling about /usr/lib/gdm and update binary-install/libgdm::
     + Append --libdir=\$${prefix}/lib/$(DEB_HOST_MULTIARCH) to
       DEB_CONFIGURE_EXTRA_FLAGS

 -- Laurent Bigonville <bigon@debian.org>  Mon, 09 Sep 2013 00:40:53 +0200

gdm3 (3.8.3-2) experimental; urgency=low

  * debian/patches/10_gdm3_pam.patch:
    + Updated. Update some more hardcoded gdm-autologin  entries
  * debian/gdm3.install: Install the files debian overrides as the last ones
    so we don't accidentally include upstream versions. Specifically in the
    case of the Xsession which needs to be debian specific

 -- Sjoerd Simons <sjoerd@debian.org>  Thu, 27 Jun 2013 08:56:50 +0200

gdm3 (3.8.3-1) experimental; urgency=low

  [ Simon McVittie ]
  * Don't suggest gok, which has been deprecated in favour of caribou
    and is not in GNOME 3 or Debian wheezy (Closes: #692781)
  * Fix a typo in a comment in gdm3-autologin.pam (Closes: #689927)

  [ Laurent Bigonville ]
  * New upstream release (Closes: #701035)
    - Pass new --with-ran-once-marker-directory flag to the configure
  * Enable plymouth support on linux-any architecture
  * Drop --enable-selinux configure flag, the flag is gone

  [ Thomas Bechtold ]
  * debian/rules:
    Remove unknown option --disable-scrollkeeper (Closes: #701609)

  [ Tim Lunn ]
  * Split out libgdm into a separate package so that GNOME Shell
    can use alternate display managers

  [ Simon McVittie ]
  * Mark all packages as Architecture: linux-any kfreebsd-any, because
    gdm requires credentials-passing (unimplemented on Hurd)
  * Fix gdm3.install for package split
    - gdm-simple-chooser etc. are in /usr/lib/gdm3, not /usr/lib/gdm
    - /usr/sbin/gdm-binary is the real daemon, and debian/rules expects it
      under that name
  * Tell dh_shlibdeps to look in libgdm to satisfy the shared library
    dependencies, and add a shlibs.local for them

  [ Michael Biebl ]
  * Change Depends on dconf-tools to dconf-cli. We only require the command
    line tools which were split out into a separate package.

  [ Sjoerd Simons ]
  * New upstream release 3.8.3
  * debian/control.in: Update build-depends
  * Explicitely pick consolekit as the session manager for now, to ensure
    consolkit sessions get registered to ensure the last few remaining users of
    consolekit keep working.. systemd-logind is smart enough to pick up the
    session by itself, so programs relying on logind will work properly.
  * debian/greeter.gsettings:
    + Use gdm-shell greeter, fallback has been removed upstream
    + Stop disabling the power icon, it now longer allows configuring power
      settings
  * debian/gdm3.lintian-overrides
    + Override gdm3: binary-or-shlib-defines-rpath
        usr/lib/gdm3/gdm-simple-chooser /usr/lib/gdm as it's expected for gdm3
        to use the private gdm libraries

 -- Sjoerd Simons <sjoerd@debian.org>  Thu, 06 Jun 2013 13:39:28 +0200

gdm3 (3.6.1-2) experimental; urgency=low

  * Team upload

  [ Sjoerd Simons ]
  * debian/rules: Specify the check-accelerated-directory (Closes: #692466;
    thanks to Frederic Peters)

 -- Simon McVittie <smcv@debian.org>  Wed, 07 Nov 2012 14:35:38 +0000

gdm3 (3.6.1-1) experimental; urgency=low

  * New upstream release
  * debian/patches/94_schemas_location_on_hup.patch
    + Dropped, merged upstream

 -- Sjoerd Simons <sjoerd@debian.org>  Sat, 20 Oct 2012 17:50:59 +0200

gdm3 (3.6.0-1) experimental; urgency=low

  * New upstream release
  * debian/patches/04_reload_config.patch
    debian/patches/05_debug_xserver_core.patch
    debian/patches/17_switch_on_finish.patch
    debian/patches/18_parametrize_create_display.patch
    debian/patches/19_static_transient_display.patch
    debian/patches/20_switch_kill_greeter.patch
    debian/patches/30_dbus_prctl_death.patch
    debian/patches/31_worker_session_gone.patch
    debian/patches/32_ignore_greeter_crash.patch:
    + Dropped, merged upstream
  * debian/patches/94_schemas_location_on_hup.patch:
     + Added, look in the right schema location on the HUP signal
  * gdm3.{postinst,postrm}: PAM config file changed from gdm-welcome to
    gdm-launch-environment. Adapt postinst/postrm for the new name and remove
    the old
  * debian/rules: Set --with-consolekit-directory
  * debian/control.in: Update build-depends, break gnome-shell (<<3.5) and
    depends on gnome-session >= 3.6
  * Sync with Ubuntu:
    + debian/patches/10_no_gettext.patch:
      + Added, Don't mix intltool and gettext macro
  * debian/patches/95_check_x11_display.patch
    + Added, Check X11Display instead of X11DisplayDevice to see if it's an X
      session as X11DisplayDevice isn't properly set
  * debian/rules: Set the initial vt to 7

 -- Sjoerd Simons <sjoerd@debian.org>  Sun, 14 Oct 2012 22:02:30 +0200

gdm3 (3.4.1-3) unstable; urgency=low

  * Drop suggests on gnome-mag.
  * Recommends: at-spi → at-spi2-core. Closes: #680947.
  * Recommend gnome-icon-theme-symbolic. Closes: #683348.
  * Generate templates from PO files. Closes: #686037.
  * Update po files from the xdm source.
  * Remove obsolete README.source.
  * Grab some patches upstream:
    + 30_dbus_prctl_death.patch: ensure dbus dies with the session.
    + 31_worker_session_gone.patch: avoid race condition when the 
      session dies.
    + 32_ignore_greeter_crash.patch: ignore when the greeter crashes 
      while no longer needed.

 -- Josselin Mouette <joss@debian.org>  Sat, 22 Sep 2012 14:01:46 +0200

gdm3 (3.4.1-2) unstable; urgency=low

  * Fix typo in dconf-tools dependency version. Closes: #678961.
  * Use --no-create-home and --quiet for addgroup/adduser calls.
    Closes: #675809.
  * 05_debug_xserver_core.patch: patch from upstream git. Make the X 
    server dump core when debugging is enabled. Closes: #651693.
  * 06_first_vt.patch, 20_switch_kill_greeter.patch: refreshed.
  * 90_config_comments.patch: more comments with useful options.
  * Add references to patches.
  * 02_xnest_wrapper.patch: disabled.
  * 04_reload_config.patch: patch from upstream git. Get SIGHUP to 
    actually reload the configuration.
  * gdm3.init: send SIGHUP to get reload to work.

 -- Josselin Mouette <joss@debian.org>  Mon, 25 Jun 2012 20:18:38 +0200

gdm3 (3.4.1-1) unstable; urgency=low

  [ Jordi Mallach ]
  * Update po-up/ca.po.

  [ Josselin Mouette ]
  * gdm3.init: remove .ICEauthority before starting. Closes: #648666.
  * x11-common will now include xhost code to give access to the 
    local user if xhost is installed (see #586685).
    + Depend on the appropriate x11-common version.
    + Depend on x11-xserver-utils so that it actually works.
  * New upstream release.
  * Updated build-dependencies: nss, glib.
  * 01_language.patch: dropped, merged upstream.
  * 04_no_fatal_criticals.patch: dropped, obsolete.
  * 07_libexec-paths.patch: removed unused variables/files.
  * 08_frequent-users_greeter.patch: reworked according to upstream 
    changes.
  * 10_gdm3_pam.patch: updated for the new version. Do not prefix the 
    PAM files for multistack, they have new names anyway.
  * 14_pam_dialog.patch: dropped, upstream merged an improved version.
  * 18_parametrize_create_display.patch: updated for the new version.
  * 19_static_transient_display.patch: unfuzzed.
  * 29_grep_path.patch: dropped, merged upstream.
  * 91_dconf_override.patch: dropped, the configuration generation has 
    completely changed.
  * 93_xdg_data_dirs.patch: dropped, similar functionality merged 
    upstream.
  * Drop the dconf-gsettings-backend dependency.
  * greeter.gconf-defaults:
    + Drop the g-p-m setting.
  * greeter.gsettings:
    + Force gdm-fallback as the default session.
    + Document how to use gdm-shell.
    + Document how to change the background. Closes: #655328.
  * rules:
    + Generate xx_upstream.gschema.override from the new 
      00-upstream-settings file (much simpler).
    + Remove /etc/dconf from the installed files.
    + Drop all development libraries/headers.
    + Explicitly disable introspection.
    + (All of this can be shipped in separate packages if actual 
      packages start using this library.)
    + Explicitly disable split authentication, it will not work properly 
      with the Debianized PAM stack.
    + Remove the associated PAM files.
    + Disable dh_makeshlibs.
    + Install the dconf stuff in /usr/share/gdm.
  * gdm3.postinst:
    + Remove the old gsettings file upon upgrade.
  * gdm3.links:
    + Remove the old gsettings link.
  * gdm3.init:
    + Replace the gsettings generation by a dconf-based one.
    + Do a conversion for the configuration file so that it remains 
      compatible.
  * 92_gsettings_path.patch: updated to force the dconf directory to be 
    in the GDM runtime directory.
  * gdm3.install:
    + Stop installing MIME files by hand.
  * 93_private_lib.patch: new patch. Install the shared library in a 
    private directory.
  * Break gnome-shell < 3.2 for correct shell support.
  * Suggest gnome-shell.
  * Require g-s-d and metacity, they are no longer optional. Requiring 
    g-s-d 3.2 Closes: #656384.
  * Require d-conf 0.10.0-4 to configure the dconf path and parse 
    defaults in order.

  [ Laurent Bigonville ]
  * debian/gdm3.pam, debian/gdm3-autologin.pam: Call pam_selinux pam module
    (Closes: #661289)
  * debian/gdm3.pam, debian/gdm3-autologin.pam: Call pam_loginuid pam module
    (Closes: #661745)

  [ Josselin Mouette ]
  * New upstream release.
    + Features the incredible capability to not try endlessly to start 
      up X servers when they fail to start.
      Closes: #580627, #610826, #650183.
  * Move login manager defaults from gconf to gsettings.
    + Now we use full path for the icon.
  * Add the metacity default to gsettings too.
  * Require a metacity version which supports gsettings.
  * Get rid of anything related to GConf.
  * Use dh maintscript support to remove the old GConf config file.
  * Force disable systemd support.
  * 06_first_vt.patch, 17_switch_on_finish.patch: refreshed.
  * 07_libexec-paths.patch:
    + Use the binary path as provided by g-s-d.pc.
    + Add a check for gnome-session, which is also used.
  * 10_gdm3_pam.patch: handle the bucket of FAIL that is hardcoding the 
    service name in various places since split authentication was 
    introduced.
  * 18_parametrize_create_display.patch, 
    19_static_transient_display.patch, 20_switch_kill_greeter.patch,
    21_static_display_purge.patch: adapt to systemd/multiseat changes.
  * Require dconf 0.12.1-2.
  * gdm3.post{inst,rm}: add a gdm-welcome PAM service, which is now 
    needed for the login session. It's just a symlink.
  * 91_shell_version_control.patch: new patch, Debian-specific. Add 
    strict version checking for gnome-shell in order to go to the fall 
    back session in case of potential incompatibility.
  * 93_private_lib.patch: also install the typelib file in the private 
    directory, and drop the gir file.
  * gdm3.dirs: /usr/lib/gnome-shell
  * rules:
    + Remove pre-built gdm.schemas which includes incorrect settings.
    + Enable introspection.
    + Instruct dh_girepository to look at the typelib file in the right 
      place.
    + Add symbolic links for the library and typelib in the gnome-shell 
      directory so that it can use them.
  * Add gir (build-)dependencies.
  * 23_start_polkit.patch: new patch. Start the policykit agent in the 
    fallback session. Otherwise reboot/shutdown does nothing when 
    someone is logged on.

 -- Josselin Mouette <joss@debian.org>  Thu, 21 Jun 2012 00:18:36 +0200

gdm3 (3.0.4-4) unstable; urgency=low

  [ Michael Biebl ]
  * debian/watch:
    - Update to version 3.
    - Track .xz tarballs.
    - Don't run uupdate.

  [ Josselin Mouette ]
  * Build-depend on gnome-settings-daemon so that its plugins are 
    correctly listed.
  * Note this is a critical security fix, but does not affect testing.
  * Also closes: #630482.

 -- Michael Biebl <biebl@debian.org>  Thu, 20 Oct 2011 16:22:33 +0200

gdm3 (3.0.4-3) unstable; urgency=low

  * Upload to unstable.
  * Drop Build-Depends on libpolkit-gobject-1-dev and libpolkit-gtk-1-dev.
  * Refresh patches.
  * Bump debhelper compatibility level to 8.
  * Bump Standards-Version to 3.9.2. No further changes.
  * debian/greeter.gsettings: Don't set wallpaper from desktop-base, as we
    don't have a hard dependency on desktop-base which can lead to a broken
    desktop background.

 -- Michael Biebl <biebl@debian.org>  Fri, 14 Oct 2011 14:45:46 +0200

gdm3 (3.0.4-2) experimental; urgency=low

  * Document how to change the GSettings settings in README.Debian.
  * greeter.gsettings: add an example of how to disable the sound.
    Closes: #628858.
  * 06_first_vt.patch: update to add Hurd support. Closes: #629366.
  * 18_switch_kill_greeter.patch, 20_endsession_respawn.patch: replaced 
    by a series of cleaned up upstream patches.
    + 17_switch_on_finish.patch: add the switch-on-finish property to 
      displays.
    + 18_parametrize_create_display.patch: allow the daemon to create an 
      arbitrary type of display.
    + 19_static_transient_display.patch: share the respawn logic between 
      static and transient displays.
    + 20_switch_kill_greeter.patch: here is the code that kills the 
      unnecessary greeter if we support -novtswitch.
    + 21_static_display_purge.patch: the last missing change in the 
      upstream patches, purges static displays just as transient 
      displays.
  * Pass --with-vt-switch-workaround on non-Linux architectures.
  * 01_language.patch: replaced by a new version from upstream. Only 
    sets the variables when non-empty.

 -- Josselin Mouette <joss@debian.org>  Wed, 15 Jun 2011 20:14:19 +0200

gdm3 (3.0.4-1) experimental; urgency=low

  * New upstream bugfix & security release.
  * Require accountsservice 0.6.12.
  * 07_libexec-paths.patch, 91_dconf_override.patch: updated for the new 
    version.
  * 93_xdg_data_dirs.patch: new patch. Add /usr/share/gdm to 
    XDG_DATA_DIRS.
  * debian/gdm3.install: install the dummy desktop handler and the 
    mimeapps.list to /usr/share/gdm/applications.
  * rules: clean them from /var.

 -- Josselin Mouette <joss@debian.org>  Wed, 01 Jun 2011 00:40:08 +0200

gdm3 (3.0.0-2) experimental; urgency=low

  * 18_switch_kill_greeter.patch: remove the 2 second timeout, it is 
    useless now.
  * 14_pam_dialog.patch: completely revamped. Use a message queue to 
    show messages on the text area instead of showing an ugly dialog.
  * 30_utf8_locale.patch: dropped, it’s useless now. Furthermore the 
    official locale name is now bl_AH.utf8, it’s extracted directly from 
    the locales package by accountsservice.
  * Build-depend on gnome-settings-daemon-dev and 
    gsettings-desktop-schemas.
  * Rename 21_schemas_usr.patch to 90_config_comments.patch, to match 
    its true meaning and the fact it won’t be forwarded.
  * Allow to tune the GSettings configuration like for GConf.
    + 91_dconf_override.patch: new Debian-specific patch. Turn the 
      make-dconf-override-db script into one that creates a GSettings 
      override file. Drop the dconf profile entirely.
    + Install the result in /usr/share/gdm/greeter-settings.
    + 92_gsettings_path.patch: new Debian-specific patch. Set 
      GSETTINGS_SCHEMA_DIR in the welcome session instead of 
      DCONF_PROFILE.
    + Require gsettings-desktop-schemas and libglib2.0-bin in the binary 
      package.
    + greeter.gsettings: new file. Set the Debian GSettings defaults.
    + Install it in /etc/gdm3 and link it in 
      /usr/share/gdm/greeter-settings.
    + gdm3.init: regenerate the schemas if needed in /var/lib/gdm3.
  * greeter.gconf-defaults: remove settings that are necessarily in 
    GSettings now.

 -- Josselin Mouette <joss@debian.org>  Thu, 12 May 2011 00:09:50 +0200

gdm3 (3.0.0-1) experimental; urgency=low

  * DISCLAIMER: this one is labeled “experimental” for a reason.
  * README.Debian: remove reference to GDM 2.26. Closes: #616603.
  * gdm3.8.pod: patch from Vincent Lefevre to document XAUTHORITY. 
    Closes: #616612.
  * New upstream release.
  * 01_minimal_uid.patch: dropped, fixed upstream using accountsservice.
  * 07_libexec-paths.patch: put enough intelligence in configure.ac to 
    remove the need for a Debian-specific patch.
  * 08_frequent-users_greeter.patch:
    + Drop the parts that have been moved to accountsservice.
    + Now use "x11" instead of "gdm" as session type. See #624474 for 
      the gory details.
  * 11_no_xhost_thanks.patch: dropped, upstream promises it is safe.
  * 11_xephyr_nested.patch: disabled for the moment.
  * 12_polkit_settings.patch, 13_gdmsetup.patch, 13_gdmsetup_ui.patch, 
    13_gdmsetup_desktop.patch: dropped, this is now done in the control 
    center.
  * 14_pam_dialog.patch: disabled for the moment.
  * 18_switch_kill_greeter.patch: add the forced -novtswitch argument 
    for Linux here, making the patch self-consistent.
  * 19_configure_xserver.patch: disabled. It lets people do stupid 
    things, and upstream would prefer to have only the X server binary
    configurable.
  * Stop setting X_CONFIG_OPTIONS according to those two changes.
  * 20_endsession_respawn.patch: disable the nested stuff for now.
  * 21_schemas_usr.patch: most of it has been merged upstream. Only keep 
    extra comments in the configuration file.
  * 22_noconsole.patch: rename the configuration option to 
    xdmcp/ShowLocalGreeter at upstream’s request.
  * 30_utf8_locale.patch: refreshed.
  * 31_xkb_options.patch: dropped, upstream removed the keyboard 
    switching feature.
  * 03_ipv6.patch, 05_stop_welcome_session.patch, 15_kfreebsd.patch, 
    17_no_libxdmcp.patch, 23_autologin_once.patch, 25_upower.patch, 
    26_username_escape.patch, 27_orca_braille.patch, 28_beep.patch: 
    dropped, merged upstream. 
  * 90_relibtoolize.patch: dropped in favor of dh-autoreconf.
  * Update build-dependencies according to the new version.
  * Drop the conflicts/replaces/provides against f-u-s-a.
  * Require accountsservice 0.6.9-2 for correct session accounting.
  * Require dconf-gsettings-backend for the dconf hacks.
  * Restore debian/TODO.
  * Remove icons and desktop files for gdmsetup and gdmflexiserver.
  * debian/po-up/POTFILES.in: cleanup gdmsetup stuff.
  * Drop gdmXnestwrapper, anyway we can force Xephyr now.
  * Drop gnome-session-check-accelerated.desktop, it’s useless at login 
    time.
  * gdm3.preinst: dropped, the change is in stable.
  * Require gnome-session 3.0.
  * Stop adding /usr/share/gdm to XDG_DATA_DIRS
  * Break gnome-control-center < 3 since it is required for account 
    configuration.
  * 01_language.patch: new patch. Don’t set LANG, which can be already 
    set by PAM, only set GDM_LANG.
  * gdm*.pam: use session directives for pam_env, instead of auth.

 -- Josselin Mouette <joss@debian.org>  Mon, 28 Mar 2011 11:31:13 +0530

gdm3 (2.30.5-11) unstable; urgency=low

  * 35_double_free.patch: stolen from 2.30.7. Fix a double free issue in 
    the chooser code.
  * 36_windowpath.patch: stolen from 2.30.7. Only set the WINDOWPATH 
    variable if not null.
  * 37_shutdown_buttons.patch: stolen from upstream git. Only show 
    shutdown options when requested. Closes: #628032.
  * 14_pam_dialog.patch: remove the beep, since it happens after the 
    session has been reaped and can lock the sound device.

 -- Josselin Mouette <joss@debian.org>  Thu, 18 Aug 2011 18:21:15 +0200

gdm3 (2.30.5-10) unstable; urgency=low

  * 33_reset_signal_handler.patch: stolen upstream. Reset SIGPIPE 
    handler before starting the session.
  * 34_postsession_shutdown.patch: stolen upstream. Execute the 
    PostSession script even when GDM is killed or shut down.

 -- Josselin Mouette <joss@debian.org>  Wed, 20 Apr 2011 19:57:09 +0200

gdm3 (2.30.5-9) unstable; urgency=high

  * README.Debian: remove reference to GDM 2.26. Closes: #616603.
  * gdm3.8.pod: patch from Vincent Lefevre to document XAUTHORITY. 
    Closes: #616612.
  * 32_CVE-2011-0727.patch: patch from Ray Strode to fix local root 
    privilege escalation. Closes: #620184, CVE-2011-0727.

 -- Josselin Mouette <joss@debian.org>  Sat, 09 Apr 2011 12:09:35 +0200

gdm3 (2.30.5-8) unstable; urgency=low

  * README.Debian: document the xauth stuff. Closes: #614972.
  * 31_xkb_options.patch: patch from Julien Pinon to always pass XKB 
    options regardless of the layout. Closes: #590534.
  * 13_gdmsetup.patch: updated to link to the libs required by the usage 
    of libgdmcommon. Closes: #615720.
  * 90_relibtoolize.patch: updated accordingly.

 -- Josselin Mouette <joss@debian.org>  Thu, 03 Mar 2011 22:10:30 +0100

gdm3 (2.30.5-7) unstable; urgency=low

  [ Josselin Mouette ]
  * gdm3.init: chown the configuration to Debian-gdm, to avoid umask 
    issues. Closes: #603510.
  * gdm3.postrm: handle deluser/delgroup failures gracefully.
    Closes: #603753.
  * 29_grep_path.patch: new patch. Don’t hardcode grep to a wrong 
    location. Closes: #607664.
  * 30_utf8_locale.patch: new patch. Pass locale.UTF-8 instead of 
    locale.utf8. Closes: #607753.

  [ Emilio Pozuelo Monfort ]
  * debian/gdm3.8.pod:
    + Fix typo, thanks Yury V. Zaytsev. Closes: #610723.

 -- Josselin Mouette <joss@debian.org>  Mon, 24 Jan 2011 22:56:35 +0100

gdm3 (2.30.5-6) unstable; urgency=low

  * 11_xephyr_nested.patch: don’t switch VTs from nested displays. It’s 
    confusing and prevents using them to start sessions for existing 
    users.
  * greeter.gconf-defaults: don’t specify the background, it is now set 
    by desktop-base.
  * Recommend desktop-base >= 6 to obtain this background.
  * Remove moreblue-orbit picture.

 -- Josselin Mouette <joss@debian.org>  Mon, 15 Nov 2010 20:52:24 +0100

gdm3 (2.30.5-5) unstable; urgency=low

  * 27_orca_braille.patch: patch from Samuel Thibault to enable braille 
    support in orca. Closes: #600472.
  * 20_endsession_respawn.patch:
    + Correctly reinitialize the variable that tells a display must 
      respawn. It badly broke when trying to use an already used 
      display to switch to another one. Closes: #600706.
    + Also prevent respawning for static displays, otherwise the same 
      problem will also happen on :0. The only remaining difference 
      remaining between static and transient displays is autologin 
      handling.
    + Don’t restart the static display when it exits, that would make 
      the previous change moot.
  * Get the greeter to play a beep when it is ready. Thanks Samuel 
    Thibault for all the testing. Closes: #598132.
    + 28_beep.patch: new patch. Emit a gdk_beep when appropriate.
    + greeter.gconf-defaults: enable event sounds, so that the beep is 
      played.
  * README.Debian:
    + Explain the configuration system more thoroughly. Closes: #601479.
    + Split the debconf translations part in README.source.

 -- Josselin Mouette <joss@debian.org>  Sun, 07 Nov 2010 00:32:11 +0100

gdm3 (2.30.5-4) unstable; urgency=low

  * 21_schemas_usr.patch: add some comments in the daemon.conf file to 
    explain the available options. Thanks Joey Hess. Closes: #598666.
  * gdm3.init: drop hal and acpid. Closes: #599015.
  * Pass --enable-debug with DEB_BUILD_OPTIONS=debug.
  * 20_endsession_respawn.patch: fix typo introduced in 2.30.5-2 that 
    turns the feature completely off.
  * 18_switch_kill_greeter.patch: ensure that the slave process dies 
    too. Avoids leaking gdm-simple-slave processes around.
  * 24_show_user_other.patch: dropped. It is not necessary anymore, the 
    case without any user is handled correctly now. Furthermore it was 
    causing the infamous focus bug. Closes: #596359.
  * 11_xephyr_nested.patch: fix implicit pointer conversion. Thanks Dann 
    Frazier for the report. Closes: #599104.

 -- Josselin Mouette <joss@debian.org>  Wed, 06 Oct 2010 00:10:48 +0200

gdm3 (2.30.5-3) unstable; urgency=low

  [ Josselin Mouette ]
  * pt_BR.po: new Brazilian Portuguese translation by Sérgio Cipolla.
    Closes: #597669.
  * 26_username_escape.patch: stolen in upstream git (2.30 branch). Fix 
    escaping in the user list.

  [ Luca Bruno ]
  * 13_gdmsetup.patch: refresh and fix user-manager loading according
    to upstream changes. Closes: #598034.

 -- Josselin Mouette <joss@debian.org>  Sat, 02 Oct 2010 18:41:24 +0200

gdm3 (2.30.5-2) unstable; urgency=low

  * 03_ipv6.patch: new patch from Julien Cristau, thanks a lot for 
    investigating! Fix an allocation error that leads to passing garbage 
    as addresses.
    Add to that a stripping of ::ffff: from IPv4 mapped addresses, since 
    this is not understood in $DISPLAY.
    Closes: #579033.
  * 11_no_xhost_thanks.patch: new patch. Drops the very suspicious xhost 
    authentication that is set in the login window. In addition to 
    questioning the security, it interacts badly with the Xephyr patch.
  * 11_xephyr_nested.patch: re-enabled.
    + Updated to apply cleanly.
    + Modified to not affect the logic of 19_configure_xserver.patch.
    + Handle the upgrade situation, where the IsNested method does not 
      exist on the daemon yet.
    + Don’t pass a vtX argument to nested servers.
    + Start the nested server with an authorization that is accessible 
      to the user that launches it. Add another authorization for 
      Debian-gdm later. The implication is that the parent user has 
      access to the nested display. Which is, well, completely 
      unimportant since it already owns the server process.
    + Set GDM_PARENT_{DISPLAY,XAUTHORITY} so that the keymap is set in 
      the nested display as well.
    + Put back in place the code that keeps a connection open to the X 
      server, it is necessary for proper setting of the keyboard map.
    + Rework the xkb setting in the Init script. Passing model/layout/
      variant/options seems to work better than keymap/types/compat/…
    + Pass GDM_PARENT_DISPLAY to the greeter session too.
    + In the greeter panel, display only a "Quit" element when 
      GDM_PARENT_DISPLAY is set. Call the session manager to force a 
      logout when pressed.
  * debian/po-up/*.po:
    + Add translations for the Quit and Disconnect strings from gdm 
      2.20.11.
  * Install the gdmflexiserver-xnest.desktop file.
  * Recommend x11-xkb-utils for xkbcomp.
  * 19_configure_xserver.patch:
    + Updated to apply cleanly.
    + Add the ability to configure the nested X server command.
  * 20_endsession_respawn.patch: don’t respawn nested X servers.
  * 22_noconsole.patch: refreshed.
  * 14_pam_dialog.patch: show messages from PAM in a dialog so that the 
    user can actually see them.
  * Remove debian/TODO, yay!

 -- Josselin Mouette <joss@debian.org>  Fri, 17 Sep 2010 21:37:13 +0200

gdm3 (2.30.5-1) unstable; urgency=low

  * greeter.gconf-defaults: disable the power management icon, it allows 
    to change the power management settings. Closes: #580629.
  * 25_xdmcpfill_length.patch, 26_xdmcp_fill.patch: stolen upstream. 
    Correctly initialize XdmcpFill. Closes: #579033.
  * 03_authdir.patch: drop, it’s useless since we override it again with 
    a make argument.
  * Use linux-any wildcard instead of listing non-linux architectures.
  * Bump standards version accordingly.
  * New upstream translation and bugfix release.
  * 08_frequent-users_greeter.patch, 09_default_session.patch, 
    18_switch_kill_greeter.patch, 20_endsession_respawn.patch, 
    21_schemas_usr.patch, 24_show_user_other.patch: refreshed.
  * 14_bindv6only.patch, 25_xdmcpfill_length.patch, 
    26_xdmcpfill_length.patch: dropped, merged upstream.
  * 08_frequent-users_greeter.patch: updated to not mark users as logged 
    on if they are not logged on using GDM (e.g. console sessions).
  * 13_gdmsetup.patch: update gui/Makefile.am accordingly to upstream 
    changes.
  * 25_upower.patch: stolen from upstream git. Use directly upower-glib 
    instead of devkit-power-gobject. Closes: #595087.
  * Update build-dependencies accordingly.
  * 90_relibtoolize.patch: regenerated for the new version.

 -- Josselin Mouette <joss@debian.org>  Sun, 05 Sep 2010 21:49:10 +0200

gdm3 (2.30.2-4) unstable; urgency=low

  [ Josselin Mouette ]
  * Ship a file in insserv.conf.d. Closes: #583694.
  * greeter.gconf-defaults: force disabling of the compositing manager, 
    the lower panel fails when it is enabled.

  [ Fabian Greffrath ]
  * Correct the path for gdm.schemas in README.Debian (Closes: #581048).

  [ Josselin Mouette ]
  * New Portuguese translation by Pedro Ribeiro. Closes: #581250.
  * 24_show_user_other.patch: new patch. Always show the “Other…” user, 
    even when there are no users in the list. Otherwise this breaks 
    setups with no local user.
  * gdm3.init: drop bootlogs from the requirements. Closes: #585512.
  * rules: set default language file to /etc/default/locale.
  * debian/Xsession: set LANG from GDM_LANG, which is the one set from 
    GDM. Closes: #584231.

 -- Josselin Mouette <joss@debian.org>  Sat, 12 Jun 2010 11:16:04 +0200

gdm3 (2.30.2-3) unstable; urgency=low

  * Pass -novtswitch to the X server options, so that it doesn’t switch 
    back to the original tty when being killed. This fixes a corner case 
    of user switching which is the original upstream reason for 
    introducing the broken behavior we fixed with 
    18_switch_kill_greeter.patch.
  * 19_configure_xserver.patch: patch by Hans Petter Jansson to allow to 
    set the local X server options in the configuration file.
    Also make it use the default options the configure script sets.
  * 20_endsession_respawn.patch: new patch. Respawn transient displays 
    when the user session is finished. In combination with 
    -novtswitch, it allows a unified interface where exiting a session 
    will always bring back to a login manager, without leaving unused 
    displays either.
  * 08_frequent-users_greeter.patch: updated with an improved logic, to 
    not use the same session type for the login window and the user 
    session.
  * 21_schemas_usr.patch: new patch. Move gdm.schemas to /usr, it should 
    certainly not be editable.
  * 90_relibtoolize.patch: refreshed accordingly.
  * 22_noconsole.patch: patch from Patrick Monnerat to allow GDM to work 
    as a standalone XDMCP server.
  * 23_autologin_once.patch: patch from Vincent Untz. Do not autologin 
    again after the session has been closed. Closes: #578736.
  * gdm3.preinst: remove the old gdm.schemas upon upgrade.

 -- Josselin Mouette <joss@debian.org>  Sat, 08 May 2010 14:59:06 +0200

gdm3 (2.30.2-2) unstable; urgency=low

  * Pass X_PATH et al. through DEB_CONFIGURE_SCRIPT_ENV.
  * 16_xserver_path.patch: use the environment variables when they 
    exist. Based on a patch by Julien Cristau.
  * 90_relibtoolize.patch: updated accordingly.
  * Stop build-depending on xserver-xorg.
  * 17_no_libxdmcp.patch: fix build when there is no libxdmcp.
  * Updated Czech translation by Michal Šimůnek.
  * New Japanese translation by Hideki Yamane. Closes: #580222.
  * 18_switch_kill_greeter.patch: new patch. Kill the greeter after 
    switching to another user. Closes: #580630.

 -- Josselin Mouette <joss@debian.org>  Fri, 07 May 2010 21:42:02 +0200

gdm3 (2.30.2-1) unstable; urgency=low

  * Break orca < 2.30.0-2 just to be sure.
  * New Czech translation by Michal Šimůnek.
  * New Vietnamese translation by Clytie Siddall. Closes: #579228.
  * 14_bindv6only.patch: patch from Julien Cristau to fix XDMCP and 
    chooser behavior with bindv6only=1. Closes: #579033.
  * 15_kfreebsd.patch: first attempt at making gdm3 build on kfreebsd.
    This fixes the current build issue and will probably not be enough.
    Closes: #579288.
  * Add Vcs-* fields.
  * 06_first_vt.patch: hopefully fix the VT manager on kfreebsd. With 
    user switching support, by selecting the correct device.
  * New upstream release.
  * 90_relibtoolize.patch: updated for the new version.

 -- Josselin Mouette <joss@debian.org>  Tue, 27 Apr 2010 18:50:56 +0200

gdm3 (2.30.0-3) unstable; urgency=low

  * New Spanish translations by Francisco Javier Cuadrado.
  * New Telugu translations by Veeven. Closes: #578713.
  * New Gujarati translations by Kartik Mistry. Closes: #578716.
  * New German translation by Gert Michael Kulyk. Closes: #578730.
  * Don’t build-depend on libaudit-dev on !linux.
  * Only suggest metacity, the functionality loss is minimal.
  * Suggest gok.
  * New Russian translations by Yuri Kozlov. Closes: #578775.
  * 06_first_vt.patch: use /dev/tty0 instead of /dev/console.
  * Merge all translations in debian/po-up to avoid having two files to 
    give to translators.
  * New Asturian translations by maacub.
  * New Estonian translations by Mihkel.
  * 06_first_vt.patch: fix a horrible bug that lead to re-use existing 
    VTs, causing very ugly things happening when you tried to switch 
    users.

 -- Josselin Mouette <joss@debian.org>  Fri, 23 Apr 2010 19:33:33 +0200

gdm3 (2.30.0-2) unstable; urgency=low

  * 11_xephyr_nested.patch: don’t lock the screen when you use Xnest. 
    Also handle correctly the -l option.
  * greeter.gconf-defaults: remove trailing whitespace.
  * debian/gdm3.postinst: create a /var/lib/gdm3/.gconf.path that 
    mentions the .gconf.mandatory where the settings live. This fixes 
    all issues with g-s-d, which didn’t obtain the correct settings. 
    Yay!
  * 13_gdmsetup_desktop.patch: split the desktop file in another patch, 
    again for translations.
  * debian/po-up/POTFILES.in: add it here.
  * debian/po-up/fr.po: updated accordingly.
  * Add missing build-dep on docbook-xml.
  * Dropped 11_xephyr_nested.patch, it’s not ready for prime time yet. 
    Let’s keep up the good work in experimental.
  * Don’t install gdmflexiserver-xnest.desktop.
  * OMG UPLOAD TO UNSTABLE !!!1!!

 -- Josselin Mouette <joss@debian.org>  Wed, 21 Apr 2010 22:15:17 +0200

gdm3 (2.30.0-1) experimental; urgency=low

  [ Luca Bruno ]
  * New upstream release.
  * debian/control.in:
    - Added libpolkit-gobject-1-dev and libpolkit-gtk-1-dev build-depends
      for gdmsetup patch.
    - Update to Standards-Version 3.8.4, no additional changes needed.
  * Switch to source format 3.0 (quilt).
    - Add debian/source/format.
    - Drop quilt from Build-Depends.
    - Remove /usr/share/cdbs/1/rules/patchsys-quilt.mk include.
  * debian/patches/05_stop_welcome_session.patch:
    - Kill process group with SIGKILL and wait 200ms.
  * debian/patches/11_xephyr_nested.patch:
    - Added, support running gdm in a nested window.
  * debian/patches/12_polkit_settings.patch:
    - Added, make it possible for users to change gdm system settings.
  * debian/patches/13_gdmsetup.patch:
    - Added a modified version of Ubuntu patch, brings back the gdmsetup
      binary for changing gdm system settings.
  * debian/gdmsetup.svg:
    - Added, use this icon instead of old gdm-setup.png.

  [ Josselin Mouette ]
  * New German translation of the desktop file by Gert Michael Kulyk.
  * Use patch-translations to translate patches that require it.
  * Split the .ui file in a separate patch so that the format can be 
    specified.
  * Add French translation for the patches.
  * 05_stop_welcome_session.patch: revert one of the changes, not 
    necessary with gnome-session 2.30.
  * Require gnome-session-bin 2.30.
  * Install gdmsetup.desktop in /usr/share/gdm/applications.
  * 13_gdmsetup.patch: correctly pass the locale directory.
  * 90_relibtoolize.patch: updated accordingly.
  * Update TODO with the most obvious remaining bugs.

 -- Josselin Mouette <joss@debian.org>  Wed, 14 Apr 2010 00:57:23 +0200

gdm3 (2.29.92-1) experimental; urgency=low

  [ Luca Bruno ]
  * New upstream release.
  * debian/control.in:
    - Bump libglib2.0-dev build-depend to 2.22.0 and
      libgtk2.0-dev to 2.12.0.
    - Remove libglade2-dev build-depend.
  * debian/patches/05_default_keyboard_layout_xkl.patch,
    debian/patches/04_custom-conf.patch:
    - Removed, applied upstream.
  * debian/patches/07_libexec-paths.patch:
    - Refreshed, upstream fixed at-spi-registryd path.
  * debian/patches/04_no_fatal_criticals.patch:
    - Added, workaround until libxklavier bug gets fixed.
  * debian/patches/05_stop_welcome_session.patch:
    - Added, really stop the welcome session.
  * debian/patches/06_first_vt.patch:
    - Fix vt mask to really start at given vtN.
  * debian/patches/02_xephyr_nested.patch:
    - Support running gdm in a nested window.

  [ Josselin Mouette ]
  * Pass --with-screenshot-dir, newly introduced.
  * Name the user Debian-gdm instead of gdm3, it’s better for the long 
    term.
  * Update list of copyright holders.

 -- Luca Bruno <lethalman88@gmail.com>  Thu, 01 Apr 2010 12:49:57 +0200

gdm3 (2.28.1-1) UNRELEASED; urgency=low

  [ Josselin Mouette ]
  * New upstream release.
  * Require devicekit-power and recommend g-p-m 2.28.
  * Require policykit-1-gnome for the policykit 1.0 port.
  * Update build-dependencies.
  * 90_relibtoolize.patch: updated for the new version.
  * Add debian/TODO detailing the (huge) amount of work remaining.

  [ Luca Bruno ]
  * debian/control.in:
    - Require libxklavier-dev build-dep instead of libxklavier12-dev.
    - Update to Standards-Version 3.8.3, no additional changes needed.
  * debian/patches/02_xnest-wrapper.patch:
    - Update to apply cleanly.
  * debian/patches/04_custom-conf.patch:
    - TODO: The custom.conf file cannot be found.
  * debian/patches/05_default_keyboard_layout_xkl.patch:
    - Ubuntu hal patch translated to libxklavier.
    - TODO: The default keyboard layout is wrong.
  * debian/patches/06_first_vt.patch:
    - Backport some code of the tty manager from gdm 2.20.
    - TODO: TTYs are allocated by X itself, which leads to giant FAIL when
      gdm is started before the getty processes.
  * debian/patches/07_libexec-paths.patch:
    - Added a modified version of the Ubuntu patch. It's needed because GDM
      runs external program using LIBEXECDIR, which sometimes is not the
      right path.
  * debian/patches/08_frequent-users_greeter.patch:
    - Added to only show frequent users in greeter that logged in with GDM.
    - TODO: 03_hide_system_users.patch to avoid showing system users in recent
      connections
  * debian/default.desktop, debian/gdm.install, debian/gdm.dirs,
    debian/patches/09_default_session.patch:
    - Ubuntu patch to use default.desktop instead of gnome.desktop as default
      session.
    - Install our default.desktop under /usr/share/gdm/BuiltInSessions,
      Xsession.d scripts will start the system default session.
    - TODO: The default session is always GNOME
  * debian/patches/90_relibtoolize.patch:
    - Update for 05_default_keyboard_layout_xkl.patch libxklavier changes to
      Makefile.am.
  * debian/Xsession, debian/gdmflexiserver.svg,
    debian/gdmflexiserver.desktop, debian/gdm.install:
    - /etc/gdm/Xsession will add /usr/share/gdm to XDG_DATA_DIRS so that
      /usr/share/gdm/applications/gdmflexiserver.desktop appears only in gdm
      sessions with icon
      /usr/share/icons/hicolor/scalable/apps/gdmflexiserver.svg.
    - TODO: gdmflexiserver doesn't appear in the menus.
  * debian/gdmflexiserver.1.pod:
    - Added for lintian, even if most of the options are currently ignored.
  * debian/TODO:
    - gdmflexiserver is ignoring many options, including xnest.

  [ Josselin Mouette ]
  * Rename the package to gdm3. Conflict with gdm.
  * Rework package description a bit.
  * Translate default.desktop.
  * Remove useless extract-locales.
  * Rename all configuration files and main binaries so that it does not 
    cause upgrade trouble with good old gdm.
  * Require upower instead of dk-power.
  * 10_gdm3_pam.patch: new patch. Allow to look for PAM files named 
    differently from the default.
  * gdm3.postinst: add some code to handle the need to reload the old 
    version of gdm if it is still running.

 -- Josselin Mouette <joss@debian.org>  Mon, 15 Mar 2010 21:27:29 +0100

gdm (2.26.1-1) UNRELEASED; urgency=low

  * New upstream release.
  * Completely revamp patches. The patches remaining are:
    + 01_minimal_uid.patch: set the minimal UID to 1000 which is the 
      Debian default.
    + 02_xnest-wrapper.patch: formerly 56_xnest-wrapper.patch.
    + 03_authdir.patch: use /var/lib/gdm, not /var/gdm.
    + 90_relibtoolize.patch: formerly 70_mandatory-relibtoolize.patch.
  * Massive update to build-dependencies.
  * Depend/Recommend/Suggest the session components used by GDM.
  * Remove anything related to gdmsetup and gdmphotosetup, they have 
    both disappeared.
  * copyright:
    + Update list of copyright holders.
    + Point to versioned GPL file.
  * postrm:
    + Stop cleaning up /etc/default/gdm.
    + Clean up /etc/dm and /var/run/gdm.
  * Stop installing themes, only install the background picture.
  * Stop installing the locale.conf.
  * New packaging based on cdbs.
  * Don’t ship /var/lib/gdm/.gconf.mandatory in the package. Instead, 
    ship the upstream configuration in /usr/share/gdm/greeter-config and 
    a file for Debian-specific defaults in /etc/gdm. The configuration 
    is generated in the postinst, and if needed in the init script.
  * Require gconf2 2.26.2-3 for this change.
  * Update README.Debian.
  * Forbid root login using PAM, since this is no longer a configuration 
    option.
  * Add a preinst to remove the old conffiles.
  * Remove some man pages, including the gdmflexiserver one, which is 
    seriously outdated.
  * Add lintian overrides.
  * Use start-stop-daemon --background since it is not able to daemonize 
    itself automatically.

 -- Josselin Mouette <joss@debian.org>  Tue, 14 Jul 2009 18:58:07 +0200

gdm (2.20.9-1) unstable; urgency=low

  * gdm.install: install the desktop files in 
    /usr/share/gdm/applications, so that they are only available when 
    the session has been started by GDM. Closes: #508345.
  * Ship an empty /usr/share/sounds directory. Closes: #509219.
  * New upstream translation and bugfix release.
  * 51_selinux_memleak.patch, 52_shutdown_crash.patch: removed, merged 
    upstream.
  * 70_mandatory-relibtoolize.patch: updated for the new version.
  * 51_xkb_init.patch: new patch, stolen upstream. Handle the case where 
    XKB is not properly initialized.
  * 52_xdmcp_fixes.patch: new patch, stolen upstream. Fix a double free 
    and improve error handling for XDMCP. Hopefully closes: #495797.

 -- Josselin Mouette <joss@debian.org>  Fri, 27 Feb 2009 19:22:26 +0100

gdm (2.20.7-5) unstable; urgency=low

  * Don't update-rc.d remove / install during first configuration.
  * Use lt-nl when comparing versions instead of checking $2.
  * Build-depend on xserver-xorg for the X_SERVER detection logic to work; it
    would be more elegant to add an AC_ARG_WITH to skip the detection and
    avoid the bdep, but the 2.20 branch isn't the long term focus so this is a
    good stop gap measure; closes: #509425.

 -- Loic Minier <lool@dooz.org>  Fri, 28 Nov 2008 19:55:12 +0100

gdm (2.20.7-4) unstable; urgency=low

  * 52_shutdown_crash.patch: updated to also ignore the signals in the 
    shutdown process.
  * 35_gdm.conf.patch: use pm-suspend instead of s2ram, for consistency 
    with HAL. Closes: #503085.
  * Suggest pm-utils instead of uswsusp.

 -- Josselin Mouette <joss@debian.org>  Fri, 24 Oct 2008 21:53:24 +0200

gdm (2.20.7-3) unstable; urgency=low

  * Install the debian-moreblue-orbit theme, thanks Andre Luiz Rodrigues 
    Ferreira. Closes: #497440.
  * 35_gdm.conf.patch: make it the default.
  * copyright: fix encoding.

 -- Josselin Mouette <joss@debian.org>  Tue, 02 Sep 2008 10:37:20 +0200

gdm (2.20.7-2) unstable; urgency=low

  [ Loic Minier ]
  * Add "status" support to the init script; bump dep on lsb to >= 3.2-14;
    taken from Ubuntu.
  * Update init script to honor "text" kernel commandline option by not
    starting gdm if this word is found in /proc/cmdline; taken from Ubuntu
    and added -w flag to grep; LP: #256125.

  [ Josselin Mouette ]
  * 51_selinux_memleak.patch: patch from Julien Cristau to fix a memory 
    leak in the SELinux code.
  * 52_shutdown_crash.patch: new patch, fixes crash upon shutdown when
    the daemon is not correctly closed. Closes: #458802.

 -- Josselin Mouette <joss@debian.org>  Fri, 29 Aug 2008 16:03:45 +0200

gdm (2.20.7-1) unstable; urgency=low

  [ Josselin Mouette ]
  * 01_fixfree.patch: stolen from upstream. Patch from Frédéric Crozat 
    to fix an invalid free causing yet another crash upon shutdown.

  [ Sebastian Dröge ]
  * New upstream bugfix release:
    + debian/patches/01_fixfree.patch:
      - Dropped, merged upstream.
    + debian/patches/70_mandatory-relibtoolize.patch:
      - Regenerated for the new version.

 -- Sebastian Dröge <slomo@debian.org>  Tue, 01 Jul 2008 09:45:46 +0200

gdm (2.20.6-1) unstable; urgency=low

  * New upstream bugfix release:
    + debian/patches/01_crash_on_shutdown.patch:
      - Dropped, merged upstream.
    + debian/patches/70_mandatory-relibtoolize.patch:
      - Regenerated for the new version.

 -- Sebastian Dröge <slomo@debian.org>  Wed, 21 May 2008 11:59:42 +0200

gdm (2.20.5-2) unstable; urgency=low

  * Xsession: set the USERXSESSIONRC variable. Thanks to Yves-Alexis 
    Perez. Closes: #458549.
  * control.in: depend on gnome-session | x-session-manager | ...
    Closes: #478497.
  * gdm.init: stop providing x-display-manager, to prevent installation 
    failure together with another display manager. The parallel 
    installation is already handled through debconf. Closes: #479468.
    Other display manager packages should be fixed the same way.
  * 01_crash_on_shutdown.patch: stolen from upstream SVN. Fixes the 
    crash that happens during the shutdown process.
    Closes: #480056, #475855, #467203. However it does not fix #459024. 

 -- Josselin Mouette <joss@debian.org>  Sun, 11 May 2008 02:12:44 +0200

gdm (2.20.5-1) unstable; urgency=low

  * New upstream bugfix release:
    + debian/patches/70_mandatory-relibtoolize.patch:
      - Updated to apply cleanly again.

 -- Sebastian Dröge <slomo@debian.org>  Tue, 08 Apr 2008 05:51:15 +0200

gdm (2.20.4-2) unstable; urgency=low

  * gdm.init: remove S from the Default-Stop header. Closes: #471074.

 -- Josselin Mouette <joss@debian.org>  Sat, 15 Mar 2008 19:03:17 +0100

gdm (2.20.4-1) unstable; urgency=low

  * New upstream bugfix release:
    + debian/patches/35_gdm.conf.patch:
      - Updated to apply cleanly again.
    + debian/patches/70_mandatory-relibtoolize.patch:
      - Regenerated for the new version.

 -- Sebastian Dröge <slomo@debian.org>  Fri, 14 Mar 2008 10:51:38 +0100

gdm (2.20.3-2) unstable; urgency=medium

  [ Josselin Mouette ]
  * gdm.init: add dbus, hal and network-manager to the Should-Start
    section.
  * 35_gdm.conf.patch: remove /var/lib/menu-xdg/xsessions from the list
    of session directories. Closes: #464179.

  [ Loic Minier ]
  * Add missing libpopt-dev b-dep; thanks Daniel Schepler; closes: #467179.

 -- Josselin Mouette <joss@debian.org>  Sat, 16 Feb 2008 02:52:39 +0100

gdm (2.20.3-1) unstable; urgency=low

  [ Loic Minier ]
  * Drop xbase-clients dep; thanks Robert Millan; closes: #455538.

  [ Josselin Mouette ]
  * Conflict against gnome-panel (<< 2.19.2). Closes: #446762.

  [ Loic Minier ]
  * Don't use an aliased ls but hardcode /bin/ls; closes: #454097

  [ Josselin Mouette ]
  * 61_config-parser-issues.patch: upstream fix (r5604) for a bug in the
    parser. Also include r5599 which is required as well.
    Closes: #458094.

  [ Sebastian Dröge ]
  * New upstream bugfix release:
    + Fixes running gdmflexiserver setuid/setgid (Closes: #455694).
    + 61_config-parser-issues.patch, dropped, merged upstream.
    + 70_mandatory-relibtoolize.patch, regenerated for the new version.
  * debian/control.in:
    + Update to Standards-Version 3.7.3, no additional changes needed.

 -- Sebastian Dröge <slomo@debian.org>  Tue, 08 Jan 2008 15:22:58 +0100

gdm (2.20.2-1) unstable; urgency=low

  [ Josselin Mouette ]
  * debian/gdm.init:
    + Use the basename of the contents of
      /etc/X11/default-display-manager, to allow the user to specify a
      path by hand. Closes: #452344.
    + Fix bashims.
  * gdm.pam: add support for pam_gnome_keyring. Closes: #445870.
  * Suggest libpam-gnome-keyring.
  * 35_gdm.conf.patch: set Browser=true so that themes with a face
    browser work correctly. Closes: #445743.
  * gdm.postinst: fix quoting in gdm.conf after upgrading from gdm <
    2.20. Closes: #445947.

  [ Loic Minier ]
  * Read /etc/profile, ~/.profile, /etc/xprofile and ~/.xprofile; this is more
    confortable for users, matches RedHat distros, and matches the
    documentation; closes: #438866.

  [ Sebastian Dröge ]
  * New upstream bugfix release:
    + debian/patches/67_dont_use_LC_CTYPE_for_GDMLANG.patch:
      - Dropped, merged upstream.
    + debian/patches/70_mandatory-relibtoolize.patch:
      - Regenerated for the new version.
    + debian/patches/45_use-gksu-for-gdmsetup.patch:
      - Updated to apply cleanly again.

 -- Sebastian Dröge <slomo@debian.org>  Sat, 01 Dec 2007 19:08:26 +0100

gdm (2.20.1-2) unstable; urgency=low

  * debian/patches/67_dont_use_LC_CTYPE_for_GDMLANG.patch:
    + Added. Use g_get_language_names to determine the value of GDM_LANG
      instead of LC_CTYPE

 -- Sjoerd Simons <sjoerd@debian.org>  Sun, 18 Nov 2007 17:29:25 +0100

gdm (2.20.1-1) unstable; urgency=low

  [ Josselin Mouette ]
  * Document that references in 64_vt-auto-allocation-fix are wrong.

  [ Sebastian Dröge ]
  * New upstream bugfix release:
    + It's possible to change to password input via tab again (Closes: #446962).
    + debian/control.in:
      - Require libglib2.0-dev (>= 2.12.0).
    + debian/patches/70_mandatory-relibtoolize.patch:
      - Updated for the new version.

 -- Sebastian Dröge <slomo@debian.org>  Sat, 03 Nov 2007 22:04:04 +0100

gdm (2.20.0-2) unstable; urgency=high

  * Re-add bug ids and references to patch 64_vt-auto-allocation-fix.
  * Clean whitespace in control.
  * Conflict with fast-user-switch-applet (<< 2.17.4), gnome-session (<<
    2.19.2), gnome-screensaver (<< 2.17.7) for the GDM socket path transition.

 -- Loic Minier <lool@dooz.org>  Sat, 06 Oct 2007 20:02:06 +0200

gdm (2.20.0-1) unstable; urgency=low

  [ Loic Minier ]
  * Pass --system to delgroup and deluser; thanks Vincent Bernat.
  * Recommend xserver-xorg; closes: #436665.

  [ Josselin Mouette ]
  * New upstream release.
  * Update build-dependencies.
  * Refresh patches.
  * 35_gdm.conf.patch:
    + Use s2ram as suspend command; suggest uswsusp.
    + Set UseCirclesInEntry.
  * 41_config-files.patch: the OLD_CONF part is obsolete.
  * Drop patches integrated upstream:
    - 42_timed-login.patch
    - 48_random-greeter-theme.patch
    - 51_misc-env-var-fixes.patch
    - 57_gdm-is-local.patch
    - 59_standard-x-server-detection.patch
    - 60_logname-is-log-name-in-PostLogin.patch
    - 61_gdm-manpage-section.patch
    - 67_C-locale-fallback.patch
    - 69_misc-config-typos.patch
    - 90_from_svn_fix_gdm_restart.patch
  * 64_vt-auto-allocation-fix.patch: deactivated for now, it seems to
    "fix" only part of the binaries, and I don't really know why.
  * Enable secure remote connection; build-depend on zenity.
  * gdm.install:
    + Install desktop files in /usr/share/applications.
    + Install the remote SSH session.
  * gdm.8.pod, gdmlogin.8.pod: fix encoding.
  * rules: don't pass ${prefix} to --libexecdir, it keeps as is in some
    substitutions.
  * gdm.menu: update to the latest menu policy.

 -- Josselin Mouette <joss@debian.org>  Sat, 06 Oct 2007 18:39:23 +0200

gdm (2.18.4-1) unstable; urgency=high

  [ Josselin Mouette ]
  * 43_gdmphotosetup.desktop.patch: set NoDisplay=true for
    gdmphotosetup, which duplicates gnome-about-me's functionality.

  [ Loic Minier ]
  * Stop imposing the DPI settings; this was a quick fix that users may opt to
    do, but the correct thing to do is to fix the Xorg configuration on these
    systems or fix the generation of this config; document this in
    README.Debian; closes: #278026, #339707, #364545.

  [ Kilian Krause ]
  * Add get-orig-source target.

  [ Loic Minier ]
  * New upstream stable release.
    - SECURITY: Fixes denial of service attack where the user can crash the
      GDM daemon with a carefuly crafted GDM socket command and cause GDM to
      stop managing future displays; CVE-2007-3381.
    - Drop patch 91_from-svn_gdm-init-hints-and-af-family-in-..., merged
      upstream.

 -- Loic Minier <lool@dooz.org>  Tue, 31 Jul 2007 18:34:07 +0200

gdm (2.18.3-4) unstable; urgency=high

  * Update
    91_from-svn_gdm-init-hints-and-af-family-in-gdm_peek_local_address_list to
    not set AF_INET6; thanks Ely Levy; GNOME #455190; closes: #432227.

 -- Loic Minier <lool@dooz.org>  Thu, 12 Jul 2007 17:43:04 +0200

gdm (2.18.3-3) unstable; urgency=high

  * New patch,
    91_from-svn_gdm-init-hints-and-af-family-in-gdm_peek_local_address_list,
    fixes crash when using IPv6; thanks Ely Levy; GNOME #455190; from
    SVN r5044; closes: #432227.

 -- Loic Minier <lool@dooz.org>  Tue, 10 Jul 2007 15:48:01 +0200

gdm (2.18.3-2) unstable; urgency=medium

  * Cleanups.
  * Fix permissions of gdmXnestWrapper; closes: #432153.
  * Drop dep on debconf which is already added by ${misc:Depends}; thanks
    Michael Biebl; closes: #431698.

 -- Loic Minier <lool@dooz.org>  Wed, 04 Jul 2007 14:30:53 +0200

gdm (2.18.3-1) unstable; urgency=low

  [ Josselin Mouette ]
  * gdmXnestWrapper: provide a wrapper script for both nested X servers.
    + gdm.install: install it.
    + 56_xnest-wrapper.patch: force its use in configure.ac.
    + 70_mandatory-relibtoolize.patch: refresh configure.
    + Stop build-depending on xserver-xephyr.
  * 35_gdm.conf.patch: set Clearlooks as the default GTK+ theme.

  [ Loic Minier ]
  * Fix tabs versus spaces in gdm.install.

  [ Josselin Mouette ]
  * Move the nested servers to Recommends.
  * Suggest hibernate instead of apmd.
  * 35_gdm.conf.patch: use hibernate as the default suspend command.

  [ Loic Minier ]
  * New upstream stable release; bug fix and translation.
    - Drop patch 58_is-local-check-null, a more complete fix was added
      upstream; closes: #422483.
    - Update autotools patch, 70_mandatory-relibtoolize, and update patch
      header to use automake and aclocal 1.10 instead of 1.9.

 -- Loic Minier <lool@dooz.org>  Tue, 03 Jul 2007 22:06:34 +0200

gdm (2.18.2-1) unstable; urgency=low

  [ Sam Morris ]
  * Add support for DEB_BUILD_OPTIONS noopt option; closes: #347421.

  [ Loic Minier ]
  * Pass -Wall to CFLAGS too.
  * Build-depend on xserver-xephyr; thanks Sven Arvidsson; closes: #422287.
  * Rework 30_hardcode-standard-x-server and rename to
    59_standard-x-server-detection; update 70_mandatory-relibtoolize.
  * Drop patch 43_clearenv-no-lang as it seems useless -- it only removes a
    function, not calls to this function.
  * New patch, 58_is-local-check-null, checks for NULL ia in
    gdm_is_local_addr6() and gdm_is_local_addr()
  * Drop patch 53_remove-ok-and-cancel-from-included-themes, not needed
    anymore as the buttons work fine.
  * Update patch 58_is-local-check-null with an upstream patch from
    GNOME #436725.

  [ Josselin Mouette ]
  * 35_gdm.conf.patch: add /etc/dm/Sessions/ to the list of directories
    to search for X sessions.

  [ Loic Minier ]
  * New upstream stable release.
    - Refresh patches 42_timed-login, 50_close-fds, 51_misc-env-var-fixes,
      61_gdm-manpage-section, 90_from_svn_fix_gdm_restart to apply cleanly.
    - Drop patches 63_buf-decl, 65_french-translation-typo,
      68_pam-authinfo-unavail, merged upstream.
    - Update relibtoolizing patch, 70_mandatory-relibtoolize.

 -- Loic Minier <lool@dooz.org>  Tue, 29 May 2007 10:47:11 +0200

gdm (2.18.1-2) unstable; urgency=low

  * Fix a packaging mistake introduced while refactoring the install which
    overwrote Debian's /etc/gdm/Xsession with upstream's.
  * Set GNOME Team as Maintainer.

 -- Loic Minier <lool@dooz.org>  Thu, 03 May 2007 14:42:24 +0200

gdm (2.18.1-1) unstable; urgency=low

  * Adopt package; set myself as Maintainer; thanks Ryan Murray for your
    maintenance until now!
  * Ack Porter NMU by Aurélien Jarno; thanks!
  * GNOME Team uploads.
    - Use a control.in.
    - Build-depend on gnome-pkg-tools and include uploaders.mk.
  * Use the quilt patch system instead of keeping changes in the .diff.gz.
    - Apply / unapply patches in rules; "patch" is PHONY.
    - Split the current .diff.gz into 20 patches.
    - Create a series file with all patches.
    - Build-depend on quilt.
    - "make distclean" before unpatching.
  * New patch, 68_doc-build-add-revnumber, fixes build with newer
    gnome-doc-utils.
  * Use full path to gdmsetup in menu file.
  * Fix "closes:" in 2.2.5.2-1 and 2.13.0.10-1.
  * Version the debhelper build-dep to >= 4 and set Debhelper compatibility
    level via debian/compat to 4 instead of via DH_COMPAT in rules.
  * Depend on "debconf (>= 0.5) | debconf-2.0" instead of the only virtual
    "debconf-2.0".
  * Wrap build-deps and deps.
  * Update copyright file.
    - Use full download URL.
    - Include full GPL blob.
    - List GNOME Team as new maintainer.
  * Include AUTHORS in docs.
  * Compute DEB_VERSION, DEB_NOEPOCH_VERSION, and DEB_UPSTREAM_VERSION
    similarly to CDBS and finally compute MAJOR_MINOR for the GNOME version
    included in the footer of man pages.
  * Update watch file to track all stable releases.
  * Misc cleanups.
  * Bump up Debhelper compatibility level to 5.
  * Rework the install / binary-arch targets completely to me more
    debhelper-ish.
    - Stop shipping *.a and *.la files for Gtk modules.
  * Pass --disable-scrollkeeper to configure.
  * Factorize manpages generation.
  * Rename various debian/* files to debian/gdm.*.
  * Add ${misc:Depends}.
  * Misc updates to debian-moreblue.
    - Cleanup indentation of this file.
    - Merge patch by Michael Biebl to properly display wrapped login text;
      closes: #408043.
  * Apply update to templates; thanks Christian Perrier; closes: #417981.
  * Drop postinst upgrade snippet for version <= 2.0-0.beta4.6; upgrades of
    version before sarge don't have to be supported.
  * Check for the usability of deluser and delgroup before running these in
    gdm.postrm.
  * Start gdm in S30 instead of S21; thanks Sjoerd Simons; closes: #419392.
  * Rework gdm.postinst to only run version-specific upgrade code during
    upgrades from these versions and to always run update-rc.d in these cases.
  * Suggest xserver-xephyr | xnest; closes: #416238.
  * New patch, 69_misc-config-typos, fixes misc typos in gdm.conf; thanks
    J S Bygott; closes: #361436.
  * Configure with --enable-ipv6=yes; GNOME #385451; Ubuntu #75254;
    closes: #409428.
  * New upstream releases.
    - Build-dep on libdbus-glib-1-dev (>= 0.30) for ConsoleKit support.
    - Refresh patches 30_hardcode-standard-x-server, 41_config-files,
      42_pam-and-timed-login, 48_random-greeter-theme,
      53_remove-ok-and-cancel-from-included-themes, 57_gdm-is-local,
      62_reference-manual-docbook-entity-reference, 64_vt-auto-allocation-fix,
      67_C-locale-fallback, 68_doc-build-add-revnumber, 69_misc-config-typos.
    - Drop patches:
      . 55_hurd-no-pipe-buf, merged upstream.
      . 68_doc-build-add-revnumber: merged upstream.
    - Update patches:
      . 35_gdm.conf: Update reference to System Configuration file.
      . 45_use-gksu-for-gdmsetup: Update to use the full path to gdmsetup.
      . 50_close-fds: Update to match upstream changes which closed even more
        fds than in the past; convert some Debian specific closes to use
        VE_IGNORE_EINTR() too; leave the upstream code in the source.
      . 65_french-translation-typo: Update to upstream rewording of this
        string.
      . 70_mandatory-relibtoolize: Relibtoolize.
    - Works with sites using automounting since 2.17.0; GNOME #356869;
      closes: #365606.
    - Fixes typo in German translation with 2.18.1; GNOME #421661;
      closes: #414387.
    - Fixes incomprehensible Czech translation with 2.18.1; GNOME #421664;
      closes: #415274.
    - Fixed language selection issues since 2.17.5; GNOME #384603;
      closes: #403928.
  * Drop "--with-tags=" from configure args; libtool should autodetect this
    properly.
  * Build-dep on x11proto-core-dev for XDMCP.
  * Configure with "--with-prefetch=yes"; PreFetchProgram is empty by default
    in Debian though.
  * New patch, 90_from_svn_fix_gdm_restart, fixed restarting of gdm when
    Ctrl-Alt-Backspace is pressed; from SVN; found in the Ubuntu package.
  * New patch, 37_manpage-binaries, removes mentions of various executables
    not present in the Debian package; closes: #357988.
  * New patch, 66_socket-in-var-run-for-fhs, use /var/run for the gdm_socket
    file to comply with the FHS and to avoid issues with bootclean;
    Ubuntu #79620; found in the Ubuntu package.
  * New patch, 55_use-theme-gtkrc, look for gtk-2.0/gtkrc in the theme
    directory and use it; found in the Ubuntu package.
  * New patch, 46_kde-substitude-uid, add X-KDE-SubstituteUID=true to the
    gdmsetup desktop file to hide the entry for non-admin users in KDE.
  * Disabling patch 66_socket-in-var-run-for-fhs for now as it requires
    changes in gnome-session, gnome-panel, and fast-switch-user-applet at the
    same time; thanks Sébastien Bacher.
  * Split patches:
    . 42_pam-and-timed-login into 42_timed-login and 68_pam-authinfo-unavail.
    . 43_clearenv-no-lang-and-buf-decl into 43_clearenv-no-lang and
      63_buf-decl.
    . 50_close-fds into 50_close-fds and 51_misc-env-var-fixes.
  * Add GNOME bug to 66_socket-in-var-run-for-fhs.

 -- Loic Minier <lool@dooz.org>  Wed, 02 May 2007 18:50:19 +0200

gdm (2.16.4-1.1) unstable; urgency=low

  * Porter NMU.
  * Disable SELinux on non-Linux architectures (Hurd, GNU/kFreeBSD).
    Fix gui/gdmchoosed.c wrt to PIPE_BUF (patch from upstream) to 
    support Hurd. (closes: #313008).

 -- Aurelien Jarno <aurel32@debian.org>  Mon, 26 Feb 2007 11:51:48 +0100

gdm (2.16.4-1) unstable; urgency=high

  * New upstream release
    + Fix for CVE-2006-6105, gdmchooser format string vulnerability (closes: #403219)
    + Fix for 64-bit portability problems (closes: #396259)
  * Fix typo in pam files (closes: #396696)
  * Update debian-moreblue theme to 0.5, and make it the default
  * Relax gdm-themes depends to Recommends because of the default theme change

 -- Ryan Murray <rmurray@debian.org>  Fri, 15 Dec 2006 15:11:04 -0800

gdm (2.16.1-1) unstable; urgency=high

  * New upstream release
    + Fixes CVE-2006-2452 (closes: #375281)
    + Failsafe session no longer made default (closes: #382698)
    + Typo fixed in fr.po (closes: #392611)
    + multiple login dialog updated (closes: #395003)
    + SuspendCommand works (closes: #367232)
    + gdmsetup image screen scrolling works (closes: #288286)
  * Fix typo in fr.po (closes: #372949)
  * Set RelaxPermissions=1 by default (closes: #339965)
  * Don't close all descriptors before starting the slave. (closes: #308825)
  * Parse /etc/default/locale in gdm pam files, for now (closes: #389466)
  * Set console to utf-8 if needed in XKeepsCrashing (closes: #387043)
  * Remove OK and Cancel buttons from included themes (closes: #377934)
  * Add debian-moreblue theme from
    http://cdd.debian-br.org/~si0ux/artwork/debian/gdm/gdm-theme-debian-moreblue.tar.gz
  * Temporarily raise to Depends on gdm-themes, and make the debblue theme
    default for now (closes: #350940)
  * Add /var/lib/menu-xdg/xsessions to SessionDir (closes: #240991)
  * add acpid to Should-Start line of init.d script (closes: #390414)
  * Sync debconf templates against xdm 1.0.5-1
  * Sync locale.conf against locales 2.3.6.ds1-7
  * Stop installing factory-defaults.conf (closes: #394881)
  * Hide stderr from cat in init script, create /etc/X11/default-display-manager
    when the package is installed with tasksel (closes: #379198)
  * Hardcode StandardXServer to /usr/bin/X (closes: #362925)
  * Start gdm at S21 instead of S99 (closes: #291187)

 -- Ryan Murray <rmurray@debian.org>  Sun, 29 Oct 2006 22:02:36 -0800

gdm (2.14.5-1) unstable; urgency=low

  * New upstream release
    + Fixes logins that don't use ssh-agent (closes: #365568)

 -- Ryan Murray <rmurray@debian.org>  Tue,  2 May 2006 23:59:16 -0700

gdm (2.14.4-1) unstable; urgency=high

  * New upstream release (Fixes CVE-2006-1057)
    + sound options now honoured (closes: #361945)
    + fix non-broadcast operation (closes: #365255)
  * Add libdmx-dev to Build-Depends (closes: #346513)
  * Document removal of SecureSystemMenu in README.Debian (closes: #361530)
  * Stop creating/reading /etc/default/gdm and use /etc/default/locale instead.
    (closes: #361090)
  * Add Should-Start: console-screen to LSB block so that the keyboard is
    configured before X is started (closes: #352743)

 -- Ryan Murray <rmurray@debian.org>  Sat, 29 Apr 2006 15:08:41 -0700

gdm (2.13.0.10-2) unstable; urgency=low

  * Add gnome-doc-utils to build-depends.

 -- Ryan Murray <rmurray@debian.org>  Mon, 13 Mar 2006 00:00:13 -0800

gdm (2.13.0.10-1) unstable; urgency=low

  * New upstream release
    + two-level config (closes: #252543)
  * Add build-depends on libxdmcp-dev, libxinerama-dev (closes: #340840, #342113)
  * Relibtoolize (closes: #344910)
  * Add dependency on lsb-base (closes: #346096)
  * Add "Display Manager" hint to menu file (closes: #284613)
  * Depend on librsvg2-common (closes: #348872)
  * Update debconf template translations
  * Update locale.conf against locales 2.3.6-3
  * Take patch to XKeepsCrashing from Ubuntu that restores the keyboard
    to xlate mode before trying to interact with the user.
  * Drop ungnomeish SecureSysMenu patch. (closes: #261980)
  * Set $HOME to /etc/X11 when starting the X server, causing the code
    that looks for $HOME/xorg.conf before other files in /etc to look
    at our configfile, and not one that might be in root's homedir.
    (closes: #250438)
  * Confirmed that the new version correctly works with utf-8 locales
    (closes: #277953)

 -- Ryan Murray <rmurray@debian.org>  Sat, 11 Mar 2006 14:51:15 -0800

gdm (2.8.0.6-2) unstable; urgency=low

  * Apply patch from CVS to fix new auto VT allocation method (closes: #339790)

 -- Ryan Murray <rmurray@debian.org>  Thu, 24 Nov 2005 09:52:06 -0800

gdm (2.8.0.6-1) unstable; urgency=low

  * New upstream release (closes: #313200, #309224, #258934, #327464, #261979,
    #290916, #276871, #304027, #314449)
  * Update Build-Depends (closes: #323513)
  * Update debconf dependency (closes: #331833)
  * Update help section in manpage (closes: #274543)
  * start-stop-daemon --stop and --exec are no longer used together
    (closes: #309199)
  * Rewrite init script with LSB functions.
  * Modify gdm to check for random theme existence, so themes listed for
    random selection don't have to exist
  * Recommend gdm-themes
  * Use graphical login by default and randomize through all packaged
    themes by default (closes: #217250)
  * Pass -dpi 96 to the X Server by default (closes: #285029)
  * Use su-to-root instead of gksu for menu entry of gdmsetup.

 -- Ryan Murray <rmurray@debian.org>  Thu, 17 Nov 2005 03:24:59 -0800

gdm (2.6.0.8-1) unstable; urgency=low

  * New upstream release (closes: #300738)
  * Update watch file upstream location.
  * Don't fail prerm if the question doesn't exist (closes: #299910)
  * Correct PostLogin sample file comments (closes: #287725)
  * Remove LANG variable "normalization" -- this is already dealt with by
    PAM and code in gdm.  Still unset LANGUAGE if the selected GDM_LANG isn't
    at the front of the list, however. (closes: #290565)
  * Redirect invoke-rc.d error message (closes: #280194)
  * Relibtoolize (closes: #274863)
  * Halt Command fix from cvs.

 -- Ryan Murray <rmurray@debian.org>  Thu, 31 Mar 2005 01:27:50 -0800

gdm (2.6.0.6-1) unstable; urgency=medium

  * New upstream release

 -- Ryan Murray <rmurray@debian.org>  Wed, 29 Dec 2004 09:19:17 -0800

gdm (2.6.0.4-1) unstable; urgency=medium

  * New upstream release (closes: #258213)
  * When XKeepsCrashing uses whiptail, pass --scrolltext (closes: #248263)
  * Fix case typo in slave.c (closes: #259173)
  * Use invoke-rc.d in prerm (closes: #262625)
  * Don't export LANG in /etc/default/gdm (closes: #265101)
  * Move libexecdir to /usr/lib/gdm (closes: #266734)
  * Keep stderr open across some execs so error messages make it to the log
    (closes: #261786)
  * Update de.po, es.po (closes: #258933, #267146)

 -- Ryan Murray <rmurray@debian.org>  Sun, 29 Aug 2004 21:45:36 -0700

gdm (2.6.0.3-1) unstable; urgency=low

  * New upstream release (closes: #255516, #222601, #241607, #250755, #240265)
  * Fix typo in prerm script (closes: #251144)
  * Don't fail in the postinst if debconf calls do (closes: #176652)
  * Add Build-Depends on libxt-dev (closes: #256322)
  * Relibtoolize.

 -- Ryan Murray <rmurray@debian.org>  Tue,  6 Jul 2004 22:42:12 -0700

gdm (2.4.4.7-3) unstable; urgency=low

  * Add Build-Depends on xlibs-static-dev

 -- Ryan Murray <rmurray@debian.org>  Sat, 15 May 2004 21:07:50 -0700

gdm (2.4.4.7-2) unstable; urgency=low

  * Correct location of logdir (closes: #240984)
  * Add /etc/default/gdm, initialized from the locales package's debconf.
    (closes: #133578)
  * Add depends on xbase-clients until #242485 is fixed in X. (closes: #247065)
  * Change "genius" to "gdm" in default config comments (closes: #243218)
  * Soft restart gdm in postinst (closes: #240993)
  * Update locale.conf to latest glibc (closes: #247971)
  * Create .dmrc with restrictive permissions if it doesn't exist.
  * Now that gksu works for me, use it to start gdmsetup (closes: #189615)
  * Update debconf templates to xdm 4.3.0.dfsg.1-1.
  * Add Turkish debconf template (closes: #248328)
  * Add note about debconf templates to README.Debian (closes: #200121)
  * Add some whitespace to the gdmlogin logo (closes: #201303)
  * Build with SELinux support.

 -- Ryan Murray <rmurray@debian.org>  Sat, 15 May 2004 16:13:30 -0700

gdm (2.4.4.7-1) unstable; urgency=low

  * New upstream release (closes: #190390, #220492)
  * Don't run update-rc.d if the init script isn't executable (closes: #213188)
  * Use default gnome-session purge-delay (closes: #221448)
  * Add gdmflexiserver(1) manpage (closes: #149396)
  * Recommend whiptail | dialog, as the shell script works without
    them.  (closes: #228295)
  * Add menu entries (closes: #149388)
  * gdmsetup now has options for control of -nolisten tcp (closes: #155479)
  * gdm no longer reads the Sessions directory to populate the menu
    (closes: #218786)
  * Ensure char is unsigned in fd_getc, use the utf8 string in the standard
    greeter (closes: #217496)
  * Don't reparse xmodmap/xkb in session script (closes: #191598)
  * The GDM manual is back, and covers this.  As well, it's totally different
    in this version (closes: #229824)
  * Use /etc/X11/Xsession.d/* for the tail end of session setup
    (closes: #191711, #192252, #212120, #219040)
  * Happygnome and Circles theme sizes increased upstream (closes: #219353)
  * With the new Xsession.in that uses the Xsession.d dir to start up, and the
    /usr/share/xsessions dir supported by kdm and gdm for programs to indicate they
    should be on the session list, all that's needed is those programs to supply
    desktop files for /usr/share/xsessions (closes: #84396)
  * Don't always specify the charset when setting locales (closes: #213496)
  * Don't ship the gnome.desktop session file; gnome-session will.
  * Add |'d dependency on possible session programs, so at least one will
    be installed.

 -- Ryan Murray <rmurray@debian.org>  Mon, 29 Mar 2004 01:34:16 -0800

gdm (2.4.1.7-1) unstable; urgency=low

  * New upstream security release (closes: #217077, #217080)
  * Fix accidental patch to ve-misc.c (closes: #215839)
  * Add config updating support for SecureSysMenu (closes: #215875, #214724)

 -- Ryan Murray <rmurray@debian.org>  Thu, 23 Oct 2003 02:18:49 -0700

gdm (2.4.1.6-2) unstable; urgency=low

  * Update pam setup for lowest common denominator "common" (closes: #207366)
  * Update MinimalUID setting (closes: #209388)
  * Add SecureSystemMenu support to the xml greeter (closes: #212752)

 -- Ryan Murray <rmurray@debian.org>  Mon, 13 Oct 2003 13:25:12 -0700

gdm (2.4.1.6-1) unstable; urgency=low

  * New upstream release (closes: #129194, #197321, #194613)
  * Update and include extract-locales, which is used to generate gdm's
    locale.conf  Updated to move positioning of @ suffixes. (closes: #204932)
  * Remove fallback to nobody/nobody from gdm.c If the system user and group
    don't exist, the rest of the package will fail anyhow (closes: #194611)
  * Add PAM_AUTHINFO_UNAVAIL to incorrect password error handler
    (closes: #157792)
  * Support use-ssh-agent in the Gnome session (closes: #196659)
  * Remove links to non-existent documentation (closes: #198453, #193382)
  * Update face browser comments in README.Debian (closes: #151373)
  * Add SecureSystemMenu option to gdm and gdmconfig.  This requires the root
    password to be entered to use any option in the system menu.
  * Enable SystemMenu and SecureSystemMenu by default (closes: #80800, #196140)

 -- Ryan Murray <rmurray@debian.org>  Mon, 25 Aug 2003 03:14:45 -0700

gdm (2.4.1.3-2) unstable; urgency=low

  * Comment out the half patch in gdmconfig until the other half can be
    located (closes: #191330)

 -- Ryan Murray <rmurray@cyberhqz.com>  Thu,  1 May 2003 18:09:15 -0700

gdm (2.4.1.3-1) unstable; urgency=low

  * New upstream release (closes: #147637)
    + gdm no longer blocks SIGCHLD (closes: #141184)
    + updated desktop files (closes: #175405)
    + clean rule less aggressive (closes: #108732)
    + gdm doesn't open any tty that already has a getty running on it
      (closes: #60890)
    + gdmconfig now works (closes: #145895, #189238)
    + gdm deals gracefully with missing sessions (closes: #169645)
    + gdm's error messages are clearer (closes: #114933)
    + username fields are limited (closes: #162353)
    + LANG isn't changed if the menu isn't used (closes: #151628)
  * Update debconf template translations from current xdm package
    (closes: #174708, #142539)
  * Create system group rather than user group (closes: #167322)
  * Use a locale configuration file based on all glibc supported locales
    (closes: #117652, #121889, #136695)
  * Set $PWD to $HOME, which makes shells happier when $HOME is a
    symlink (closes: #179814)
  * Remove conflicts from potato (closes: #186436)
  * remove scrollkeeper handling as it is no longer needed
    (closes: #164103)
  * no longer use login shell to start session script, as having *dm logins
    be a login shell suprises users, as no other *dm does so (closes: #155335)
  * add a conflict with gdm2
  * Change section to gnome

 -- Ryan Murray <rmurray@debian.org>  Mon, 28 Apr 2003 11:47:58 -0700

gdm (2.2.5.5-2) unstable; urgency=medium

  * Set datadir instead of docdir (closes: #140367)
  * use gnome-db2html, again.  gdm docs now use real docbook, so add
    build-depends on docbook-utils (closes: #140839)
  * Update french translation (closes: #140389)

 -- Ryan Murray <rmurray@debian.org>  Thu,  4 Apr 2002 01:13:31 -0800

gdm (2.2.5.5-1) unstable; urgency=low

  * New upstream release (closes: #138984)
  * Documentation is installed (closes: #112579)
  * Add symlink to "advanced" gdm documentation (closes: #123241)
  * Change UID sooner, to work with filesystems that don't give root
    full permissions (closes: #129383, #137782)
  * Update debconf translations (closes: #136925, #137938, #139732, #132614)
    (closes: #136394)
  * Use updated logo (closes: #122101)
  * Fix quoting and set DEFAULT_DISPLAY_MANAGER_FILE in prerm (closes: #131907)
    (closes: #137261)
  * Remove user, group, and more config directories on purge (closes: #136247)

 -- Ryan Murray <rmurray@debian.org>  Mon, 25 Mar 2002 23:41:05 -0800

gdm (2.2.5.4-2) unstable; urgency=low

  * Fix gdm-autologin.pam to not use RH-specific pam modules (closes: #130378)

 -- Ryan Murray <rmurray@debian.org>  Sun, 27 Jan 2002 11:16:24 -0800

gdm (2.2.5.4-1) unstable; urgency=low

  * New upstream release (closes: #128364)
  * Ship a gdm-autologin pam file (closes: #128656)
  * Don't delete gdm.upgrade too soon (closes: #127392)
  * Update README.Debian for xscreensaver use (closes: #128387)
  * Update French translation (closes: #130137)

 -- Ryan Murray <rmurray@debian.org>  Sun, 20 Jan 2002 23:36:06 -0800

gdm (2.2.5.3-2) unstable; urgency=low

  * Don't muck about with egid after setgid() (closes: #126936)
  * Update Russian, Japanese, and Korean hardcoded LANG values (closes: #127052)

 -- Ryan Murray <rmurray@debian.org>  Mon, 31 Dec 2001 00:45:44 -0800

gdm (2.2.5.3-1) unstable; urgency=low

  * New upstream release (closes: #113373, #119717)
  * Update prerm script (closes: #125807, #115776)

 -- Ryan Murray <rmurray@debian.org>  Fri, 28 Dec 2001 11:10:09 -0800

gdm (2.2.5.2-2) unstable; urgency=low

  * Fix $RET typo in postinst
  * Add missing daemon_name template

 -- Ryan Murray <rmurray@debian.org>  Thu, 13 Dec 2001 23:44:08 -0800

gdm (2.2.5.2-1) unstable; urgency=low

  * New upstream release (closes: #111738, #117744)
  * Fix typo in postinst (closes: #117127)
  * Fix removal of /etc/gdm directory in postrm
  * gdm no longer starts from the postinst, ever (closes: #93236)
  * Lower --retry timeout on gdm stop (closes: #122202)
  * Only do the password stuff if the gdm user doesn't exist (closes: #119385)
  * add pam_limits to the installed pam file (closes: #118335)
  * Correct debconf for selection of display managers (closes: #115776)
  * Add -xkb option to Xnest startup (closes: #111783)

 -- Ryan Murray <rmurray@debian.org>  Sun,  9 Dec 2001 16:56:32 -0800

gdm (2.2.4.3-1) unstable; urgency=low

  * New upstream release (closes: #113822, #115543)
  * Fix typo in config file (closes: #111941)
  * Added de, pt_BR templates (closes: #112357, #116428)
  * Fix default gnome session (closes: #111967)

 -- Ryan Murray <rmurray@debian.org>  Sun, 21 Oct 2001 18:56:33 -0700

gdm (2.2.4.1-1) unstable; urgency=low

  * New upstream release (closes: #108715)
	  * AllowRoot works (closes: #108192)
	  * background and themes work (closes: #105713)
  * Depend on dpkg >= 1.9 for retry option to start-stop-daemon
  * All other known display managers can be installed alongside gdm, so
    removing the conflicts.  This still doesn't solve the getty/dm problem,
    however. (closes: #50707)
  * Implement Pax Displayicus Managerius. (closes: #108712)
  * Clobber variables a little less (closes: #104577)
  * If you want verboseauth, change the config file (closes: #110779)
  * Attempt to stop gdm on package removal (closes: #110503)
  * Remove auth cookies, logs, and config on purge (closes: #110502)

 -- Ryan Murray <rmurray@debian.org>  Fri,  7 Sep 2001 00:32:41 -0700

gdm (2.2.3.1-2) unstable; urgency=low

  * Update config.{guess,sub} and file the bug upstream (closes: #105061)
  * Add conflicts to current and older versions of zh-trans

 -- Ryan Murray <rmurray@debian.org>  Sat, 14 Jul 2001 00:05:09 -0700

gdm (2.2.3.1-1) unstable; urgency=low

  * New upstream release. (closes: #81408, #81099, #82183, #81732, #86980)
    (closes: #88518, #93516, #93055, #82576, #85941, #94117, #50269)
    (closes: #101867, #82264, #97586, #100587, #102194, #102691, #103931)
    (closes: #79832)
  * As the subject says, this isn't a bug (closes: #83007)
  * Change default logo to Debian logo (closes: #71906)
  * Priorities have been sorted by ftpmaster (closes: #64965)
  * Moved from dbs; most of the patches are included now. (closes: #92020)
  * Start X server without tcp listening by default (closes: #92909, #94293)
  * change sessreg to -u none (closes: #90981)
  * Bring back traditional Xsession session (closes: #87617)
  * Don't ship an /etc/gdm/Sessions/Default (closes: #79300)
  * Add fetchmail to ignored users (closes: #101240)
  * Safe restart gets as close to this as possible.  gdm will restart when
    all sessions log out when given SIGUSR1.  Make it the reload default.
    (closes: #93077)

 -- Ryan Murray <rmurray@debian.org>  Sun,  8 Jul 2001 19:51:26 -0700

gdm (2.0-0.beta4.15) unstable; urgency=low

  * Added xutils dependancy (closes: #76148)
  * Added patch to remove locale menu, allowing dependancy on locales to
    be lowered to suggests (closes: #80408)
  * Apparently X has some issues with all the clients being killed in a row,
    and doesn't decide to exit.  XDM kills the server instead of the "nice"
    method, so now we do that, too. (closes: #77163)
  * Remove non-sensical code that broke %d (closes: #75094)
  * Add documentation on the face browser (closes: #75091)
  * It seems updating the cookies already happens, so now the hostname is
    reread each time the cookies regenerate (closes: #55712)
  * Remove inappropriate Xsession session.
  * Fix a syslog() format.

 -- Ryan Murray <rmurray@debian.org>  Sun, 24 Dec 2000 21:43:55 -0800

gdm (2.0-0.beta4.14) unstable; urgency=low

  * Fix file descriptor leak in Xserver logfile.

 -- Ryan Murray <rmurray@debian.org>  Fri,  8 Sep 2000 23:53:49 -0700

gdm (2.0-0.beta4.13) unstable; urgency=low

  * Add -deferglyphs 16 to starting of the X server

 -- Ryan Murray <rmurray@debian.org>  Mon, 21 Aug 2000 22:30:07 -0700

gdm (2.0-0.beta4.12) unstable; urgency=low

  * Remove \n at the end of LANG. (closes: #68331)
  * Apply uid switch patch (closes: #67364)

 -- Ryan Murray <rmurray@debian.org>  Fri, 11 Aug 2000 04:16:40 -0700

gdm (2.0-0.beta4.11) unstable; urgency=low

  * Allow up to 128 character passwords (Closes: #66727)
  * Wait until gdm has exited before restarting (Closes: #65446)

 -- Ryan Murray <rmurray@debian.org>  Sun, 16 Jul 2000 13:23:12 -0700

gdm (2.0-0.beta4.10) unstable; urgency=low

  * Update maintainer's e-mail address
  * Force focus to be on the login window when on the root window and
    added accelerators for all menus via Alt+letter, including an extra
    accelerator for ESC to bring down the first menu.  (Closes: #61141, #62837)
  * Added README.Debian pointing out the manual (Closes: #61609)
  * Increased delay before restart (didn't close: #65446)
  * Force English to always be in the language list (Closes: #65538)

 -- Ryan Murray <rmurray@debian.org>  Sun, 18 Jun 2000 18:01:46 -0700

gdm (2.0-0.beta4.9) unstable frozen; urgency=high

  * Fix several security related bugs, including one grave bug
    (closes: #63255, #61968)
  * Fix for /etc/environment being read twice (closes: #59042)
  * Fix for LANG not being set correctly, based on a patch used by
    redhat (closes: #59044)
  * Added translations for new locales from CVS.
  * Removed checking for pidfile in gdm code, as start-stop-daemon does
    a better job, for Debian.
  * Added --name to start-stop-daemon line (closes: #59176)
  * Set default locale in LANG before starting gdmlogin.  This makes
    GDM's text localized to the setting of DefaultLocale in gdm.conf
    (closes: #57806)
  * Changed build system to dbs, from patch system used by egcs at some
    point.
  * Fix reference of gdmgreeter in gdmlogin manpage (closes: #63680)
  * Fix for buffer overflow in xdmcp.c (closes: #63876)

 -- Ryan Murray <rmurray@cyberhqz.com>  Wed, 10 May 2000 02:24:59 -0700

gdm (2.0-0.beta4.8) unstable frozen; urgency=medium

  * Fix for grave password visible bug. (closes: #55886)
  * Fix for font directive being ignored when gtkrc used (closes: #51374)
  * Change build process to be more friendly when upstream isn't a CVS version
  * Added missing build dependancies (closes: #56046)
  * Moved logfiles to /var/log/gdm (closes: #56018)
  * Don't start gdm if we're in X on the display it manages, or if it's
    running (closes: #53992)

 -- Ryan Murray <rmurray@cyberhqz.com>  Sun, 30 Jan 2000 23:16:24 -0800

gdm (2.0-0.beta4.7) unstable frozen; urgency=medium

  * Modified gdm.conf to start up as :0 on vt7, and added conflicts for other
    display managers.  Release Critical bug fix.  (closes: #53988, #54234)
  * added dependancy on libpam-modules (closes: #54452)
  * removed --exec from start-stop-daemon to workaround bug #51953 in dpkg.
    (closes: #53064)
  * Added comment for SystemMenu to gdm.conf (closes: #53996)
  * Made path closer to default login path
  * Updated Exclude field in gdm.conf
  * Added text strings describing shutdown/halt
  * increase purge delay to 15 seconds (closes: #53998)

 -- Ryan Murray <rmurray@cyberhqz.com>  Tue, 18 Jan 2000 00:37:37 -0800

gdm (2.0-0.beta4.6) unstable; urgency=low

  * New maintainer.
  * Disable XDMCP by default (safer default)
  * Modified gdm.conf to start up as :1 on vt8 as a default
  * Updated to Standards-Version 3.1.1
  * Moved to FHS 2.1 draft (/var/state -> /var/lib)
  * Applied patch to solve (null) locale/session (Closes: #51846, #52321)
  * Added pam_env.so to /etc/pam.d/gdm (Closes: #52408)
  * Applied retry limit patch (Closes: #51103, #53065)
  * Recompiled with new libesd-dev (Closes: #52245)
  * Compiled with libwrap0
  * export MAIL environment variable in Gnome session script (Closes: #53601)

 -- Ryan Murray <rmurray@cyberhqz.com>  Wed, 29 Dec 1999 23:50:43 -0800

gdm (2.0-0.beta4.5) unstable; urgency=low

  * Added a suggests: xsm and corrected /etc/gdm/Sessions/Xsession
    in order to work even if xsm is not available. Closes: #49632
  * Enable XDMCP by default. Closes: #49104
  * Updated the copyright file.
  * Cleaned the .diff.gz and the rules file.
  * Corrected the man pages.

 -- Raphael Hertzog <hertzog@debian.org>  Tue,  9 Nov 1999 23:38:24 +0100

gdm (2.0-0.beta4.4) unstable; urgency=low

  * Removed the explicit setting of the virtual terminal. It was
    causing problem to people who have getty running on vt8 ...
  * Corrected /etc/gdm/Sessions/Gnome to work with OpenSSH.
    Closes: #49443

 -- Raphael Hertzog <hertzog@debian.org>  Thu,  4 Nov 1999 19:53:01 +0100

gdm (2.0-0.beta4.3) unstable; urgency=low

  * Session/Gnome: doesn't set the PATH since gdm does already take
    care of this. Closes: #48310
  * Session/Xsession: calls freetemp only if it's available. 
    Closes: #47916
  * Put a symlink /etc/X11/gdm -> ../gdm. Closes: #46898
  * Now use /etc/locale.alias instead of its own file. 
    Closes: #47915 

 -- Raphael Hertzog <hertzog@debian.org>  Wed, 27 Oct 1999 14:33:49 +0200

gdm (2.0-0.beta4.2) unstable; urgency=low

  * Changed gdm.conf to explicitely give the virtual console
    to use. Default to "vt8 :1" in order to avoid problems.
    I hope that it closes: #47425, #47451

 -- Raphael Hertzog <hertzog@debian.org>  Sat, 16 Oct 1999 18:37:17 +0200

gdm (2.0-0.beta4.1) unstable; urgency=low

  * New maintainer.
  * Until a proper solution is found, gdm will conflict with xdm, kdm and
    wdm. Closes: #46378
  * Corrected the priority number for init.d scripts K99 -> K01.
    Closes: #46379
  * Recommends gnome-session ...
  * Bug closed by previous NMU :
    closes: #33471, #35672, #36284, #37780, #38034, #38343, #39433, #39703
    closes: #40293, #40308, #41157, #42440, #42493, #42636, #43095, #43667
    closes: #45719, #45916

 -- Raphael Hertzog <hertzog@debian.org>  Tue, 12 Oct 1999 22:26:43 +0200

gdm (2.0-0.beta4) unstable; urgency=low

  * NMU
  * New upstream version.
  * Be more careful for creating user/group. Closes: #45916

 -- Raphael Hertzog <hertzog@debian.org>  Thu, 30 Sep 1999 20:54:45 +0200

gdm (2.0-0.beta3) unstable; urgency=low

  * NMU.
  * New upstream version of gdm (still beta but it does work contrary to
    gdm1). Closes: #45719
  * Does show all users (list of exclusion does exist in gdm.conf)
    Closes: #42440, #42493
  * The X connection problem is solved with this version. 
    Closes: #42636, #43667, #43095
  * The macros stuff has moved in /usr/share/aclocal/gnome. 
    Closes: #40293
  * gdm is very kind with xserver badly configured. Closes: #35672
  * gdm cleans (not too much however) the environment. MAIL is removed.
    Closes: #33471
  * gdm does restart well. Closes: #38034
  * You can select your language/sessions. Closes: #38343
  * Gdm and xscreensaver do work correctly together. Closes: #39703
  * Gdmgreeter does start. Closes: #40308
  * Gdm does use :1 by default. Closes: #36284, #37780, #41157
  * Gdm does now include /usr/games in the PATH. Closes: #39433

 -- Raphael Hertzog <rhertzog@hrnet.fr>  Tue, 21 Sep 1999 20:25:01 +0200

gdm2 (0+cvs19990428-1) experimental; urgency=low

  * Experimental build of gdm2

 -- Steve Haslam <araqnid@debian.org>  Mon, 17 May 1999 13:09:22 +0100

gdm (1.0.0-6) unstable; urgency=low

  * Don't automatically restart gdm
  * Change init.d restart behaviour, no longer set -e.
  * Made substantial changes to /etc/gdm/Sessions/Gnome; removed /etc/gnomerc 
    as a result

 -- Steve Haslam <araqnid@debian.org>  Wed,  5 May 1999 23:39:08 +0100

gdm (1.0.0-5) unstable; urgency=low

  * Replaced the PAM config again.  
  * Remove po/*.gmo files when cleaning because changes to them can't be
    represented in .diff.gz files

 -- Steve Haslam <araqnid@debian.org>  Wed, 21 Apr 1999 17:19:16 +0100

gdm (1.0.0-4) unstable; urgency=low

  * Major rewrite of packaging files- now using .dpatch files to hold changes
  * Added -lnsl to LIBS when using -lwrap (from cpbs@debian.org)

 -- Steve Haslam <araqnid@debian.org>  Tue, 20 Apr 1999 02:48:32 +0100

gdm (1.0.0-3) unstable; urgency=low

  * Make /etc/gdm/Init/:0 a conffile too

 -- Steve Haslam <araqnid@debian.org>  Sat, 27 Mar 1999 14:08:55 +0000

gdm (1.0.0-2) unstable; urgency=low

  * Use "update-rc.d gdm defaults 99"
  * Don't strip x mode from /etc/gnomerc

 -- Steve Haslam <araqnid@debian.org>  Mon, 22 Mar 1999 19:55:48 +0000

gdm (1.0.0-1) unstable; urgency=low

  * Initial version.

 -- Steve Haslam <araqnid@debian.org>  Thu, 18 Mar 1999 21:27:20 +0000<|MERGE_RESOLUTION|>--- conflicted
+++ resolved
@@ -1,16 +1,3 @@
-<<<<<<< HEAD
-gdm3 (3.28.3-0ubuntu18.04.2) UNRELEASED; urgency=medium
-
-  * Add patches to disable wayland for Huawei Hi1710 chipsets.(LP: #1780076)
-    - data-61-gdm.rules.in.patch
-    - data-Makefile.am.patch
-  [ Didier Roche ]
-  * debian/gdm3.install:
-    - install udev rules in the correct folder (following upstream build
-      fixes)
-
- -- Bin Li <bin.li@canonical.com>  Fri, 14 Sep 2018 17:25:51 +0800
-=======
 gdm3 (3.28.3-0ubuntu18.04.2) bionic; urgency=medium
 
   [ Bin Li ]
@@ -24,7 +11,6 @@
       fixes). Cherry-picked from cosmic by Bin Li.
 
  -- Bin Li <bin.li@canonical.com>  Fri, 14 Sep 2018 14:23:02 +0100
->>>>>>> f3754625
 
 gdm3 (3.28.3-0ubuntu18.04.1) bionic; urgency=medium
 
