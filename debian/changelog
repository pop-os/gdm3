<<<<<<< HEAD
gdm3 (3.33.90-2) UNRELEASED; urgency=medium

  * Merge packaging changes from unstable (Closes: #935699)

 -- Simon McVittie <smcv@debian.org>  Thu, 29 Aug 2019 11:27:35 +0100
=======
gdm3 (3.30.2-5) unstable; urgency=medium

  * Team upload
  * Don't try to manipulate files in debian/gdm3/ when building for
    s390x, fixing FTBFS

 -- Simon McVittie <smcv@debian.org>  Thu, 29 Aug 2019 18:11:08 +0100
>>>>>>> dca8bfbb

gdm3 (3.30.2-4) unstable; urgency=medium

  * Team upload
  * d/gbp.conf: Use debian/unstable, upstream/3.30.x branches
  * Skip building the gdm3 binary package on s390x.
    GDM requires GNOME Shell, which provides its GUI, but GNOME Shell
    is unavailable on s390x.
    Our previous attempt to avoid building an uninstallable gdm3 package
    on s390x involved a spurious build-dependency on gjs, but mozjs60 and
    gjs now work well enough on s390x to pass most of their own tests.
    However, GNOME Shell still fails tests on s390x, and in any case is
    not appropriate for mainframe-class machines that do not normally have
    a GPU or a local display.
    Continuing to build libgdm binaries for s390x, as opposed to forcing the
    entire source package to FTBFS on s390x, means we can continue to build
    gnome-panel without special hacks, allowing s390x users to install the
    GNOME 2-based GNOME Flashback environment if they particularly want a
    GNOME-based desktop on their mainframes. (Closes: #935699)
  * d/control.in: Add versioned Recommends on desktop-base (>= 10.0.0)
    In a previous version this was added to d/control, but d/control is
    regenerated from d/control.in during clean.
  * Remove spurious gjs build-dependency.
    This is less help than we had anticipated in making gdm3 unavailable on
    architectures where gnome-shell is unavailable, because gjs mostly works
    on s390x but gnome-shell does not. It is also desirable to build libgdm
    on even the architectures that do not have a working gdm, so that they
    can use gnome-panel and hence gnome-flashback.

 -- Simon McVittie <smcv@debian.org>  Thu, 29 Aug 2019 11:08:50 +0100

gdm3 (3.33.90-1) experimental; urgency=medium

  * New upstream release
    - Update for changes to gnome-settings-daemon
    - initial-setup permissions fix
    - allow users to set PATH from ~/.config/environmet
    - support systemd user sessions
    - leak fix in libgdm
    - vt changing fix
  * gdm3.install: Stop installing pixmaps/icons which have been dropped
  * debian/libgdm1.symbols: Add new symbols

 -- Iain Lane <laney@debian.org>  Thu, 15 Aug 2019 15:07:42 +0100

gdm3 (3.33.4-1) experimental; urgency=medium

  * New upstream release
    - Fix session search directories
    - Kill user sessions when stopping gdm
    - Add way for sessions to register when they successfully started (LP:
      #1798790)
  * libgdm-Remove-duplicate-sessions-once-after-all-sessions-.patch: Drop,
    upstream
  * debian/libgdm1.symbols: Update

 -- Iain Lane <iain.lane@canonical.com>  Fri, 02 Aug 2019 13:56:49 +0100

gdm3 (3.32.0-1) experimental; urgency=medium

  * New upstream release
  * control, rules: BD on dh-sequence-{gir,gnome} and drop --with
  * Cherry-pick upstream patch to properly show all sessions in the switcher

 -- Iain Lane <laney@debian.org>  Sat, 16 Mar 2019 11:57:47 +0000

gdm3 (3.31.4+git20190225-1) experimental; urgency=medium

  * New upstream git snapshot. This is upstream commit
    4d5e8ca9466a3903c4360cabb3c89ed018dd3e35 plus a Debian patch by Iain Lane
    to not include some generated files in the tarball - they were leaking the
    maintainer's prefix. That's forwarded as !61 upstream.
  * Refresh patches
    d/p/95_accept_all_layouts.patch,
    d/p/GdmManager-Don-t-perform-timed-login-if-session-gets-star.patch,
    d/p/manager-don-t-kill-timed-login-session-immediately-after-.patch,
    d/p/manager-session-Add-some-debugging-around-starting-reauth.patch,
    d/p/session-Don-t-allow-greeter-operations-on-an-running-sess.patch:
    Dropped, applied upstream.
  * Bump to compat 12.
    Use the new Build-Depends: debhelper-compat method to specify this, and
    remove debian/compat accordingly. This compat level (actually it was 11)
    drops the systemd sequence in preference for using dh_installsystemd. We
    still don't want to use this, so override it to an empty target.

 -- Iain Lane <laney@debian.org>  Mon, 25 Feb 2019 16:29:21 +0000

gdm3 (3.30.2-3) unstable; urgency=medium

  * Team upload
  * d/p/95_accept_all_layouts.patch: Fix truncated patch.
    A trailing blank line was declared in the diff header but missing from
    the content.
  * d/p/manager-don-t-kill-timed-login-session-immediately-after-.patch,
    d/p/manager-session-Add-some-debugging-around-starting-reauth.patch,
    d/p/session-Don-t-allow-greeter-operations-on-an-running-sess.patch,
    d/p/GdmManager-Don-t-perform-timed-login-if-session-gets-star.patch:
    Update to upstream gnome-3-30 branch at commit 3.30.2-4-gdd4529542
    - Fix interaction between timed logins and ordinary logins
      that could lead to the wrong session being unlocked when not using
      Wayland (CVE-2019-3825, Closes: #921764)
  * d/greeter.dconf-defaults:
    Add commented-out power management options to make it easier to disable
    automatic suspend if desired (see #893964)

 -- Simon McVittie <smcv@debian.org>  Sat, 09 Feb 2019 11:38:07 +0000

gdm3 (3.30.2-2) unstable; urgency=medium

  [ Jeremy Bicha ]
  * Stop using gnome-get-source and fix pod2man version rule
  * debian/greeter.dconf-defaults: Uncomment all header lines
    (Closes: #901892)

  [ Iiro Laiho ]
  * Cherry-pick fix from 3.31 to allow all keyboard layouts at log in
    (Closes: #921457)

  [ Aurélien COUDERC ]
  * Update login screen logo for Debian 10 and support overriding via
    Debian alternatives. See the desktop-base README.Debian.

 -- Jeremy Bicha <jbicha@debian.org>  Wed, 06 Feb 2019 20:25:34 -0500

gdm3 (3.30.2-1) unstable; urgency=medium

  * Team upload

  [ Jeremy Bicha ]
  * Build-Depend on gjs
    - In preparation for gjs' removal from s390x (#909536), let's ensure
      that gdm3 has satisifiable dependencies

  [ Alexander Kurtz ]
  * debian/generate-config: Drop "exit 0", pointless with set -e
  * debian/gdm3.postinst: Stop setting up pulseaudio as a user service
  * debian/gdm3.postinst: Add missing cleanup of
    /var/lib/gdm3/.config/systemd/user/sockets.target.wants/pulseaudio.socket

  [ Simon McVittie ]
  * New upstream release
    - Refresh patch series
  * d/control.in: Transfer added Breaks in d/control to here.
    Otherwise it would not be preserved when d/control is regenerated
    during clean.
  * Normalize package lists with wrap-and-sort -a
  * Normalize file lists with wrap-and-sort -a

 -- Simon McVittie <smcv@debian.org>  Thu, 15 Nov 2018 09:29:20 +0000

gdm3 (3.30.1-1) unstable; urgency=medium

  * New upstream release 3.30.1
  * Delete patches which are applied upstream.
    daemon-Move-the-waiting-the-session-to-have-taken-over-th.patch and
    data-disable-wayland-for-proprietary-nvidia-machines.patch were
    cherry-picks that are in 3.30.1.
  * gbp.conf: Update to pkg-gnome's recommendations
  * debian/control.in: Add procps dependency.
    4fd7af47aef15b4dbc26fb2063940e3b5315f7b5 only added this in control, and
    so it would be lost if this were to be regenerated from control.in
  * Standards-Version → 4.2.1, no changes required
  * Use udev [linux-any] to determine where to install the udev rules.  Also
    use dh-exec to only install them on linux-any. This is all a bit moot
    since we are Architecture: linux-any anyway.

 -- Iain Lane <laney@debian.org>  Wed, 26 Sep 2018 11:18:06 +0100

gdm3 (3.30.0-1) unstable; urgency=medium

  * Team upload

  [ Alexander Kurtz ]
  * debian/generate-config: Use pkill to SIGHUP the dconf-service process.

  [ Simon McVittie ]
  * New upstream release
    - Should avoid restart loops when trying to use Wayland on Nvidia
      proprietary driver (Closes: #908808)
  * Correctly install udev rules in /lib/udev
  * d/p/local-display-factory-ignore-spurios-SeatNew-signal-at-st.patch:
    Drop, applied upstream
  * d/p/data-disable-wayland-for-proprietary-nvidia-machines.patch:
    Add patch from upstream to disable Wayland on the Nvidia proprietary
    driver
  * d/p/daemon-Move-the-waiting-the-session-to-have-taken-over-th.patch:
    Add patch from upstream to fix stopping the greeter
  * Upload to unstable

 -- Simon McVittie <smcv@debian.org>  Sun, 16 Sep 2018 12:02:31 +0100

gdm3 (3.29.91-2) experimental; urgency=medium

  * Team upload
  * d/p/local-display-factory-ignore-spurios-SeatNew-signal-at-st.patch:
    Add patch from upstream to fix startup reliability regression on
    3.29.x branch

 -- Simon McVittie <smcv@debian.org>  Mon, 20 Aug 2018 08:59:26 +0100

gdm3 (3.29.91-1) experimental; urgency=medium

  * Team upload
  * New upstream release
    - d/p/local-display-factory-add-more-debug-messages-to-new-vt-h.patch,
      d/p/local-display-factory-don-t-start-two-greeters-at-startup.patch,
      d/p/session-worker-don-t-switch-VTs-if-we-re-already-on-the-r.patch:
      Drop patches from MR 28, applied upstream
    - d/p/display-store-Pass-the-display-object-rather-than-the-id-.patch:
      Drop patch for CVE-2018-14424, applied upstream

 -- Simon McVittie <smcv@debian.org>  Mon, 13 Aug 2018 18:10:33 +0100

gdm3 (3.29.90-3) experimental; urgency=medium

  * Team upload
  * display-store: Pass the display object rather than the id in the removed
    signal (CVE-2018-14424)

 -- Simon McVittie <smcv@debian.org>  Sun, 12 Aug 2018 15:39:13 +0100

gdm3 (3.29.90-2) experimental; urgency=medium

  * Team upload

  [ Iain Lane ]
  * debian/gbp.conf: Don't use patch numbers
  * d/p/local-display-factory-add-more-debug-messages-to-new-vt-h.patch,
    d/p/local-display-factory-don-t-start-two-greeters-at-startup.patch,
    d/p/session-worker-don-t-switch-VTs-if-we-re-already-on-the-r.patch:
    Cherry-pick some patches from upstream MR 28. These fix a race condition
    on startup where GDM would try to start two greeters, and often fail to
    start any.
  * debian/rules: Set Rules-Requires-Root to no - we don't require root to
    build gdm3.
  * Standards-Version → 4.2.0

 -- Simon McVittie <smcv@debian.org>  Wed, 08 Aug 2018 19:14:30 +0100

gdm3 (3.29.90-1) experimental; urgency=medium

  * Team upload
  * New upstream development release
    - Unblock SIGUSR1 before PAM (Closes: #905277, LP: #1782152)
  * Rebase patch series
    - Drop patches from 3.28.2-2 and 3.28.2-3, applied upstream
  * Bump GLib build-dependency to 2.44 as per configure.ac
  * Build-depend on gettext 0.19.8 as per configure.ac
  * Continue to build-depend on intltool even though upstream code no
    longer needs it, because the Debian build still does
  * Drop obsolete build-dependencies on Xft and Xi
  * Stop disabling split authentication, which is no longer supported
    at all
  * Stop deleting data/gdm.schemas.in during clean. It used to be generated
    from data/gdm.schemas.in.in but is now a source file in its own right.
  * Remove generated file data/61-gdm.rules during clean
  * d/copyright: Update
  * d/patches/*: Add DEP-3 metadata in gbp-pq format
  * d/docs: Install README.md instead of README

 -- Simon McVittie <smcv@debian.org>  Sat, 04 Aug 2018 22:14:57 +0100

gdm3 (3.28.2-3) unstable; urgency=medium

  * debian/patches/daemon-gdm-session-record.c-open-close-the-utmp-database.patch:
    - Keep the number of logged-in consistent with reality (LP: #1776487)

 -- Marco Trevisan (Treviño) <marco@ubuntu.com>  Wed, 13 Jun 2018 10:39:42 +0100

gdm3 (3.28.2-2) unstable; urgency=medium

  * debian/patches/libgdm-drop-support-for-serializing-multiple-opens.patch,
    debian/patches/libgdm-fix-pointer-boolean-task-confusion.patch,
    debian/patches/libgdm-don-t-keep-manager-proxy-around-longer-than-we-nee.patch,
    debian/patches/libgdm-use-g_object_unref-instead-of-g_clear_object-for-w.patch,
    debian/patches/libgdm-get-connection-explicitly.patch,
    debian/patches/libgdm-Drop-weak-refs-on-the-GDBusConnection.patch,
    debian/patches/libgdm-Unref-the-manager-propagated-from-task.patch,
    debian/patches/libgdm-Don-t-double-ref-the-connection-got-from-task.patch,
    debian/patches/libgdm-Don-t-leak-connection-on-sync-re-authentication.patch,
    debian/patches/libgdm-Use-auto-pointers-and-cleanup-code.patch,
    debian/patches/libgdb-Try-to-reuse-connections-from-the-available-proxie.patch,
    debian/patches/libgdm-Don-t-save-manager-address.patch,
    debian/patches/libgdm-Return-NULL-on-invalid-client-instances.patch:
    - Cherry picks commits from upstream 3.28 branch to propely fix ref-counting
      issues on GdmClient (LP: #1766137)

 -- Marco Trevisan (Treviño) <marco@ubuntu.com>  Tue, 05 Jun 2018 09:34:48 +0100

gdm3 (3.28.2-1) unstable; urgency=medium

  * New upstream release 3.28.2
    - Reference counting fixes for GdmClient
    - ensure plymouth is quit properly even when local greeter is disabled
    - make sure GDM doesn't hang when called with unknown command line arguments

 -- Iain Lane <laney@debian.org>  Tue, 29 May 2018 09:45:52 +0100

gdm3 (3.28.1-1) unstable; urgency=medium

  * New upstream release 

 -- Tim Lunn <tim@feathertop.org>  Tue, 17 Apr 2018 18:04:22 +1000

gdm3 (3.28.0-1) unstable; urgency=medium

  * New upstream release
  * Have libgdm-dev depend on libglib2.0-dev
  * Release to unstable

 -- Jeremy Bicha <jbicha@debian.org>  Tue, 13 Mar 2018 15:40:46 -0400

gdm3 (3.27.90-1) experimental; urgency=medium

  * New upstream development release
  * Update Vcs fields for migration to https://salsa.debian.org/
  * Install new files

 -- Jeremy Bicha <jbicha@debian.org>  Sat, 17 Feb 2018 14:39:03 -0500

gdm3 (3.26.2.1-3) unstable; urgency=medium

  * Drop debian/gdm3.preinst: Obsolete after Debian 9 "Stretch"
  * Update Vcs fields for conversion to git
  * Add debian/gbp.conf
  * Bump Standards-Version to 4.1.2
  * Mark gir1.2-gdm-1.0 as Multi-Arch: same

 -- Jeremy Bicha <jbicha@debian.org>  Thu, 14 Dec 2017 22:03:12 -0500

gdm3 (3.26.2.1-2) unstable; urgency=medium

  * debian/gdm3.gdm-fingerprint.pam: Add PAM service to allow the user to
    authenticate using fingerprints. This requires installing libpam-fprintd
    (>= 0.8.0-2) and that the fprintd module is NOT included in common-auth

 -- Laurent Bigonville <bigon@debian.org>  Thu, 09 Nov 2017 13:22:14 +0100

gdm3 (3.26.2.1-1) unstable; urgency=medium

  * New upstream release
  * Refresh patches
  * Drop obsolete libdbus-glib-1-dev Build-Depends
  * Drop obsolete alternative plymouth-dev Build-Depends
  * Update symbols files for libgdm1 for the ChoiceList API additions
  * Use dh_missing to list uninstalled files
  * Drop obsolete maintainer scripts code handling upgrades from pre-jessie
  * Disable static libraries as we don't install them anyway
  * Updated Greek translation by Vangelis Skarmoutsos. (Closes: #867563)
  * Drop 11_xephyr_nested.patch from debian/po-up/POTFILES.in as this patch
    has been dropped

 -- Michael Biebl <biebl@debian.org>  Mon, 06 Nov 2017 16:11:34 +0100

gdm3 (3.26.1-3) unstable; urgency=medium

  * debian/patches/92_systemd_unit.patch:
    - Reorder the ExecReload= directives to regenerate the config files before
      reloading gdm itself
    - Drop the ExecStartPre= hack introduced to detect which DM is the default
      one, almost all the other DM's are properly providing the
      display-manager.service symlink now

 -- Laurent Bigonville <bigon@debian.org>  Thu, 05 Oct 2017 01:53:20 +0200

gdm3 (3.26.1-2) unstable; urgency=medium

  * debian/rules: Explicitly pass --with-run-dir to the configure

 -- Laurent Bigonville <bigon@debian.org>  Thu, 05 Oct 2017 00:30:24 +0200

gdm3 (3.26.1-1) unstable; urgency=medium

  * New upstream bugfix release (Closes: #873199)
    - Drop d/p/01_gdm-session-Calculate-fallback-session-name-without-.patch,
      applied upstream
  * debian/control.in: Bump Standards-Version to 4.1.1 (no further changes)

 -- Laurent Bigonville <bigon@debian.org>  Wed, 04 Oct 2017 10:12:45 +0200

gdm3 (3.26.0-1) unstable; urgency=medium

  * New upstream stable release
    - Fix for unauthenticated unlock when autologin is enabled
      (CVE-2017-12164)
    - Fix for going to normal mode after classic
    - crasher fix when user switching
    - make sure reauthentication is run in right context
  * debian/patches/01_gdm-session-Calculate-fallback-session-name-without-.patch:
    Cherry-pick from upstream. Calculate the default (`fallback') session in
    the same way as gnome-shell does, fixing an out-of-sync issue between the
    greeter and gdm's idea of the first session. (LP: #1705157)
  * debian/patches/92_systemd_unit.patch: No need to patch to send HUP - this
    is done upstream now.

 -- Iain Lane <laney@debian.org>  Wed, 13 Sep 2017 16:20:09 +0100

gdm3 (3.25.90.1-2) unstable; urgency=medium

  * New upstream release
  * Drop revert_drop_gdm_shell_session.patch: Applied in new release
  * Bump Standards-Version to 4.1.0

 -- Jeremy Bicha <jbicha@debian.org>  Thu, 31 Aug 2017 21:36:30 -0400

gdm3 (3.24.2-3) unstable; urgency=medium

  * Release to unstable (Closes: #869943)
  * debian/control.in:
    - Bump Standards-Version to 4.0.0 (no further changes)
    - Bump gnome-settings-daemon dependency to 3.24
  * Add revert_drop_gdm_shell_session.patch:
    - Backport commit to allow GDM to work without gnome-session installed
      (Closes: #850291)
  * debian/gdm3.install:
    - Install gnome-session file

 -- Laurent Bigonville <bigon@debian.org>  Mon, 07 Aug 2017 14:11:43 +0200

gdm3 (3.24.2-2) experimental; urgency=medium

  * Drop d/p/Hack-D-Bus-messages-from-Debian-8-libgdm-to-work-wit.patch now
    that debian Stretch has been released
  * Drop d/p/09_default_session.patch: Start the "gnome" session by default,
    "default" is always starting a X11 session but we want to start a Wayland
    one starting from now.
  * debian/patches/92_systemd_unit.patch: Uncomment the BusName= directive,
    gdm doesn't seem to be killed on reload anymore

 -- Laurent Bigonville <bigon@debian.org>  Thu, 06 Jul 2017 01:30:35 +0200

gdm3 (3.24.2-1) experimental; urgency=medium

  [ Jeremy Bicha ]
  * New upstream release
  * debian/control.in:
    - Bump minimum accountsservice to 0.6.35
  * debian/rules: Don't skip dh_auto_test
  * Add 93_translate-default-desktop.patch:
    - Fix 'make check' by marking a Debian-specific file as translatable
  * Drop patches applied in new release:
    - pam_gdm-allow-setting-pam-module-dir-at-configure-ti.patch
    - stop-greeter-explicitly-when-finishing-display.patch

 -- Michael Biebl <biebl@debian.org>  Sun, 21 May 2017 01:47:02 +0200

gdm3 (3.22.3-2) unstable; urgency=medium

  [ Laurent Bigonville ]
  * d/p/stop-greeter-explicitly-when-finishing-display.patch: Properly stop
    the greeter processes when restarting gdm, this fixes the respawn loop and
    allow gdm to restart properly (Closes: #857995)

  [ Michael Biebl ]
  * Setup pulseaudio to run as systemd user service for Debian-gdm.
    Otherwise, if we start pulseaudio within the session, the idle-timeout of
    pulseaudio will prevent the old session scope to be properly terminated
    when the gdm service is restarted and the old logind session will remain
    in state "closing".

 -- Michael Biebl <biebl@debian.org>  Tue, 09 May 2017 23:51:57 +0200

gdm3 (3.22.3-1) unstable; urgency=medium

  * New upstream release.
  * Refresh patches.
  * Add Build-Depends on libxcb1-dev. Upstream switched from xlib to xcb for
    the main gdm process to be more robust in cases where the display
    connection has gone away.
  * Use --with-pam-mod-dir configure switch to set the location of the pam
    module directory instead of moving the .so file around manually.

 -- Michael Biebl <biebl@debian.org>  Thu, 16 Mar 2017 21:46:47 +0100

gdm3 (3.22.1-2) unstable; urgency=medium

  * Team upload.

  [ Michael Biebl ]
  * Stop setting authdir, has been dropped upstream in favour of xauthdir.

  [ Jeremy Bicha ]
  * debian/greeter.dconf-defaults:
    - Use the new emblem-debian-white.png for default login screen logo
      (Closes: #833529)

  [ Simon McVittie ]
  * Work around upgrades not being done offline:
    - Add a non-upstreamable patch to edit D-Bus messages from libgdm
      to the session worker and adapt them from the pre-3.16 interface
      to the post-3.16 interface. Only do this if a flag file in /run
      has been created, so that this workaround will only be active
      until the next reboot.
    - gdm3.preinst: Create that flag file on upgrades. (Closes: #789118)

 -- Simon McVittie <smcv@debian.org>  Sun, 29 Jan 2017 11:07:50 +0000

gdm3 (3.22.1-1) unstable; urgency=medium

  * New upstream release.
  * Refresh debian/patches/16_xserver_path.patch.
  * Strip debian/tmp/ from .install files.
  * Bump debhelper compat level to 10.
  * Remove migration code from pre-wheezy.
  * Stop passing start and stop runlevels to update-rc.d. Those are no longer
    supported with dependency based boot.
  * Do not hard-code path for deluser/delgroup.
  * Completely disable the dh-systemd addon via --without systemd. We use
    debconf and custom maintainer scripts to enable/disable and
    start/stop/reload the gdm service.

 -- Michael Biebl <biebl@debian.org>  Mon, 17 Oct 2016 00:17:17 +0200

gdm3 (3.22.0-1) unstable; urgency=medium

  * New upstream release.

 -- Andreas Henriksson <andreas@fatal.se>  Mon, 19 Sep 2016 21:47:00 +0200

gdm3 (3.21.91-1) unstable; urgency=low

  [ Andreas Henriksson ]
  * New upstream beta release.
  * Convert from cdbs to dh.
  * Bump debhelper compat to 9

  [ Laurent Bigonville ]
  * debian/gdm3.gdm-autologin.pam: Add a missing bit to automagically unlock
    the keyring when autologin on a computer using LUKS root filesystem. This
    is not yet working out-of-the-box in debian as it require some plumbing
    at early-boot (cryptsetup) or systemd in the initramfs.

  [ Michael Biebl ]
  * Drop remaining ConsoleKit build dependencies and configure switches.
    Support for ConsoleKit is most likely not coming back.

 -- Michael Biebl <biebl@debian.org>  Wed, 07 Sep 2016 22:39:51 +0200

gdm3 (3.21.90-1) unstable; urgency=medium

  [ Andreas Henriksson ]
  * New upstream beta release.
  * Update build-dependencies according to configure.ac changes:
    - Add libkeyutils-dev [linux-any]
  * Bump Standards-Version to 3.9.8
  * debian/gdm3.lintian-overrides:
    - Add overrides for systemd-service-file-missing-install-key

  [ Laurent Bigonville ]
  * Ship new pam_gdm.so PAM module and update gdm-autologin PAM service file

 -- Laurent Bigonville <bigon@debian.org>  Wed, 31 Aug 2016 10:28:16 +0200

gdm3 (3.20.1-1) unstable; urgency=medium

  * New upstream release.
  * Restore debian/patches/09_default_session.patch as we postponed the switch
    to Wayland.
  * Upload to unstable.

 -- Michael Biebl <biebl@debian.org>  Wed, 20 Apr 2016 00:44:11 +0200

gdm3 (3.20.0-2) experimental; urgency=medium

  * debian/rules: Switch back the initial VT to vt1 (Closes: #819423)
  * Drop /usr/share/gdm/greeter/dbus-1 files, gdm/gnome-shell doesn't try to
    start telepathy-mission-control and gnome-online-accounts anymore.
  * Drop debian/patches/09_default_session.patch completely as we want to
    default to the wayland session for now.
  * debian/default.desktop.in: Update the Name of the Comment to make it clear
    that it will start the X11 default session of the system.

 -- Laurent Bigonville <bigon@debian.org>  Mon, 04 Apr 2016 15:04:03 +0200

gdm3 (3.20.0-1) experimental; urgency=medium

  * Drop debian/patches/93_disable_gvfs.patch
    - superseded by upstream commit 5e81151a147
      "launch-environment: disable gvfs except in initial setup mode"
  * Bump gnome-shell dependency to >= 3.19.92
    - new interactions between gdm and gnome-shell for session start
  * New upstream release.
  * Temporarily disable debian/patches/09_default_session.patch
    - the System Default ("default") session is currently broken, so use
      upstreams default ("gnome") while investigating.

 -- Andreas Henriksson <andreas@fatal.se>  Fri, 25 Mar 2016 11:26:09 +0100

gdm3 (3.19.92-1) experimental; urgency=medium

  * New upstream release.
  * Add build-dependency on xserver-xorg-dev for xorg-server.pc
    - upstream configure.ac now checks for xserver version.
  * Bump Standards-Version to 3.9.7.
  * Refresh the following patches to apply:
    - debian/patches/09_default_session.patch
    - debian/patches/16_xserver_path.patch
    - debian/patches/90_config_comments.patch
      (Drop greeter section comments as that section was removed.)
    - debian/patches/93_disable_gvfs.patch

 -- Andreas Henriksson <andreas@fatal.se>  Tue, 15 Mar 2016 21:18:48 +0100

gdm3 (3.18.2-1) unstable; urgency=medium

  [ Tim Lunn ]
  * Move schemas to libgdm1 package, gnome-shell requires access to
    these even when using a different DM. (Closes: #804893)
  * Move gir package to a more standard naming and install typelib file
    into ma path
  * debian/control.in:
    - Drop depend on gnome-icon-theme{.symbolic} these
      are obsolete now and adwaita-icon-theme is pulled in by libgtk-3-common
    - Mark libdbus-glib-1-dev [!linux-any], its only required for consolekit
      builds

  [ Michael Biebl ]
  * New upstream release.
  * Drop obsolete Breaks, Conflicts and Replaces for versions older than
    oldstable.

 -- Michael Biebl <biebl@debian.org>  Wed, 18 Nov 2015 06:56:38 +0100

gdm3 (3.18.0-2) unstable; urgency=medium

  * debian/control.in: plymouth-dev package has been renamed to
    libplymouth-dev, swap the alternatives in the build-dependencies

 -- Laurent Bigonville <bigon@debian.org>  Mon, 12 Oct 2015 09:43:54 +0200

gdm3 (3.18.0-1) unstable; urgency=medium

  [ Andreas Henriksson ]
  * New upstream release.

  [ Laurent Bigonville ]
  * Drop d/p/17_switch_on_finish.patch, d/p/18_all_displays_transient.patch,
    d/p/19_switch_kill_greeter.patch: Not needed anymore.

 -- Laurent Bigonville <bigon@debian.org>  Sun, 11 Oct 2015 14:39:43 +0200

gdm3 (3.17.92-1) experimental; urgency=medium

  [ Laurent Bigonville ]
  * debian/control.in: Move xserver-xorg-core (<< 2:1.17.2-2~) from Conflicts
    to Breaks

  [ Andreas Henriksson ]
  * New upstream release candidate.

 -- Andreas Henriksson <andreas@fatal.se>  Fri, 18 Sep 2015 09:39:55 +0200

gdm3 (3.17.90-1) experimental; urgency=medium

  * New upstream beta release.
  * Update build-dependencies according to configure.ac changes:
    - drop libxrandr-dev
  * Update debian/rules according to configure.ac changes:
    - drop --with/without-systemd and --with/without-consolekit,
      these configure flags are no longer available.
  * Drop debian/patches/07_fix_caribou_path.patch, obsoleted by
    upstream removal of caribou autostart file removal.
  * Temporarily disable patches which no longer apply:
    - 17_switch_on_finish.patch
    - 18_all_displays_transient.patch
    - 19_switch_kill_greeter.patch
  * Drop debian/patches/95_libsystemd.patch, fixed upstream.
  * Drop debian/patches/08_frequent-users_greeter.patch, likely obsolete.
  * Fix and refresh remaining patches to apply.
  * debian/gdm3.install: drop debian/tmp/usr/share/gnome-session/,
    gdm-shell.session no longer shipped upstream. See commit f66cdfcb2948.
    "It's identical to gnome.session these days.  All GDMification comes
    from the overridden gnome-shell.desktop file."
  * Update debian/libgdm1.symbols
  * Add conflicts against xserver-xorg-core (<< 2:1.17.2-2~)
    - gdm >= 3.16 needs an x server with logind support (which is
      currently only available in the Debian Experimental package
      version), or it will fail with "permission denied" on vt7.
    - The gdm3 package has no strict dependency on an x server
      which we can make versioned. Use conflicts instead to prevent
      users from installing incompatible combinations.

 -- Andreas Henriksson <andreas@fatal.se>  Sat, 29 Aug 2015 11:55:31 +0200

gdm3 (3.14.2-2) unstable; urgency=medium

  * Re-add our workaround which drops BusName from gdm.service. There are
    apparently still issues related to upgrades from older gdm versions
    resulting in the X session to be terminated during the upgrade.

 -- Michael Biebl <biebl@debian.org>  Fri, 24 Jul 2015 13:40:46 +0200

gdm3 (3.14.2-1) unstable; urgency=medium

  * New upstream release.
  * Refresh patches, drop patches which were merged upstream.
  * Systemd has been fixed in v222 to no longer kill services on reload if
    BusName is set, so drop that part from 92_systemd_unit.patch.
  * Build against libsystemd. (Closes: #779769)

 -- Michael Biebl <biebl@debian.org>  Thu, 09 Jul 2015 13:26:26 +0200

gdm3 (3.14.1-8) unstable; urgency=medium

  * d/p/07_fix_caribou_path.patch: Fix the path to the caribou daemon in the
    autostart desktop file (Closes: #784671)

 -- Laurent Bigonville <bigon@debian.org>  Tue, 09 Jun 2015 15:04:11 +0200

gdm3 (3.14.1-7) unstable; urgency=medium

  * Add Conflicts/Replaces: gdm in libgdm1 as well. Closes: #781535.

 -- Josselin Mouette <joss@debian.org>  Sat, 04 Apr 2015 09:19:43 +0200

gdm3 (3.14.1-6) unstable; urgency=medium

  * Team upload.
  * Under systemd, if gdm fails to start, or if the selected DM is
    kdm or wdm, make sure to run plymouth-quit.service (which gdm normally
    suppresses), so that plymouth-quit-wait.service terminates and gettys
    are not prevented from running. (Closes: #766462, #780257)

 -- Simon McVittie <smcv@debian.org>  Wed, 11 Mar 2015 12:25:38 +0000

gdm3 (3.14.1-5) unstable; urgency=medium

  * Do not fail to start gdm if /etc/default/locale does not exist
    (Closes: #779989)

 -- Simon McVittie <smcv@debian.org>  Sun, 08 Mar 2015 11:52:40 +0000

gdm3 (3.14.1-4) unstable; urgency=medium

  * Team upload.
  * gdm3 Conflicts/Replaces: gdm again, to ensure that obsolete gdm packages
    from squeeze get cleaned up by upgrading wheezy to jessie
    (Closes: #774889)
  * 95_systemd-import-language-into-daemon-environment.patch:
    put the default system locale in gdm's environment (Closes: #644047)

 -- Simon McVittie <smcv@debian.org>  Thu, 05 Mar 2015 21:59:26 +0000

gdm3 (3.14.1-3) unstable; urgency=medium

  * 18_all_displays_transient.patch: fix autologin for the initial
    display. Closes: #758183.

 -- Josselin Mouette <joss@debian.org>  Sun, 09 Nov 2014 18:16:02 +0100

gdm3 (3.14.1-2) unstable; urgency=medium

  * Team upload.
  * Bring back Xorg.N.log at the X maintainers' request, so that their
    bug script can read it (Closes: #765771)

 -- Simon McVittie <smcv@debian.org>  Sat, 08 Nov 2014 17:11:39 +0000

gdm3 (3.14.1-1) unstable; urgency=medium

  * New upstream release.
  * debian/rules: Remove unneeded rules, the files are now removed from the
    upstream tarball

 -- Laurent Bigonville <bigon@debian.org>  Sun, 19 Oct 2014 19:57:33 +0200

gdm3 (3.14.0-1) unstable; urgency=medium

  [ Pedro Beja ]
  * New upstream release.

  [ Laurent Bigonville ]
  * debian/control.in: Bump Standards-Version to 3.9.6 (no further changes)

 -- Laurent Bigonville <bigon@debian.org>  Wed, 08 Oct 2014 00:39:19 +0200

gdm3 (3.13.92-1) unstable; urgency=medium

  * debian/gdm3.config:
    - make sure /etc/X11 directory exists. (Closes: #757081)
    Thanks to Daniel Baumann
  * New upstream release candidate.
  * Upload to unstable.

 -- Andreas Henriksson <andreas@fatal.se>  Fri, 19 Sep 2014 21:47:23 +0200

gdm3 (3.13.91-1) experimental; urgency=medium

  * New upstream development release.
  * Drop patches backported from upstream now included in release:
    - debian/patches/01_session_windowpath.patch
    - debian/patches/02_slave_windowpath.patch
    - debian/patches/03_dont_mask_SIGUSR1.patch
    - debian/patches/04_really_dont_block_SIGUSR1.patch
  * debian/libgdm1.symbols: update with 4 new additions.

 -- Andreas Henriksson <andreas@fatal.se>  Sat, 06 Sep 2014 17:41:14 -0700

gdm3 (3.12.2-4) unstable; urgency=medium

  * d/p/04_really_dont_block_SIGUSR1.patch: from upstream, Stop masking
    forcibly SIGUSR1, really. (Closes: #756068)
  * Update debian/README.Debian: Stop refering to deprecated programs and
    configuration files (Closes: #760073)
  * debian/rules: Remove duplicate call to dh_systemd_* helpers
  * debian/rules: Pass --as-needed to dh_autoreconf and export "-Wl,-z,defs
    -Wl,-O1 -Wl,--as-needed" to DEB_LDFLAGS_MAINT_APPEND

 -- Laurent Bigonville <bigon@debian.org>  Sat, 06 Sep 2014 18:21:52 +0200

gdm3 (3.12.2-3) experimental; urgency=medium

  * Enable wayland support on Linux.

 -- Andreas Henriksson <andreas@fatal.se>  Sat, 02 Aug 2014 16:24:28 +0200

gdm3 (3.12.2-2.1) unstable; urgency=medium

  * Reinstate patches for better VT management.
    + 17_switch_on_finish.patch: introduce a setting for GdmDisplay that
      says it needs to go to the login screen when set.
    + 18_all_displays_transient.patch: give all local displays the same
      properties. Restart them by default, not restart them when told
      not to.
    + 19_switch_kill_greeter.patch: when switching to an existing
      session, kill the greeter session and the afferent X server.
    + debian/rules: use configure switch to disable the -novtswitch
      argument to X, if it ever builds again on !linux.
  * 01_session_windowpath.patch, 02_slave_windowpath.patch: reintroduce
    WINDOWPATH. Patches from upstream. Closes: #757889.
  * tr.po: updated Turkish translation from Mert Dirik. Closes: #756719.
  * 03_dont_mask_SIGUSR1.patch: patch from upstream. Stop masking
    forcibly SIGUSR1. Closes: #756068.

 -- Josselin Mouette <joss@debian.org>  Thu, 14 Aug 2014 02:09:47 +0200

gdm3 (3.12.2-2) unstable; urgency=medium

  [ Laurent Bigonville ]
  * debian/control.in: Remove build-dependency against libck-connector-dev for
    linux-any architectures.
  * debian/gdm3.gdm-*.pam: Add call to pam_keyinit.so, the module can
    unconditionally added now that the package is linux only (Closes: #734818)

  [ Andreas Henriksson ]
  * Upload to unstable.

 -- Andreas Henriksson <andreas@fatal.se>  Mon, 14 Jul 2014 23:44:36 +0200

gdm3 (3.12.2-1) experimental; urgency=medium

  * New upstream release
  * Remove kfreebsd-any from Architecture. (Closes: #602724, #601106,
    #612157, #733546)
  * debian/gdm3.init: Try to activate logind before starting gdm to avoid a
    race condition when systemd is not used as PID1 (Closes: #747210)
  * debian/rules: Re-disable consolekit fallback support

 -- Laurent Bigonville <bigon@debian.org>  Tue, 20 May 2014 23:53:50 +0200

gdm3 (3.12.1-1) experimental; urgency=medium

  [ Laurent Bigonville ]
  * debian/rules:
    - Re-add --with(out)-selinux flag to the configure, the flag is back again
    - Drop --disable-fallback-greeter configure flag, the fallback greeter is
      gone for quite some time already
    - Drop --with(out)-consolekit configure flag, we are now building with
      the fallback to consolekit on all architectures
  * debian/control.in:
    - Bump Standards-Version to 3.9.5 (no further changes)
    - Enable journald support
    - Drop explicit dependency against systemd, libpam-systemd should pull the
      needed packages
    - Depends against consolekit on non-linux architectures
  * debian/gdm3.pam, debian/gdm3-autologin.pam: Call pam_selinux open module
    higher in the session stack

  [ Josselin Mouette ]
  * Make description up-to-date.
  * New upstream release.
  * Drop nested-login related patches, they are not coming back.
  * Remove firstVT patch, it has been replaced upstream by
    --with-initial-vt.
  * 90_config_comments.patch: stop documenting FirstVT.
  * Install files in /usr/share/dconf
  * Depend on dconf 0.20 for file-db support.
  * 92_gsettings_path.patch: removed. Dconf now supports database files
    with hardcoded paths.
  * 91_dconf_database_path.patch: new patch. Point to a dconf path in
    /var/lib/gdm3 instead of the one in $DATADIR.
  * Don’t install the pre-generated dconf database.
  * Install the source dconf databases to their former place in
    /usr/share/gdm/dconf.
  * greeter.dconf-defaults: this is a new file to remove the old
    greeter.gsettings
  * Convert greeter.gsettings to greeter.dconf-defaults at postinst time
    and use ucf to update the file.
  * Make a direct symlink to the new greeter.dconf-defaults file in the
    dconf defaults directory.
  * Simplify the dconf regeneration in gdm3.init thanks to that.
  * Move configuration generation to a separate script.
  * Use dh_systemd.
  * 92_systemd_unit.patch: port our init script specifics to the unit
    file.
  * Install the unit file.
  * Install a symlink to display-manager.service for the default display
    manager, according to the value set in debconf.
  * Add a symlink to gdm3.service since this is the name of the old init
    script.
  * Fix the logic to update the default display manager after running
    debconf.
  * Require a policykit-1 with systemd support.
  * 93_disable_gvfs.patch: reverted upstream change 446d061a. Do not
    launch gvfs in the login session.
  * Install stub D-Bus files for gnome-online-accounts and telepathy, to
    avoid launching such daemons in the login session.

 -- Laurent Bigonville <bigon@debian.org>  Sat, 10 May 2014 22:52:23 +0200

gdm3 (3.12.0-1) experimental; urgency=low

  [ Laurent Bigonville ]
  * debian/gdm-launch-environment.pam: Drop the symlink to gdm3-autologin and
    install a real pam service. The differences with gdm3-autologin service
    are that gdm-launch-environment should not transition out of the xdm_t
    SELinux domain and not set a loginuid (as it's daemon's internal and not
    a real user)
  * Drop debian/patches/10_gdm3_pam.patch and rename all the pam services back
    to their upstream names. Also bump gnome-shell dependency as it uses gdm
    PAM services and the names must be synchronized.
  * debian/gdm3.init: Fix inconsistency regarding the usage of PIDFILE
    variable, thanks to Leo Antunes <costela@debian.org> (Closes: #729489)
  * debian/control.in: Depend on libpam-systemd on linux architectures as we
    need XDG_RUNTIME_DIR set to work.
  * Drop debian/patches/96_check_libs.patch: Since check 0.9.10-2, check.pc is
    containing the needed libraries for linking, bump build-dep accordingly

  [ Andreas Henriksson ]
  * New upstream release.
  * debian/rules: add --with-gnome-settings-daemon-directory configure flag.
  * Drop debian/patches/07_libexec-paths.patch, obsoleted by previous entry.
  * Drop debian/patches/10_no_gettext.patch, merged upstream.
  * Drop debian/patches/20_credentials.patch, merged upstream.
  * Drop debian/patches/22_noconsole.patch, merged upstream.
  * Drop debian/patches/95_check_x11_display.patch
    - Obsoleted by upstream changes, see commit 04116535f7a2f37a9724835
      "daemon: don't require seat to locate reauth channel"
  * Have quilt refresh remaining patches to apply cleanly.
  * Build-depend on dconf-cli 0.19.90
    - "dconf compile ..." used during build.
  * debian/rules: drop moving gdm dconf profile out of /etc
    - upstream gdm has been fixed to not misuse dconf anymore.
  * Update debian/libgdm1.symbols
    - 4 symbols dropped related to language selection, upstream
      commit 0b2d22f63b3e6b31 says:
      "This commit drops the interface, since it's unused, and
       we don't have any API guarantees in libgdm."

 -- Andreas Henriksson <andreas@fatal.se>  Fri, 04 Apr 2014 22:01:58 +0200

gdm3 (3.10.0.1-2) experimental; urgency=low

  * Update dependency on gnome-shell and gnome-session to >= 3.10. Otherwise
    the greeter apparently won't function.

 -- Sjoerd Simons <sjoerd@debian.org>  Sat, 02 Nov 2013 11:47:36 +0100

gdm3 (3.10.0.1-1) experimental; urgency=low

  [ Michael Biebl ]
  * Drop Depends on policykit-1-gnome, with the gdm-fallback session gone,
    this dependency is no longer required. Also remove
    polkit-gnome-authentication-agent-1.desktop along with it.
  * Use a versioned Depends on gnome-shell (>= 3.6) rather then an unversioned
    Depends + a versioned Breaks. There is no real reason to do the latter and
    it seems to confuse APT and break upgrades.

  [ Sjoerd Simons ]
  * New upstream release (3.10.0.1)
  * Switch from consolekit to systemd-logind sessions. For some reason
    gnome-shell 3.10 unlocking fails with consolekit...
  * debian/patches/*: Refreshed

  [ Laurent Bigonville ]
  * debian/rules: Also drop gdm-simple-greeter.desktop, simple-greeter is
    definitely gone
  * debian/rules: Cleanup the list of that are files being removed during
    build, some of them are gone from upstream tarball now

  [ Sjoerd Simons ]
  * Add dependency on systemd for systemd-logind
  * Use logind session tracking on linux

 -- Sjoerd Simons <sjoerd@debian.org>  Fri, 01 Nov 2013 22:34:17 +0100

gdm3 (3.8.4-2) unstable; urgency=low

  [ Emilio Pozuelo Monfort ]
  * debian/patches/20_credentials.patch:
    + Patch from Petr Salinger, use g_credentials_get_unix_pid() instead
      of our own function as the former supports kFreeBSD. Closes: #692739.
  * debian/control.in:
    + Build depend on glib 2.36 for the above function.

  [ Simon McVittie ]
  * Apply patch from Paul Wise to avoid userdel error messages
    from being used as input for debconf if gdm3 is purged while
    processes are still running as Debian-gdm (Closes: #657751)

  [ Emilio Pozuelo Monfort ]
  * Upload to unstable.

 -- Emilio Pozuelo Monfort <pochu@debian.org>  Sun, 13 Oct 2013 17:29:04 +0200

gdm3 (3.8.4-1) experimental; urgency=low

  [ Laurent Bigonville ]
  * New upstream release
    - debian/rules: Explicitly disable gdm-simple-greeter, it has been removed
      from the archive for quite some time now and will be gone again in the
      next major release anyway.
  * debian/control.in:
    - Bump Standards-Version to 3.9.4 (no further changes)
    - Use canonical URLs for VCS fields
    - Fix duplicate short description of libgdm package
  * debian/gdm3.lintian-overrides, debian/source.lintian-overrides:
    - Add an override for 'gdm3: unused-debconf-template gdm3/daemon_name'
    - Drop unused overrides to please lintian
  * debian/gdm3.dirs: Drop usr/share/gdm/greeter-settings/, not needed anymore
    since 3.4.1-1
  * debian/gdmflexiserver.1.pod: Fix grammar, thanks to lintian
  * debian/gdm3.manpages, debian/libgdm.manpages: Move gdmflexiserver manpage
    to libgdm package so it follows the executable
  * debian/rules: List non-installed files
  * debian/gdm-screenshot.1.pod, debian/gdm3.manpages: Add manpage for
    gdm-screenshot executable, thanks to Nathan Handler (Closes: #691295)

  [ Jeremy Bicha ]
  * debian/control.in:
    - Since the fallback greeter isn't provided anymore, depend on gnome-shell
      instead of metacity as gnome-shell is the only available gdm3 greeter
    - Breaks/Replaces gdm3 instead of gdm

  [ Javier Martinez ]
  * debian/patches:
    + Drop 93_private_lib.patch. Don't install the shared library
      in a private directory.
   * debian/control.in:
     + Split libgdm adding a libgdm-dev package
     + Rename libgdm to libgdm1 and update the package description
     + Add a gir1.2-gdm3 package for GObject introspection data
   * debian/gdm3.lintian-overrides:
     + Drop gdm3: binary-or-shlib-defines-rpath
       usr/lib/gdm3/gdm-simple-chooser /usr/lib/gdm since the gdm libraries
       are not private anymore.
     + Make build depend on debhelper (>= 8.1.3) and cdbs (>= 0.4.93~) and
       add Pre-Depends: ${misc:Pre-Depends} to shared libs packages to
       support Multi-Arch
   * debian/rules:
     + Remove all mangling about /usr/lib/gdm and update binary-install/libgdm::
     + Append --libdir=\$${prefix}/lib/$(DEB_HOST_MULTIARCH) to
       DEB_CONFIGURE_EXTRA_FLAGS

 -- Laurent Bigonville <bigon@debian.org>  Mon, 09 Sep 2013 00:40:53 +0200

gdm3 (3.8.3-2) experimental; urgency=low

  * debian/patches/10_gdm3_pam.patch:
    + Updated. Update some more hardcoded gdm-autologin  entries
  * debian/gdm3.install: Install the files debian overrides as the last ones
    so we don't accidentally include upstream versions. Specifically in the
    case of the Xsession which needs to be debian specific

 -- Sjoerd Simons <sjoerd@debian.org>  Thu, 27 Jun 2013 08:56:50 +0200

gdm3 (3.8.3-1) experimental; urgency=low

  [ Simon McVittie ]
  * Don't suggest gok, which has been deprecated in favour of caribou
    and is not in GNOME 3 or Debian wheezy (Closes: #692781)
  * Fix a typo in a comment in gdm3-autologin.pam (Closes: #689927)

  [ Laurent Bigonville ]
  * New upstream release (Closes: #701035)
    - Pass new --with-ran-once-marker-directory flag to the configure
  * Enable plymouth support on linux-any architecture
  * Drop --enable-selinux configure flag, the flag is gone

  [ Thomas Bechtold ]
  * debian/rules:
    Remove unknown option --disable-scrollkeeper (Closes: #701609)

  [ Tim Lunn ]
  * Split out libgdm into a separate package so that GNOME Shell
    can use alternate display managers

  [ Simon McVittie ]
  * Mark all packages as Architecture: linux-any kfreebsd-any, because
    gdm requires credentials-passing (unimplemented on Hurd)
  * Fix gdm3.install for package split
    - gdm-simple-chooser etc. are in /usr/lib/gdm3, not /usr/lib/gdm
    - /usr/sbin/gdm-binary is the real daemon, and debian/rules expects it
      under that name
  * Tell dh_shlibdeps to look in libgdm to satisfy the shared library
    dependencies, and add a shlibs.local for them

  [ Michael Biebl ]
  * Change Depends on dconf-tools to dconf-cli. We only require the command
    line tools which were split out into a separate package.

  [ Sjoerd Simons ]
  * New upstream release 3.8.3
  * debian/control.in: Update build-depends
  * Explicitely pick consolekit as the session manager for now, to ensure
    consolkit sessions get registered to ensure the last few remaining users of
    consolekit keep working.. systemd-logind is smart enough to pick up the
    session by itself, so programs relying on logind will work properly.
  * debian/greeter.gsettings:
    + Use gdm-shell greeter, fallback has been removed upstream
    + Stop disabling the power icon, it now longer allows configuring power
      settings
  * debian/gdm3.lintian-overrides
    + Override gdm3: binary-or-shlib-defines-rpath
        usr/lib/gdm3/gdm-simple-chooser /usr/lib/gdm as it's expected for gdm3
        to use the private gdm libraries

 -- Sjoerd Simons <sjoerd@debian.org>  Thu, 06 Jun 2013 13:39:28 +0200

gdm3 (3.6.1-2) experimental; urgency=low

  * Team upload

  [ Sjoerd Simons ]
  * debian/rules: Specify the check-accelerated-directory (Closes: #692466;
    thanks to Frederic Peters)

 -- Simon McVittie <smcv@debian.org>  Wed, 07 Nov 2012 14:35:38 +0000

gdm3 (3.6.1-1) experimental; urgency=low

  * New upstream release
  * debian/patches/94_schemas_location_on_hup.patch
    + Dropped, merged upstream

 -- Sjoerd Simons <sjoerd@debian.org>  Sat, 20 Oct 2012 17:50:59 +0200

gdm3 (3.6.0-1) experimental; urgency=low

  * New upstream release
  * debian/patches/04_reload_config.patch
    debian/patches/05_debug_xserver_core.patch
    debian/patches/17_switch_on_finish.patch
    debian/patches/18_parametrize_create_display.patch
    debian/patches/19_static_transient_display.patch
    debian/patches/20_switch_kill_greeter.patch
    debian/patches/30_dbus_prctl_death.patch
    debian/patches/31_worker_session_gone.patch
    debian/patches/32_ignore_greeter_crash.patch:
    + Dropped, merged upstream
  * debian/patches/94_schemas_location_on_hup.patch:
     + Added, look in the right schema location on the HUP signal
  * gdm3.{postinst,postrm}: PAM config file changed from gdm-welcome to
    gdm-launch-environment. Adapt postinst/postrm for the new name and remove
    the old
  * debian/rules: Set --with-consolekit-directory
  * debian/control.in: Update build-depends, break gnome-shell (<<3.5) and
    depends on gnome-session >= 3.6
  * Sync with Ubuntu:
    + debian/patches/10_no_gettext.patch:
      + Added, Don't mix intltool and gettext macro
  * debian/patches/95_check_x11_display.patch
    + Added, Check X11Display instead of X11DisplayDevice to see if it's an X
      session as X11DisplayDevice isn't properly set
  * debian/rules: Set the initial vt to 7

 -- Sjoerd Simons <sjoerd@debian.org>  Sun, 14 Oct 2012 22:02:30 +0200

gdm3 (3.4.1-3) unstable; urgency=low

  * Drop suggests on gnome-mag.
  * Recommends: at-spi → at-spi2-core. Closes: #680947.
  * Recommend gnome-icon-theme-symbolic. Closes: #683348.
  * Generate templates from PO files. Closes: #686037.
  * Update po files from the xdm source.
  * Remove obsolete README.source.
  * Grab some patches upstream:
    + 30_dbus_prctl_death.patch: ensure dbus dies with the session.
    + 31_worker_session_gone.patch: avoid race condition when the
      session dies.
    + 32_ignore_greeter_crash.patch: ignore when the greeter crashes
      while no longer needed.

 -- Josselin Mouette <joss@debian.org>  Sat, 22 Sep 2012 14:01:46 +0200

gdm3 (3.4.1-2) unstable; urgency=low

  * Fix typo in dconf-tools dependency version. Closes: #678961.
  * Use --no-create-home and --quiet for addgroup/adduser calls.
    Closes: #675809.
  * 05_debug_xserver_core.patch: patch from upstream git. Make the X
    server dump core when debugging is enabled. Closes: #651693.
  * 06_first_vt.patch, 20_switch_kill_greeter.patch: refreshed.
  * 90_config_comments.patch: more comments with useful options.
  * Add references to patches.
  * 02_xnest_wrapper.patch: disabled.
  * 04_reload_config.patch: patch from upstream git. Get SIGHUP to
    actually reload the configuration.
  * gdm3.init: send SIGHUP to get reload to work.

 -- Josselin Mouette <joss@debian.org>  Mon, 25 Jun 2012 20:18:38 +0200

gdm3 (3.4.1-1) unstable; urgency=low

  [ Jordi Mallach ]
  * Update po-up/ca.po.

  [ Josselin Mouette ]
  * gdm3.init: remove .ICEauthority before starting. Closes: #648666.
  * x11-common will now include xhost code to give access to the
    local user if xhost is installed (see #586685).
    + Depend on the appropriate x11-common version.
    + Depend on x11-xserver-utils so that it actually works.
  * New upstream release.
  * Updated build-dependencies: nss, glib.
  * 01_language.patch: dropped, merged upstream.
  * 04_no_fatal_criticals.patch: dropped, obsolete.
  * 07_libexec-paths.patch: removed unused variables/files.
  * 08_frequent-users_greeter.patch: reworked according to upstream
    changes.
  * 10_gdm3_pam.patch: updated for the new version. Do not prefix the
    PAM files for multistack, they have new names anyway.
  * 14_pam_dialog.patch: dropped, upstream merged an improved version.
  * 18_parametrize_create_display.patch: updated for the new version.
  * 19_static_transient_display.patch: unfuzzed.
  * 29_grep_path.patch: dropped, merged upstream.
  * 91_dconf_override.patch: dropped, the configuration generation has
    completely changed.
  * 93_xdg_data_dirs.patch: dropped, similar functionality merged
    upstream.
  * Drop the dconf-gsettings-backend dependency.
  * greeter.gconf-defaults:
    + Drop the g-p-m setting.
  * greeter.gsettings:
    + Force gdm-fallback as the default session.
    + Document how to use gdm-shell.
    + Document how to change the background. Closes: #655328.
  * rules:
    + Generate xx_upstream.gschema.override from the new
      00-upstream-settings file (much simpler).
    + Remove /etc/dconf from the installed files.
    + Drop all development libraries/headers.
    + Explicitly disable introspection.
    + (All of this can be shipped in separate packages if actual
      packages start using this library.)
    + Explicitly disable split authentication, it will not work properly
      with the Debianized PAM stack.
    + Remove the associated PAM files.
    + Disable dh_makeshlibs.
    + Install the dconf stuff in /usr/share/gdm.
  * gdm3.postinst:
    + Remove the old gsettings file upon upgrade.
  * gdm3.links:
    + Remove the old gsettings link.
  * gdm3.init:
    + Replace the gsettings generation by a dconf-based one.
    + Do a conversion for the configuration file so that it remains
      compatible.
  * 92_gsettings_path.patch: updated to force the dconf directory to be
    in the GDM runtime directory.
  * gdm3.install:
    + Stop installing MIME files by hand.
  * 93_private_lib.patch: new patch. Install the shared library in a
    private directory.
  * Break gnome-shell < 3.2 for correct shell support.
  * Suggest gnome-shell.
  * Require g-s-d and metacity, they are no longer optional. Requiring
    g-s-d 3.2 Closes: #656384.
  * Require d-conf 0.10.0-4 to configure the dconf path and parse
    defaults in order.

  [ Laurent Bigonville ]
  * debian/gdm3.pam, debian/gdm3-autologin.pam: Call pam_selinux pam module
    (Closes: #661289)
  * debian/gdm3.pam, debian/gdm3-autologin.pam: Call pam_loginuid pam module
    (Closes: #661745)

  [ Josselin Mouette ]
  * New upstream release.
    + Features the incredible capability to not try endlessly to start
      up X servers when they fail to start.
      Closes: #580627, #610826, #650183.
  * Move login manager defaults from gconf to gsettings.
    + Now we use full path for the icon.
  * Add the metacity default to gsettings too.
  * Require a metacity version which supports gsettings.
  * Get rid of anything related to GConf.
  * Use dh maintscript support to remove the old GConf config file.
  * Force disable systemd support.
  * 06_first_vt.patch, 17_switch_on_finish.patch: refreshed.
  * 07_libexec-paths.patch:
    + Use the binary path as provided by g-s-d.pc.
    + Add a check for gnome-session, which is also used.
  * 10_gdm3_pam.patch: handle the bucket of FAIL that is hardcoding the
    service name in various places since split authentication was
    introduced.
  * 18_parametrize_create_display.patch,
    19_static_transient_display.patch, 20_switch_kill_greeter.patch,
    21_static_display_purge.patch: adapt to systemd/multiseat changes.
  * Require dconf 0.12.1-2.
  * gdm3.post{inst,rm}: add a gdm-welcome PAM service, which is now
    needed for the login session. It's just a symlink.
  * 91_shell_version_control.patch: new patch, Debian-specific. Add
    strict version checking for gnome-shell in order to go to the fall
    back session in case of potential incompatibility.
  * 93_private_lib.patch: also install the typelib file in the private
    directory, and drop the gir file.
  * gdm3.dirs: /usr/lib/gnome-shell
  * rules:
    + Remove pre-built gdm.schemas which includes incorrect settings.
    + Enable introspection.
    + Instruct dh_girepository to look at the typelib file in the right
      place.
    + Add symbolic links for the library and typelib in the gnome-shell
      directory so that it can use them.
  * Add gir (build-)dependencies.
  * 23_start_polkit.patch: new patch. Start the policykit agent in the
    fallback session. Otherwise reboot/shutdown does nothing when
    someone is logged on.

 -- Josselin Mouette <joss@debian.org>  Thu, 21 Jun 2012 00:18:36 +0200

gdm3 (3.0.4-4) unstable; urgency=low

  [ Michael Biebl ]
  * debian/watch:
    - Update to version 3.
    - Track .xz tarballs.
    - Don't run uupdate.

  [ Josselin Mouette ]
  * Build-depend on gnome-settings-daemon so that its plugins are
    correctly listed.
  * Note this is a critical security fix, but does not affect testing.
  * Also closes: #630482.

 -- Michael Biebl <biebl@debian.org>  Thu, 20 Oct 2011 16:22:33 +0200

gdm3 (3.0.4-3) unstable; urgency=low

  * Upload to unstable.
  * Drop Build-Depends on libpolkit-gobject-1-dev and libpolkit-gtk-1-dev.
  * Refresh patches.
  * Bump debhelper compatibility level to 8.
  * Bump Standards-Version to 3.9.2. No further changes.
  * debian/greeter.gsettings: Don't set wallpaper from desktop-base, as we
    don't have a hard dependency on desktop-base which can lead to a broken
    desktop background.

 -- Michael Biebl <biebl@debian.org>  Fri, 14 Oct 2011 14:45:46 +0200

gdm3 (3.0.4-2) experimental; urgency=low

  * Document how to change the GSettings settings in README.Debian.
  * greeter.gsettings: add an example of how to disable the sound.
    Closes: #628858.
  * 06_first_vt.patch: update to add Hurd support. Closes: #629366.
  * 18_switch_kill_greeter.patch, 20_endsession_respawn.patch: replaced
    by a series of cleaned up upstream patches.
    + 17_switch_on_finish.patch: add the switch-on-finish property to
      displays.
    + 18_parametrize_create_display.patch: allow the daemon to create an
      arbitrary type of display.
    + 19_static_transient_display.patch: share the respawn logic between
      static and transient displays.
    + 20_switch_kill_greeter.patch: here is the code that kills the
      unnecessary greeter if we support -novtswitch.
    + 21_static_display_purge.patch: the last missing change in the
      upstream patches, purges static displays just as transient
      displays.
  * Pass --with-vt-switch-workaround on non-Linux architectures.
  * 01_language.patch: replaced by a new version from upstream. Only
    sets the variables when non-empty.

 -- Josselin Mouette <joss@debian.org>  Wed, 15 Jun 2011 20:14:19 +0200

gdm3 (3.0.4-1) experimental; urgency=low

  * New upstream bugfix & security release.
  * Require accountsservice 0.6.12.
  * 07_libexec-paths.patch, 91_dconf_override.patch: updated for the new
    version.
  * 93_xdg_data_dirs.patch: new patch. Add /usr/share/gdm to
    XDG_DATA_DIRS.
  * debian/gdm3.install: install the dummy desktop handler and the
    mimeapps.list to /usr/share/gdm/applications.
  * rules: clean them from /var.

 -- Josselin Mouette <joss@debian.org>  Wed, 01 Jun 2011 00:40:08 +0200

gdm3 (3.0.0-2) experimental; urgency=low

  * 18_switch_kill_greeter.patch: remove the 2 second timeout, it is
    useless now.
  * 14_pam_dialog.patch: completely revamped. Use a message queue to
    show messages on the text area instead of showing an ugly dialog.
  * 30_utf8_locale.patch: dropped, it’s useless now. Furthermore the
    official locale name is now bl_AH.utf8, it’s extracted directly from
    the locales package by accountsservice.
  * Build-depend on gnome-settings-daemon-dev and
    gsettings-desktop-schemas.
  * Rename 21_schemas_usr.patch to 90_config_comments.patch, to match
    its true meaning and the fact it won’t be forwarded.
  * Allow to tune the GSettings configuration like for GConf.
    + 91_dconf_override.patch: new Debian-specific patch. Turn the
      make-dconf-override-db script into one that creates a GSettings
      override file. Drop the dconf profile entirely.
    + Install the result in /usr/share/gdm/greeter-settings.
    + 92_gsettings_path.patch: new Debian-specific patch. Set
      GSETTINGS_SCHEMA_DIR in the welcome session instead of
      DCONF_PROFILE.
    + Require gsettings-desktop-schemas and libglib2.0-bin in the binary
      package.
    + greeter.gsettings: new file. Set the Debian GSettings defaults.
    + Install it in /etc/gdm3 and link it in
      /usr/share/gdm/greeter-settings.
    + gdm3.init: regenerate the schemas if needed in /var/lib/gdm3.
  * greeter.gconf-defaults: remove settings that are necessarily in
    GSettings now.

 -- Josselin Mouette <joss@debian.org>  Thu, 12 May 2011 00:09:50 +0200

gdm3 (3.0.0-1) experimental; urgency=low

  * DISCLAIMER: this one is labeled “experimental” for a reason.
  * README.Debian: remove reference to GDM 2.26. Closes: #616603.
  * gdm3.8.pod: patch from Vincent Lefevre to document XAUTHORITY.
    Closes: #616612.
  * New upstream release.
  * 01_minimal_uid.patch: dropped, fixed upstream using accountsservice.
  * 07_libexec-paths.patch: put enough intelligence in configure.ac to
    remove the need for a Debian-specific patch.
  * 08_frequent-users_greeter.patch:
    + Drop the parts that have been moved to accountsservice.
    + Now use "x11" instead of "gdm" as session type. See #624474 for
      the gory details.
  * 11_no_xhost_thanks.patch: dropped, upstream promises it is safe.
  * 11_xephyr_nested.patch: disabled for the moment.
  * 12_polkit_settings.patch, 13_gdmsetup.patch, 13_gdmsetup_ui.patch,
    13_gdmsetup_desktop.patch: dropped, this is now done in the control
    center.
  * 14_pam_dialog.patch: disabled for the moment.
  * 18_switch_kill_greeter.patch: add the forced -novtswitch argument
    for Linux here, making the patch self-consistent.
  * 19_configure_xserver.patch: disabled. It lets people do stupid
    things, and upstream would prefer to have only the X server binary
    configurable.
  * Stop setting X_CONFIG_OPTIONS according to those two changes.
  * 20_endsession_respawn.patch: disable the nested stuff for now.
  * 21_schemas_usr.patch: most of it has been merged upstream. Only keep
    extra comments in the configuration file.
  * 22_noconsole.patch: rename the configuration option to
    xdmcp/ShowLocalGreeter at upstream’s request.
  * 30_utf8_locale.patch: refreshed.
  * 31_xkb_options.patch: dropped, upstream removed the keyboard
    switching feature.
  * 03_ipv6.patch, 05_stop_welcome_session.patch, 15_kfreebsd.patch,
    17_no_libxdmcp.patch, 23_autologin_once.patch, 25_upower.patch,
    26_username_escape.patch, 27_orca_braille.patch, 28_beep.patch:
    dropped, merged upstream.
  * 90_relibtoolize.patch: dropped in favor of dh-autoreconf.
  * Update build-dependencies according to the new version.
  * Drop the conflicts/replaces/provides against f-u-s-a.
  * Require accountsservice 0.6.9-2 for correct session accounting.
  * Require dconf-gsettings-backend for the dconf hacks.
  * Restore debian/TODO.
  * Remove icons and desktop files for gdmsetup and gdmflexiserver.
  * debian/po-up/POTFILES.in: cleanup gdmsetup stuff.
  * Drop gdmXnestwrapper, anyway we can force Xephyr now.
  * Drop gnome-session-check-accelerated.desktop, it’s useless at login
    time.
  * gdm3.preinst: dropped, the change is in stable.
  * Require gnome-session 3.0.
  * Stop adding /usr/share/gdm to XDG_DATA_DIRS
  * Break gnome-control-center < 3 since it is required for account
    configuration.
  * 01_language.patch: new patch. Don’t set LANG, which can be already
    set by PAM, only set GDM_LANG.
  * gdm*.pam: use session directives for pam_env, instead of auth.

 -- Josselin Mouette <joss@debian.org>  Mon, 28 Mar 2011 11:31:13 +0530

gdm3 (2.30.5-11) unstable; urgency=low

  * 35_double_free.patch: stolen from 2.30.7. Fix a double free issue in
    the chooser code.
  * 36_windowpath.patch: stolen from 2.30.7. Only set the WINDOWPATH
    variable if not null.
  * 37_shutdown_buttons.patch: stolen from upstream git. Only show
    shutdown options when requested. Closes: #628032.
  * 14_pam_dialog.patch: remove the beep, since it happens after the
    session has been reaped and can lock the sound device.

 -- Josselin Mouette <joss@debian.org>  Thu, 18 Aug 2011 18:21:15 +0200

gdm3 (2.30.5-10) unstable; urgency=low

  * 33_reset_signal_handler.patch: stolen upstream. Reset SIGPIPE
    handler before starting the session.
  * 34_postsession_shutdown.patch: stolen upstream. Execute the
    PostSession script even when GDM is killed or shut down.

 -- Josselin Mouette <joss@debian.org>  Wed, 20 Apr 2011 19:57:09 +0200

gdm3 (2.30.5-9) unstable; urgency=high

  * README.Debian: remove reference to GDM 2.26. Closes: #616603.
  * gdm3.8.pod: patch from Vincent Lefevre to document XAUTHORITY.
    Closes: #616612.
  * 32_CVE-2011-0727.patch: patch from Ray Strode to fix local root
    privilege escalation. Closes: #620184, CVE-2011-0727.

 -- Josselin Mouette <joss@debian.org>  Sat, 09 Apr 2011 12:09:35 +0200

gdm3 (2.30.5-8) unstable; urgency=low

  * README.Debian: document the xauth stuff. Closes: #614972.
  * 31_xkb_options.patch: patch from Julien Pinon to always pass XKB
    options regardless of the layout. Closes: #590534.
  * 13_gdmsetup.patch: updated to link to the libs required by the usage
    of libgdmcommon. Closes: #615720.
  * 90_relibtoolize.patch: updated accordingly.

 -- Josselin Mouette <joss@debian.org>  Thu, 03 Mar 2011 22:10:30 +0100

gdm3 (2.30.5-7) unstable; urgency=low

  [ Josselin Mouette ]
  * gdm3.init: chown the configuration to Debian-gdm, to avoid umask
    issues. Closes: #603510.
  * gdm3.postrm: handle deluser/delgroup failures gracefully.
    Closes: #603753.
  * 29_grep_path.patch: new patch. Don’t hardcode grep to a wrong
    location. Closes: #607664.
  * 30_utf8_locale.patch: new patch. Pass locale.UTF-8 instead of
    locale.utf8. Closes: #607753.

  [ Emilio Pozuelo Monfort ]
  * debian/gdm3.8.pod:
    + Fix typo, thanks Yury V. Zaytsev. Closes: #610723.

 -- Josselin Mouette <joss@debian.org>  Mon, 24 Jan 2011 22:56:35 +0100

gdm3 (2.30.5-6) unstable; urgency=low

  * 11_xephyr_nested.patch: don’t switch VTs from nested displays. It’s
    confusing and prevents using them to start sessions for existing
    users.
  * greeter.gconf-defaults: don’t specify the background, it is now set
    by desktop-base.
  * Recommend desktop-base >= 6 to obtain this background.
  * Remove moreblue-orbit picture.

 -- Josselin Mouette <joss@debian.org>  Mon, 15 Nov 2010 20:52:24 +0100

gdm3 (2.30.5-5) unstable; urgency=low

  * 27_orca_braille.patch: patch from Samuel Thibault to enable braille
    support in orca. Closes: #600472.
  * 20_endsession_respawn.patch:
    + Correctly reinitialize the variable that tells a display must
      respawn. It badly broke when trying to use an already used
      display to switch to another one. Closes: #600706.
    + Also prevent respawning for static displays, otherwise the same
      problem will also happen on :0. The only remaining difference
      remaining between static and transient displays is autologin
      handling.
    + Don’t restart the static display when it exits, that would make
      the previous change moot.
  * Get the greeter to play a beep when it is ready. Thanks Samuel
    Thibault for all the testing. Closes: #598132.
    + 28_beep.patch: new patch. Emit a gdk_beep when appropriate.
    + greeter.gconf-defaults: enable event sounds, so that the beep is
      played.
  * README.Debian:
    + Explain the configuration system more thoroughly. Closes: #601479.
    + Split the debconf translations part in README.source.

 -- Josselin Mouette <joss@debian.org>  Sun, 07 Nov 2010 00:32:11 +0100

gdm3 (2.30.5-4) unstable; urgency=low

  * 21_schemas_usr.patch: add some comments in the daemon.conf file to
    explain the available options. Thanks Joey Hess. Closes: #598666.
  * gdm3.init: drop hal and acpid. Closes: #599015.
  * Pass --enable-debug with DEB_BUILD_OPTIONS=debug.
  * 20_endsession_respawn.patch: fix typo introduced in 2.30.5-2 that
    turns the feature completely off.
  * 18_switch_kill_greeter.patch: ensure that the slave process dies
    too. Avoids leaking gdm-simple-slave processes around.
  * 24_show_user_other.patch: dropped. It is not necessary anymore, the
    case without any user is handled correctly now. Furthermore it was
    causing the infamous focus bug. Closes: #596359.
  * 11_xephyr_nested.patch: fix implicit pointer conversion. Thanks Dann
    Frazier for the report. Closes: #599104.

 -- Josselin Mouette <joss@debian.org>  Wed, 06 Oct 2010 00:10:48 +0200

gdm3 (2.30.5-3) unstable; urgency=low

  [ Josselin Mouette ]
  * pt_BR.po: new Brazilian Portuguese translation by Sérgio Cipolla.
    Closes: #597669.
  * 26_username_escape.patch: stolen in upstream git (2.30 branch). Fix
    escaping in the user list.

  [ Luca Bruno ]
  * 13_gdmsetup.patch: refresh and fix user-manager loading according
    to upstream changes. Closes: #598034.

 -- Josselin Mouette <joss@debian.org>  Sat, 02 Oct 2010 18:41:24 +0200

gdm3 (2.30.5-2) unstable; urgency=low

  * 03_ipv6.patch: new patch from Julien Cristau, thanks a lot for
    investigating! Fix an allocation error that leads to passing garbage
    as addresses.
    Add to that a stripping of ::ffff: from IPv4 mapped addresses, since
    this is not understood in $DISPLAY.
    Closes: #579033.
  * 11_no_xhost_thanks.patch: new patch. Drops the very suspicious xhost
    authentication that is set in the login window. In addition to
    questioning the security, it interacts badly with the Xephyr patch.
  * 11_xephyr_nested.patch: re-enabled.
    + Updated to apply cleanly.
    + Modified to not affect the logic of 19_configure_xserver.patch.
    + Handle the upgrade situation, where the IsNested method does not
      exist on the daemon yet.
    + Don’t pass a vtX argument to nested servers.
    + Start the nested server with an authorization that is accessible
      to the user that launches it. Add another authorization for
      Debian-gdm later. The implication is that the parent user has
      access to the nested display. Which is, well, completely
      unimportant since it already owns the server process.
    + Set GDM_PARENT_{DISPLAY,XAUTHORITY} so that the keymap is set in
      the nested display as well.
    + Put back in place the code that keeps a connection open to the X
      server, it is necessary for proper setting of the keyboard map.
    + Rework the xkb setting in the Init script. Passing model/layout/
      variant/options seems to work better than keymap/types/compat/…
    + Pass GDM_PARENT_DISPLAY to the greeter session too.
    + In the greeter panel, display only a "Quit" element when
      GDM_PARENT_DISPLAY is set. Call the session manager to force a
      logout when pressed.
  * debian/po-up/*.po:
    + Add translations for the Quit and Disconnect strings from gdm
      2.20.11.
  * Install the gdmflexiserver-xnest.desktop file.
  * Recommend x11-xkb-utils for xkbcomp.
  * 19_configure_xserver.patch:
    + Updated to apply cleanly.
    + Add the ability to configure the nested X server command.
  * 20_endsession_respawn.patch: don’t respawn nested X servers.
  * 22_noconsole.patch: refreshed.
  * 14_pam_dialog.patch: show messages from PAM in a dialog so that the
    user can actually see them.
  * Remove debian/TODO, yay!

 -- Josselin Mouette <joss@debian.org>  Fri, 17 Sep 2010 21:37:13 +0200

gdm3 (2.30.5-1) unstable; urgency=low

  * greeter.gconf-defaults: disable the power management icon, it allows
    to change the power management settings. Closes: #580629.
  * 25_xdmcpfill_length.patch, 26_xdmcp_fill.patch: stolen upstream.
    Correctly initialize XdmcpFill. Closes: #579033.
  * 03_authdir.patch: drop, it’s useless since we override it again with
    a make argument.
  * Use linux-any wildcard instead of listing non-linux architectures.
  * Bump standards version accordingly.
  * New upstream translation and bugfix release.
  * 08_frequent-users_greeter.patch, 09_default_session.patch,
    18_switch_kill_greeter.patch, 20_endsession_respawn.patch,
    21_schemas_usr.patch, 24_show_user_other.patch: refreshed.
  * 14_bindv6only.patch, 25_xdmcpfill_length.patch,
    26_xdmcpfill_length.patch: dropped, merged upstream.
  * 08_frequent-users_greeter.patch: updated to not mark users as logged
    on if they are not logged on using GDM (e.g. console sessions).
  * 13_gdmsetup.patch: update gui/Makefile.am accordingly to upstream
    changes.
  * 25_upower.patch: stolen from upstream git. Use directly upower-glib
    instead of devkit-power-gobject. Closes: #595087.
  * Update build-dependencies accordingly.
  * 90_relibtoolize.patch: regenerated for the new version.

 -- Josselin Mouette <joss@debian.org>  Sun, 05 Sep 2010 21:49:10 +0200

gdm3 (2.30.2-4) unstable; urgency=low

  [ Josselin Mouette ]
  * Ship a file in insserv.conf.d. Closes: #583694.
  * greeter.gconf-defaults: force disabling of the compositing manager,
    the lower panel fails when it is enabled.

  [ Fabian Greffrath ]
  * Correct the path for gdm.schemas in README.Debian (Closes: #581048).

  [ Josselin Mouette ]
  * New Portuguese translation by Pedro Ribeiro. Closes: #581250.
  * 24_show_user_other.patch: new patch. Always show the “Other…” user,
    even when there are no users in the list. Otherwise this breaks
    setups with no local user.
  * gdm3.init: drop bootlogs from the requirements. Closes: #585512.
  * rules: set default language file to /etc/default/locale.
  * debian/Xsession: set LANG from GDM_LANG, which is the one set from
    GDM. Closes: #584231.

 -- Josselin Mouette <joss@debian.org>  Sat, 12 Jun 2010 11:16:04 +0200

gdm3 (2.30.2-3) unstable; urgency=low

  * Pass -novtswitch to the X server options, so that it doesn’t switch
    back to the original tty when being killed. This fixes a corner case
    of user switching which is the original upstream reason for
    introducing the broken behavior we fixed with
    18_switch_kill_greeter.patch.
  * 19_configure_xserver.patch: patch by Hans Petter Jansson to allow to
    set the local X server options in the configuration file.
    Also make it use the default options the configure script sets.
  * 20_endsession_respawn.patch: new patch. Respawn transient displays
    when the user session is finished. In combination with
    -novtswitch, it allows a unified interface where exiting a session
    will always bring back to a login manager, without leaving unused
    displays either.
  * 08_frequent-users_greeter.patch: updated with an improved logic, to
    not use the same session type for the login window and the user
    session.
  * 21_schemas_usr.patch: new patch. Move gdm.schemas to /usr, it should
    certainly not be editable.
  * 90_relibtoolize.patch: refreshed accordingly.
  * 22_noconsole.patch: patch from Patrick Monnerat to allow GDM to work
    as a standalone XDMCP server.
  * 23_autologin_once.patch: patch from Vincent Untz. Do not autologin
    again after the session has been closed. Closes: #578736.
  * gdm3.preinst: remove the old gdm.schemas upon upgrade.

 -- Josselin Mouette <joss@debian.org>  Sat, 08 May 2010 14:59:06 +0200

gdm3 (2.30.2-2) unstable; urgency=low

  * Pass X_PATH et al. through DEB_CONFIGURE_SCRIPT_ENV.
  * 16_xserver_path.patch: use the environment variables when they
    exist. Based on a patch by Julien Cristau.
  * 90_relibtoolize.patch: updated accordingly.
  * Stop build-depending on xserver-xorg.
  * 17_no_libxdmcp.patch: fix build when there is no libxdmcp.
  * Updated Czech translation by Michal Šimůnek.
  * New Japanese translation by Hideki Yamane. Closes: #580222.
  * 18_switch_kill_greeter.patch: new patch. Kill the greeter after
    switching to another user. Closes: #580630.

 -- Josselin Mouette <joss@debian.org>  Fri, 07 May 2010 21:42:02 +0200

gdm3 (2.30.2-1) unstable; urgency=low

  * Break orca < 2.30.0-2 just to be sure.
  * New Czech translation by Michal Šimůnek.
  * New Vietnamese translation by Clytie Siddall. Closes: #579228.
  * 14_bindv6only.patch: patch from Julien Cristau to fix XDMCP and
    chooser behavior with bindv6only=1. Closes: #579033.
  * 15_kfreebsd.patch: first attempt at making gdm3 build on kfreebsd.
    This fixes the current build issue and will probably not be enough.
    Closes: #579288.
  * Add Vcs-* fields.
  * 06_first_vt.patch: hopefully fix the VT manager on kfreebsd. With
    user switching support, by selecting the correct device.
  * New upstream release.
  * 90_relibtoolize.patch: updated for the new version.

 -- Josselin Mouette <joss@debian.org>  Tue, 27 Apr 2010 18:50:56 +0200

gdm3 (2.30.0-3) unstable; urgency=low

  * New Spanish translations by Francisco Javier Cuadrado.
  * New Telugu translations by Veeven. Closes: #578713.
  * New Gujarati translations by Kartik Mistry. Closes: #578716.
  * New German translation by Gert Michael Kulyk. Closes: #578730.
  * Don’t build-depend on libaudit-dev on !linux.
  * Only suggest metacity, the functionality loss is minimal.
  * Suggest gok.
  * New Russian translations by Yuri Kozlov. Closes: #578775.
  * 06_first_vt.patch: use /dev/tty0 instead of /dev/console.
  * Merge all translations in debian/po-up to avoid having two files to
    give to translators.
  * New Asturian translations by maacub.
  * New Estonian translations by Mihkel.
  * 06_first_vt.patch: fix a horrible bug that lead to re-use existing
    VTs, causing very ugly things happening when you tried to switch
    users.

 -- Josselin Mouette <joss@debian.org>  Fri, 23 Apr 2010 19:33:33 +0200

gdm3 (2.30.0-2) unstable; urgency=low

  * 11_xephyr_nested.patch: don’t lock the screen when you use Xnest.
    Also handle correctly the -l option.
  * greeter.gconf-defaults: remove trailing whitespace.
  * debian/gdm3.postinst: create a /var/lib/gdm3/.gconf.path that
    mentions the .gconf.mandatory where the settings live. This fixes
    all issues with g-s-d, which didn’t obtain the correct settings.
    Yay!
  * 13_gdmsetup_desktop.patch: split the desktop file in another patch,
    again for translations.
  * debian/po-up/POTFILES.in: add it here.
  * debian/po-up/fr.po: updated accordingly.
  * Add missing build-dep on docbook-xml.
  * Dropped 11_xephyr_nested.patch, it’s not ready for prime time yet.
    Let’s keep up the good work in experimental.
  * Don’t install gdmflexiserver-xnest.desktop.
  * OMG UPLOAD TO UNSTABLE !!!1!!

 -- Josselin Mouette <joss@debian.org>  Wed, 21 Apr 2010 22:15:17 +0200

gdm3 (2.30.0-1) experimental; urgency=low

  [ Luca Bruno ]
  * New upstream release.
  * debian/control.in:
    - Added libpolkit-gobject-1-dev and libpolkit-gtk-1-dev build-depends
      for gdmsetup patch.
    - Update to Standards-Version 3.8.4, no additional changes needed.
  * Switch to source format 3.0 (quilt).
    - Add debian/source/format.
    - Drop quilt from Build-Depends.
    - Remove /usr/share/cdbs/1/rules/patchsys-quilt.mk include.
  * debian/patches/05_stop_welcome_session.patch:
    - Kill process group with SIGKILL and wait 200ms.
  * debian/patches/11_xephyr_nested.patch:
    - Added, support running gdm in a nested window.
  * debian/patches/12_polkit_settings.patch:
    - Added, make it possible for users to change gdm system settings.
  * debian/patches/13_gdmsetup.patch:
    - Added a modified version of Ubuntu patch, brings back the gdmsetup
      binary for changing gdm system settings.
  * debian/gdmsetup.svg:
    - Added, use this icon instead of old gdm-setup.png.

  [ Josselin Mouette ]
  * New German translation of the desktop file by Gert Michael Kulyk.
  * Use patch-translations to translate patches that require it.
  * Split the .ui file in a separate patch so that the format can be
    specified.
  * Add French translation for the patches.
  * 05_stop_welcome_session.patch: revert one of the changes, not
    necessary with gnome-session 2.30.
  * Require gnome-session-bin 2.30.
  * Install gdmsetup.desktop in /usr/share/gdm/applications.
  * 13_gdmsetup.patch: correctly pass the locale directory.
  * 90_relibtoolize.patch: updated accordingly.
  * Update TODO with the most obvious remaining bugs.

 -- Josselin Mouette <joss@debian.org>  Wed, 14 Apr 2010 00:57:23 +0200

gdm3 (2.29.92-1) experimental; urgency=low

  [ Luca Bruno ]
  * New upstream release.
  * debian/control.in:
    - Bump libglib2.0-dev build-depend to 2.22.0 and
      libgtk2.0-dev to 2.12.0.
    - Remove libglade2-dev build-depend.
  * debian/patches/05_default_keyboard_layout_xkl.patch,
    debian/patches/04_custom-conf.patch:
    - Removed, applied upstream.
  * debian/patches/07_libexec-paths.patch:
    - Refreshed, upstream fixed at-spi-registryd path.
  * debian/patches/04_no_fatal_criticals.patch:
    - Added, workaround until libxklavier bug gets fixed.
  * debian/patches/05_stop_welcome_session.patch:
    - Added, really stop the welcome session.
  * debian/patches/06_first_vt.patch:
    - Fix vt mask to really start at given vtN.
  * debian/patches/02_xephyr_nested.patch:
    - Support running gdm in a nested window.

  [ Josselin Mouette ]
  * Pass --with-screenshot-dir, newly introduced.
  * Name the user Debian-gdm instead of gdm3, it’s better for the long
    term.
  * Update list of copyright holders.

 -- Luca Bruno <lethalman88@gmail.com>  Thu, 01 Apr 2010 12:49:57 +0200

gdm3 (2.28.1-1) UNRELEASED; urgency=low

  [ Josselin Mouette ]
  * New upstream release.
  * Require devicekit-power and recommend g-p-m 2.28.
  * Require policykit-1-gnome for the policykit 1.0 port.
  * Update build-dependencies.
  * 90_relibtoolize.patch: updated for the new version.
  * Add debian/TODO detailing the (huge) amount of work remaining.

  [ Luca Bruno ]
  * debian/control.in:
    - Require libxklavier-dev build-dep instead of libxklavier12-dev.
    - Update to Standards-Version 3.8.3, no additional changes needed.
  * debian/patches/02_xnest-wrapper.patch:
    - Update to apply cleanly.
  * debian/patches/04_custom-conf.patch:
    - TODO: The custom.conf file cannot be found.
  * debian/patches/05_default_keyboard_layout_xkl.patch:
    - Ubuntu hal patch translated to libxklavier.
    - TODO: The default keyboard layout is wrong.
  * debian/patches/06_first_vt.patch:
    - Backport some code of the tty manager from gdm 2.20.
    - TODO: TTYs are allocated by X itself, which leads to giant FAIL when
      gdm is started before the getty processes.
  * debian/patches/07_libexec-paths.patch:
    - Added a modified version of the Ubuntu patch. It's needed because GDM
      runs external program using LIBEXECDIR, which sometimes is not the
      right path.
  * debian/patches/08_frequent-users_greeter.patch:
    - Added to only show frequent users in greeter that logged in with GDM.
    - TODO: 03_hide_system_users.patch to avoid showing system users in recent
      connections
  * debian/default.desktop, debian/gdm.install, debian/gdm.dirs,
    debian/patches/09_default_session.patch:
    - Ubuntu patch to use default.desktop instead of gnome.desktop as default
      session.
    - Install our default.desktop under /usr/share/gdm/BuiltInSessions,
      Xsession.d scripts will start the system default session.
    - TODO: The default session is always GNOME
  * debian/patches/90_relibtoolize.patch:
    - Update for 05_default_keyboard_layout_xkl.patch libxklavier changes to
      Makefile.am.
  * debian/Xsession, debian/gdmflexiserver.svg,
    debian/gdmflexiserver.desktop, debian/gdm.install:
    - /etc/gdm/Xsession will add /usr/share/gdm to XDG_DATA_DIRS so that
      /usr/share/gdm/applications/gdmflexiserver.desktop appears only in gdm
      sessions with icon
      /usr/share/icons/hicolor/scalable/apps/gdmflexiserver.svg.
    - TODO: gdmflexiserver doesn't appear in the menus.
  * debian/gdmflexiserver.1.pod:
    - Added for lintian, even if most of the options are currently ignored.
  * debian/TODO:
    - gdmflexiserver is ignoring many options, including xnest.

  [ Josselin Mouette ]
  * Rename the package to gdm3. Conflict with gdm.
  * Rework package description a bit.
  * Translate default.desktop.
  * Remove useless extract-locales.
  * Rename all configuration files and main binaries so that it does not
    cause upgrade trouble with good old gdm.
  * Require upower instead of dk-power.
  * 10_gdm3_pam.patch: new patch. Allow to look for PAM files named
    differently from the default.
  * gdm3.postinst: add some code to handle the need to reload the old
    version of gdm if it is still running.

 -- Josselin Mouette <joss@debian.org>  Mon, 15 Mar 2010 21:27:29 +0100

gdm (2.26.1-1) UNRELEASED; urgency=low

  * New upstream release.
  * Completely revamp patches. The patches remaining are:
    + 01_minimal_uid.patch: set the minimal UID to 1000 which is the
      Debian default.
    + 02_xnest-wrapper.patch: formerly 56_xnest-wrapper.patch.
    + 03_authdir.patch: use /var/lib/gdm, not /var/gdm.
    + 90_relibtoolize.patch: formerly 70_mandatory-relibtoolize.patch.
  * Massive update to build-dependencies.
  * Depend/Recommend/Suggest the session components used by GDM.
  * Remove anything related to gdmsetup and gdmphotosetup, they have
    both disappeared.
  * copyright:
    + Update list of copyright holders.
    + Point to versioned GPL file.
  * postrm:
    + Stop cleaning up /etc/default/gdm.
    + Clean up /etc/dm and /var/run/gdm.
  * Stop installing themes, only install the background picture.
  * Stop installing the locale.conf.
  * New packaging based on cdbs.
  * Don’t ship /var/lib/gdm/.gconf.mandatory in the package. Instead,
    ship the upstream configuration in /usr/share/gdm/greeter-config and
    a file for Debian-specific defaults in /etc/gdm. The configuration
    is generated in the postinst, and if needed in the init script.
  * Require gconf2 2.26.2-3 for this change.
  * Update README.Debian.
  * Forbid root login using PAM, since this is no longer a configuration
    option.
  * Add a preinst to remove the old conffiles.
  * Remove some man pages, including the gdmflexiserver one, which is
    seriously outdated.
  * Add lintian overrides.
  * Use start-stop-daemon --background since it is not able to daemonize
    itself automatically.

 -- Josselin Mouette <joss@debian.org>  Tue, 14 Jul 2009 18:58:07 +0200

gdm (2.20.9-1) unstable; urgency=low

  * gdm.install: install the desktop files in
    /usr/share/gdm/applications, so that they are only available when
    the session has been started by GDM. Closes: #508345.
  * Ship an empty /usr/share/sounds directory. Closes: #509219.
  * New upstream translation and bugfix release.
  * 51_selinux_memleak.patch, 52_shutdown_crash.patch: removed, merged
    upstream.
  * 70_mandatory-relibtoolize.patch: updated for the new version.
  * 51_xkb_init.patch: new patch, stolen upstream. Handle the case where
    XKB is not properly initialized.
  * 52_xdmcp_fixes.patch: new patch, stolen upstream. Fix a double free
    and improve error handling for XDMCP. Hopefully closes: #495797.

 -- Josselin Mouette <joss@debian.org>  Fri, 27 Feb 2009 19:22:26 +0100

gdm (2.20.7-5) unstable; urgency=low

  * Don't update-rc.d remove / install during first configuration.
  * Use lt-nl when comparing versions instead of checking $2.
  * Build-depend on xserver-xorg for the X_SERVER detection logic to work; it
    would be more elegant to add an AC_ARG_WITH to skip the detection and
    avoid the bdep, but the 2.20 branch isn't the long term focus so this is a
    good stop gap measure; closes: #509425.

 -- Loic Minier <lool@dooz.org>  Fri, 28 Nov 2008 19:55:12 +0100

gdm (2.20.7-4) unstable; urgency=low

  * 52_shutdown_crash.patch: updated to also ignore the signals in the
    shutdown process.
  * 35_gdm.conf.patch: use pm-suspend instead of s2ram, for consistency
    with HAL. Closes: #503085.
  * Suggest pm-utils instead of uswsusp.

 -- Josselin Mouette <joss@debian.org>  Fri, 24 Oct 2008 21:53:24 +0200

gdm (2.20.7-3) unstable; urgency=low

  * Install the debian-moreblue-orbit theme, thanks Andre Luiz Rodrigues
    Ferreira. Closes: #497440.
  * 35_gdm.conf.patch: make it the default.
  * copyright: fix encoding.

 -- Josselin Mouette <joss@debian.org>  Tue, 02 Sep 2008 10:37:20 +0200

gdm (2.20.7-2) unstable; urgency=low

  [ Loic Minier ]
  * Add "status" support to the init script; bump dep on lsb to >= 3.2-14;
    taken from Ubuntu.
  * Update init script to honor "text" kernel commandline option by not
    starting gdm if this word is found in /proc/cmdline; taken from Ubuntu
    and added -w flag to grep; LP: #256125.

  [ Josselin Mouette ]
  * 51_selinux_memleak.patch: patch from Julien Cristau to fix a memory
    leak in the SELinux code.
  * 52_shutdown_crash.patch: new patch, fixes crash upon shutdown when
    the daemon is not correctly closed. Closes: #458802.

 -- Josselin Mouette <joss@debian.org>  Fri, 29 Aug 2008 16:03:45 +0200

gdm (2.20.7-1) unstable; urgency=low

  [ Josselin Mouette ]
  * 01_fixfree.patch: stolen from upstream. Patch from Frédéric Crozat
    to fix an invalid free causing yet another crash upon shutdown.

  [ Sebastian Dröge ]
  * New upstream bugfix release:
    + debian/patches/01_fixfree.patch:
      - Dropped, merged upstream.
    + debian/patches/70_mandatory-relibtoolize.patch:
      - Regenerated for the new version.

 -- Sebastian Dröge <slomo@debian.org>  Tue, 01 Jul 2008 09:45:46 +0200

gdm (2.20.6-1) unstable; urgency=low

  * New upstream bugfix release:
    + debian/patches/01_crash_on_shutdown.patch:
      - Dropped, merged upstream.
    + debian/patches/70_mandatory-relibtoolize.patch:
      - Regenerated for the new version.

 -- Sebastian Dröge <slomo@debian.org>  Wed, 21 May 2008 11:59:42 +0200

gdm (2.20.5-2) unstable; urgency=low

  * Xsession: set the USERXSESSIONRC variable. Thanks to Yves-Alexis
    Perez. Closes: #458549.
  * control.in: depend on gnome-session | x-session-manager | ...
    Closes: #478497.
  * gdm.init: stop providing x-display-manager, to prevent installation
    failure together with another display manager. The parallel
    installation is already handled through debconf. Closes: #479468.
    Other display manager packages should be fixed the same way.
  * 01_crash_on_shutdown.patch: stolen from upstream SVN. Fixes the
    crash that happens during the shutdown process.
    Closes: #480056, #475855, #467203. However it does not fix #459024.

 -- Josselin Mouette <joss@debian.org>  Sun, 11 May 2008 02:12:44 +0200

gdm (2.20.5-1) unstable; urgency=low

  * New upstream bugfix release:
    + debian/patches/70_mandatory-relibtoolize.patch:
      - Updated to apply cleanly again.

 -- Sebastian Dröge <slomo@debian.org>  Tue, 08 Apr 2008 05:51:15 +0200

gdm (2.20.4-2) unstable; urgency=low

  * gdm.init: remove S from the Default-Stop header. Closes: #471074.

 -- Josselin Mouette <joss@debian.org>  Sat, 15 Mar 2008 19:03:17 +0100

gdm (2.20.4-1) unstable; urgency=low

  * New upstream bugfix release:
    + debian/patches/35_gdm.conf.patch:
      - Updated to apply cleanly again.
    + debian/patches/70_mandatory-relibtoolize.patch:
      - Regenerated for the new version.

 -- Sebastian Dröge <slomo@debian.org>  Fri, 14 Mar 2008 10:51:38 +0100

gdm (2.20.3-2) unstable; urgency=medium

  [ Josselin Mouette ]
  * gdm.init: add dbus, hal and network-manager to the Should-Start
    section.
  * 35_gdm.conf.patch: remove /var/lib/menu-xdg/xsessions from the list
    of session directories. Closes: #464179.

  [ Loic Minier ]
  * Add missing libpopt-dev b-dep; thanks Daniel Schepler; closes: #467179.

 -- Josselin Mouette <joss@debian.org>  Sat, 16 Feb 2008 02:52:39 +0100

gdm (2.20.3-1) unstable; urgency=low

  [ Loic Minier ]
  * Drop xbase-clients dep; thanks Robert Millan; closes: #455538.

  [ Josselin Mouette ]
  * Conflict against gnome-panel (<< 2.19.2). Closes: #446762.

  [ Loic Minier ]
  * Don't use an aliased ls but hardcode /bin/ls; closes: #454097

  [ Josselin Mouette ]
  * 61_config-parser-issues.patch: upstream fix (r5604) for a bug in the
    parser. Also include r5599 which is required as well.
    Closes: #458094.

  [ Sebastian Dröge ]
  * New upstream bugfix release:
    + Fixes running gdmflexiserver setuid/setgid (Closes: #455694).
    + 61_config-parser-issues.patch, dropped, merged upstream.
    + 70_mandatory-relibtoolize.patch, regenerated for the new version.
  * debian/control.in:
    + Update to Standards-Version 3.7.3, no additional changes needed.

 -- Sebastian Dröge <slomo@debian.org>  Tue, 08 Jan 2008 15:22:58 +0100

gdm (2.20.2-1) unstable; urgency=low

  [ Josselin Mouette ]
  * debian/gdm.init:
    + Use the basename of the contents of
      /etc/X11/default-display-manager, to allow the user to specify a
      path by hand. Closes: #452344.
    + Fix bashims.
  * gdm.pam: add support for pam_gnome_keyring. Closes: #445870.
  * Suggest libpam-gnome-keyring.
  * 35_gdm.conf.patch: set Browser=true so that themes with a face
    browser work correctly. Closes: #445743.
  * gdm.postinst: fix quoting in gdm.conf after upgrading from gdm <
    2.20. Closes: #445947.

  [ Loic Minier ]
  * Read /etc/profile, ~/.profile, /etc/xprofile and ~/.xprofile; this is more
    confortable for users, matches RedHat distros, and matches the
    documentation; closes: #438866.

  [ Sebastian Dröge ]
  * New upstream bugfix release:
    + debian/patches/67_dont_use_LC_CTYPE_for_GDMLANG.patch:
      - Dropped, merged upstream.
    + debian/patches/70_mandatory-relibtoolize.patch:
      - Regenerated for the new version.
    + debian/patches/45_use-gksu-for-gdmsetup.patch:
      - Updated to apply cleanly again.

 -- Sebastian Dröge <slomo@debian.org>  Sat, 01 Dec 2007 19:08:26 +0100

gdm (2.20.1-2) unstable; urgency=low

  * debian/patches/67_dont_use_LC_CTYPE_for_GDMLANG.patch:
    + Added. Use g_get_language_names to determine the value of GDM_LANG
      instead of LC_CTYPE

 -- Sjoerd Simons <sjoerd@debian.org>  Sun, 18 Nov 2007 17:29:25 +0100

gdm (2.20.1-1) unstable; urgency=low

  [ Josselin Mouette ]
  * Document that references in 64_vt-auto-allocation-fix are wrong.

  [ Sebastian Dröge ]
  * New upstream bugfix release:
    + It's possible to change to password input via tab again (Closes: #446962).
    + debian/control.in:
      - Require libglib2.0-dev (>= 2.12.0).
    + debian/patches/70_mandatory-relibtoolize.patch:
      - Updated for the new version.

 -- Sebastian Dröge <slomo@debian.org>  Sat, 03 Nov 2007 22:04:04 +0100

gdm (2.20.0-2) unstable; urgency=high

  * Re-add bug ids and references to patch 64_vt-auto-allocation-fix.
  * Clean whitespace in control.
  * Conflict with fast-user-switch-applet (<< 2.17.4), gnome-session (<<
    2.19.2), gnome-screensaver (<< 2.17.7) for the GDM socket path transition.

 -- Loic Minier <lool@dooz.org>  Sat, 06 Oct 2007 20:02:06 +0200

gdm (2.20.0-1) unstable; urgency=low

  [ Loic Minier ]
  * Pass --system to delgroup and deluser; thanks Vincent Bernat.
  * Recommend xserver-xorg; closes: #436665.

  [ Josselin Mouette ]
  * New upstream release.
  * Update build-dependencies.
  * Refresh patches.
  * 35_gdm.conf.patch:
    + Use s2ram as suspend command; suggest uswsusp.
    + Set UseCirclesInEntry.
  * 41_config-files.patch: the OLD_CONF part is obsolete.
  * Drop patches integrated upstream:
    - 42_timed-login.patch
    - 48_random-greeter-theme.patch
    - 51_misc-env-var-fixes.patch
    - 57_gdm-is-local.patch
    - 59_standard-x-server-detection.patch
    - 60_logname-is-log-name-in-PostLogin.patch
    - 61_gdm-manpage-section.patch
    - 67_C-locale-fallback.patch
    - 69_misc-config-typos.patch
    - 90_from_svn_fix_gdm_restart.patch
  * 64_vt-auto-allocation-fix.patch: deactivated for now, it seems to
    "fix" only part of the binaries, and I don't really know why.
  * Enable secure remote connection; build-depend on zenity.
  * gdm.install:
    + Install desktop files in /usr/share/applications.
    + Install the remote SSH session.
  * gdm.8.pod, gdmlogin.8.pod: fix encoding.
  * rules: don't pass ${prefix} to --libexecdir, it keeps as is in some
    substitutions.
  * gdm.menu: update to the latest menu policy.

 -- Josselin Mouette <joss@debian.org>  Sat, 06 Oct 2007 18:39:23 +0200

gdm (2.18.4-1) unstable; urgency=high

  [ Josselin Mouette ]
  * 43_gdmphotosetup.desktop.patch: set NoDisplay=true for
    gdmphotosetup, which duplicates gnome-about-me's functionality.

  [ Loic Minier ]
  * Stop imposing the DPI settings; this was a quick fix that users may opt to
    do, but the correct thing to do is to fix the Xorg configuration on these
    systems or fix the generation of this config; document this in
    README.Debian; closes: #278026, #339707, #364545.

  [ Kilian Krause ]
  * Add get-orig-source target.

  [ Loic Minier ]
  * New upstream stable release.
    - SECURITY: Fixes denial of service attack where the user can crash the
      GDM daemon with a carefuly crafted GDM socket command and cause GDM to
      stop managing future displays; CVE-2007-3381.
    - Drop patch 91_from-svn_gdm-init-hints-and-af-family-in-..., merged
      upstream.

 -- Loic Minier <lool@dooz.org>  Tue, 31 Jul 2007 18:34:07 +0200

gdm (2.18.3-4) unstable; urgency=high

  * Update
    91_from-svn_gdm-init-hints-and-af-family-in-gdm_peek_local_address_list to
    not set AF_INET6; thanks Ely Levy; GNOME #455190; closes: #432227.

 -- Loic Minier <lool@dooz.org>  Thu, 12 Jul 2007 17:43:04 +0200

gdm (2.18.3-3) unstable; urgency=high

  * New patch,
    91_from-svn_gdm-init-hints-and-af-family-in-gdm_peek_local_address_list,
    fixes crash when using IPv6; thanks Ely Levy; GNOME #455190; from
    SVN r5044; closes: #432227.

 -- Loic Minier <lool@dooz.org>  Tue, 10 Jul 2007 15:48:01 +0200

gdm (2.18.3-2) unstable; urgency=medium

  * Cleanups.
  * Fix permissions of gdmXnestWrapper; closes: #432153.
  * Drop dep on debconf which is already added by ${misc:Depends}; thanks
    Michael Biebl; closes: #431698.

 -- Loic Minier <lool@dooz.org>  Wed, 04 Jul 2007 14:30:53 +0200

gdm (2.18.3-1) unstable; urgency=low

  [ Josselin Mouette ]
  * gdmXnestWrapper: provide a wrapper script for both nested X servers.
    + gdm.install: install it.
    + 56_xnest-wrapper.patch: force its use in configure.ac.
    + 70_mandatory-relibtoolize.patch: refresh configure.
    + Stop build-depending on xserver-xephyr.
  * 35_gdm.conf.patch: set Clearlooks as the default GTK+ theme.

  [ Loic Minier ]
  * Fix tabs versus spaces in gdm.install.

  [ Josselin Mouette ]
  * Move the nested servers to Recommends.
  * Suggest hibernate instead of apmd.
  * 35_gdm.conf.patch: use hibernate as the default suspend command.

  [ Loic Minier ]
  * New upstream stable release; bug fix and translation.
    - Drop patch 58_is-local-check-null, a more complete fix was added
      upstream; closes: #422483.
    - Update autotools patch, 70_mandatory-relibtoolize, and update patch
      header to use automake and aclocal 1.10 instead of 1.9.

 -- Loic Minier <lool@dooz.org>  Tue, 03 Jul 2007 22:06:34 +0200

gdm (2.18.2-1) unstable; urgency=low

  [ Sam Morris ]
  * Add support for DEB_BUILD_OPTIONS noopt option; closes: #347421.

  [ Loic Minier ]
  * Pass -Wall to CFLAGS too.
  * Build-depend on xserver-xephyr; thanks Sven Arvidsson; closes: #422287.
  * Rework 30_hardcode-standard-x-server and rename to
    59_standard-x-server-detection; update 70_mandatory-relibtoolize.
  * Drop patch 43_clearenv-no-lang as it seems useless -- it only removes a
    function, not calls to this function.
  * New patch, 58_is-local-check-null, checks for NULL ia in
    gdm_is_local_addr6() and gdm_is_local_addr()
  * Drop patch 53_remove-ok-and-cancel-from-included-themes, not needed
    anymore as the buttons work fine.
  * Update patch 58_is-local-check-null with an upstream patch from
    GNOME #436725.

  [ Josselin Mouette ]
  * 35_gdm.conf.patch: add /etc/dm/Sessions/ to the list of directories
    to search for X sessions.

  [ Loic Minier ]
  * New upstream stable release.
    - Refresh patches 42_timed-login, 50_close-fds, 51_misc-env-var-fixes,
      61_gdm-manpage-section, 90_from_svn_fix_gdm_restart to apply cleanly.
    - Drop patches 63_buf-decl, 65_french-translation-typo,
      68_pam-authinfo-unavail, merged upstream.
    - Update relibtoolizing patch, 70_mandatory-relibtoolize.

 -- Loic Minier <lool@dooz.org>  Tue, 29 May 2007 10:47:11 +0200

gdm (2.18.1-2) unstable; urgency=low

  * Fix a packaging mistake introduced while refactoring the install which
    overwrote Debian's /etc/gdm/Xsession with upstream's.
  * Set GNOME Team as Maintainer.

 -- Loic Minier <lool@dooz.org>  Thu, 03 May 2007 14:42:24 +0200

gdm (2.18.1-1) unstable; urgency=low

  * Adopt package; set myself as Maintainer; thanks Ryan Murray for your
    maintenance until now!
  * Ack Porter NMU by Aurélien Jarno; thanks!
  * GNOME Team uploads.
    - Use a control.in.
    - Build-depend on gnome-pkg-tools and include uploaders.mk.
  * Use the quilt patch system instead of keeping changes in the .diff.gz.
    - Apply / unapply patches in rules; "patch" is PHONY.
    - Split the current .diff.gz into 20 patches.
    - Create a series file with all patches.
    - Build-depend on quilt.
    - "make distclean" before unpatching.
  * New patch, 68_doc-build-add-revnumber, fixes build with newer
    gnome-doc-utils.
  * Use full path to gdmsetup in menu file.
  * Fix "closes:" in 2.2.5.2-1 and 2.13.0.10-1.
  * Version the debhelper build-dep to >= 4 and set Debhelper compatibility
    level via debian/compat to 4 instead of via DH_COMPAT in rules.
  * Depend on "debconf (>= 0.5) | debconf-2.0" instead of the only virtual
    "debconf-2.0".
  * Wrap build-deps and deps.
  * Update copyright file.
    - Use full download URL.
    - Include full GPL blob.
    - List GNOME Team as new maintainer.
  * Include AUTHORS in docs.
  * Compute DEB_VERSION, DEB_NOEPOCH_VERSION, and DEB_UPSTREAM_VERSION
    similarly to CDBS and finally compute MAJOR_MINOR for the GNOME version
    included in the footer of man pages.
  * Update watch file to track all stable releases.
  * Misc cleanups.
  * Bump up Debhelper compatibility level to 5.
  * Rework the install / binary-arch targets completely to me more
    debhelper-ish.
    - Stop shipping *.a and *.la files for Gtk modules.
  * Pass --disable-scrollkeeper to configure.
  * Factorize manpages generation.
  * Rename various debian/* files to debian/gdm.*.
  * Add ${misc:Depends}.
  * Misc updates to debian-moreblue.
    - Cleanup indentation of this file.
    - Merge patch by Michael Biebl to properly display wrapped login text;
      closes: #408043.
  * Apply update to templates; thanks Christian Perrier; closes: #417981.
  * Drop postinst upgrade snippet for version <= 2.0-0.beta4.6; upgrades of
    version before sarge don't have to be supported.
  * Check for the usability of deluser and delgroup before running these in
    gdm.postrm.
  * Start gdm in S30 instead of S21; thanks Sjoerd Simons; closes: #419392.
  * Rework gdm.postinst to only run version-specific upgrade code during
    upgrades from these versions and to always run update-rc.d in these cases.
  * Suggest xserver-xephyr | xnest; closes: #416238.
  * New patch, 69_misc-config-typos, fixes misc typos in gdm.conf; thanks
    J S Bygott; closes: #361436.
  * Configure with --enable-ipv6=yes; GNOME #385451; Ubuntu #75254;
    closes: #409428.
  * New upstream releases.
    - Build-dep on libdbus-glib-1-dev (>= 0.30) for ConsoleKit support.
    - Refresh patches 30_hardcode-standard-x-server, 41_config-files,
      42_pam-and-timed-login, 48_random-greeter-theme,
      53_remove-ok-and-cancel-from-included-themes, 57_gdm-is-local,
      62_reference-manual-docbook-entity-reference, 64_vt-auto-allocation-fix,
      67_C-locale-fallback, 68_doc-build-add-revnumber, 69_misc-config-typos.
    - Drop patches:
      . 55_hurd-no-pipe-buf, merged upstream.
      . 68_doc-build-add-revnumber: merged upstream.
    - Update patches:
      . 35_gdm.conf: Update reference to System Configuration file.
      . 45_use-gksu-for-gdmsetup: Update to use the full path to gdmsetup.
      . 50_close-fds: Update to match upstream changes which closed even more
        fds than in the past; convert some Debian specific closes to use
        VE_IGNORE_EINTR() too; leave the upstream code in the source.
      . 65_french-translation-typo: Update to upstream rewording of this
        string.
      . 70_mandatory-relibtoolize: Relibtoolize.
    - Works with sites using automounting since 2.17.0; GNOME #356869;
      closes: #365606.
    - Fixes typo in German translation with 2.18.1; GNOME #421661;
      closes: #414387.
    - Fixes incomprehensible Czech translation with 2.18.1; GNOME #421664;
      closes: #415274.
    - Fixed language selection issues since 2.17.5; GNOME #384603;
      closes: #403928.
  * Drop "--with-tags=" from configure args; libtool should autodetect this
    properly.
  * Build-dep on x11proto-core-dev for XDMCP.
  * Configure with "--with-prefetch=yes"; PreFetchProgram is empty by default
    in Debian though.
  * New patch, 90_from_svn_fix_gdm_restart, fixed restarting of gdm when
    Ctrl-Alt-Backspace is pressed; from SVN; found in the Ubuntu package.
  * New patch, 37_manpage-binaries, removes mentions of various executables
    not present in the Debian package; closes: #357988.
  * New patch, 66_socket-in-var-run-for-fhs, use /var/run for the gdm_socket
    file to comply with the FHS and to avoid issues with bootclean;
    Ubuntu #79620; found in the Ubuntu package.
  * New patch, 55_use-theme-gtkrc, look for gtk-2.0/gtkrc in the theme
    directory and use it; found in the Ubuntu package.
  * New patch, 46_kde-substitude-uid, add X-KDE-SubstituteUID=true to the
    gdmsetup desktop file to hide the entry for non-admin users in KDE.
  * Disabling patch 66_socket-in-var-run-for-fhs for now as it requires
    changes in gnome-session, gnome-panel, and fast-switch-user-applet at the
    same time; thanks Sébastien Bacher.
  * Split patches:
    . 42_pam-and-timed-login into 42_timed-login and 68_pam-authinfo-unavail.
    . 43_clearenv-no-lang-and-buf-decl into 43_clearenv-no-lang and
      63_buf-decl.
    . 50_close-fds into 50_close-fds and 51_misc-env-var-fixes.
  * Add GNOME bug to 66_socket-in-var-run-for-fhs.

 -- Loic Minier <lool@dooz.org>  Wed, 02 May 2007 18:50:19 +0200

gdm (2.16.4-1.1) unstable; urgency=low

  * Porter NMU.
  * Disable SELinux on non-Linux architectures (Hurd, GNU/kFreeBSD).
    Fix gui/gdmchoosed.c wrt to PIPE_BUF (patch from upstream) to
    support Hurd. (closes: #313008).

 -- Aurelien Jarno <aurel32@debian.org>  Mon, 26 Feb 2007 11:51:48 +0100

gdm (2.16.4-1) unstable; urgency=high

  * New upstream release
    + Fix for CVE-2006-6105, gdmchooser format string vulnerability (closes: #403219)
    + Fix for 64-bit portability problems (closes: #396259)
  * Fix typo in pam files (closes: #396696)
  * Update debian-moreblue theme to 0.5, and make it the default
  * Relax gdm-themes depends to Recommends because of the default theme change

 -- Ryan Murray <rmurray@debian.org>  Fri, 15 Dec 2006 15:11:04 -0800

gdm (2.16.1-1) unstable; urgency=high

  * New upstream release
    + Fixes CVE-2006-2452 (closes: #375281)
    + Failsafe session no longer made default (closes: #382698)
    + Typo fixed in fr.po (closes: #392611)
    + multiple login dialog updated (closes: #395003)
    + SuspendCommand works (closes: #367232)
    + gdmsetup image screen scrolling works (closes: #288286)
  * Fix typo in fr.po (closes: #372949)
  * Set RelaxPermissions=1 by default (closes: #339965)
  * Don't close all descriptors before starting the slave. (closes: #308825)
  * Parse /etc/default/locale in gdm pam files, for now (closes: #389466)
  * Set console to utf-8 if needed in XKeepsCrashing (closes: #387043)
  * Remove OK and Cancel buttons from included themes (closes: #377934)
  * Add debian-moreblue theme from
    http://cdd.debian-br.org/~si0ux/artwork/debian/gdm/gdm-theme-debian-moreblue.tar.gz
  * Temporarily raise to Depends on gdm-themes, and make the debblue theme
    default for now (closes: #350940)
  * Add /var/lib/menu-xdg/xsessions to SessionDir (closes: #240991)
  * add acpid to Should-Start line of init.d script (closes: #390414)
  * Sync debconf templates against xdm 1.0.5-1
  * Sync locale.conf against locales 2.3.6.ds1-7
  * Stop installing factory-defaults.conf (closes: #394881)
  * Hide stderr from cat in init script, create /etc/X11/default-display-manager
    when the package is installed with tasksel (closes: #379198)
  * Hardcode StandardXServer to /usr/bin/X (closes: #362925)
  * Start gdm at S21 instead of S99 (closes: #291187)

 -- Ryan Murray <rmurray@debian.org>  Sun, 29 Oct 2006 22:02:36 -0800

gdm (2.14.5-1) unstable; urgency=low

  * New upstream release
    + Fixes logins that don't use ssh-agent (closes: #365568)

 -- Ryan Murray <rmurray@debian.org>  Tue,  2 May 2006 23:59:16 -0700

gdm (2.14.4-1) unstable; urgency=high

  * New upstream release (Fixes CVE-2006-1057)
    + sound options now honoured (closes: #361945)
    + fix non-broadcast operation (closes: #365255)
  * Add libdmx-dev to Build-Depends (closes: #346513)
  * Document removal of SecureSystemMenu in README.Debian (closes: #361530)
  * Stop creating/reading /etc/default/gdm and use /etc/default/locale instead.
    (closes: #361090)
  * Add Should-Start: console-screen to LSB block so that the keyboard is
    configured before X is started (closes: #352743)

 -- Ryan Murray <rmurray@debian.org>  Sat, 29 Apr 2006 15:08:41 -0700

gdm (2.13.0.10-2) unstable; urgency=low

  * Add gnome-doc-utils to build-depends.

 -- Ryan Murray <rmurray@debian.org>  Mon, 13 Mar 2006 00:00:13 -0800

gdm (2.13.0.10-1) unstable; urgency=low

  * New upstream release
    + two-level config (closes: #252543)
  * Add build-depends on libxdmcp-dev, libxinerama-dev (closes: #340840, #342113)
  * Relibtoolize (closes: #344910)
  * Add dependency on lsb-base (closes: #346096)
  * Add "Display Manager" hint to menu file (closes: #284613)
  * Depend on librsvg2-common (closes: #348872)
  * Update debconf template translations
  * Update locale.conf against locales 2.3.6-3
  * Take patch to XKeepsCrashing from Ubuntu that restores the keyboard
    to xlate mode before trying to interact with the user.
  * Drop ungnomeish SecureSysMenu patch. (closes: #261980)
  * Set $HOME to /etc/X11 when starting the X server, causing the code
    that looks for $HOME/xorg.conf before other files in /etc to look
    at our configfile, and not one that might be in root's homedir.
    (closes: #250438)
  * Confirmed that the new version correctly works with utf-8 locales
    (closes: #277953)

 -- Ryan Murray <rmurray@debian.org>  Sat, 11 Mar 2006 14:51:15 -0800

gdm (2.8.0.6-2) unstable; urgency=low

  * Apply patch from CVS to fix new auto VT allocation method (closes: #339790)

 -- Ryan Murray <rmurray@debian.org>  Thu, 24 Nov 2005 09:52:06 -0800

gdm (2.8.0.6-1) unstable; urgency=low

  * New upstream release (closes: #313200, #309224, #258934, #327464, #261979,
    #290916, #276871, #304027, #314449)
  * Update Build-Depends (closes: #323513)
  * Update debconf dependency (closes: #331833)
  * Update help section in manpage (closes: #274543)
  * start-stop-daemon --stop and --exec are no longer used together
    (closes: #309199)
  * Rewrite init script with LSB functions.
  * Modify gdm to check for random theme existence, so themes listed for
    random selection don't have to exist
  * Recommend gdm-themes
  * Use graphical login by default and randomize through all packaged
    themes by default (closes: #217250)
  * Pass -dpi 96 to the X Server by default (closes: #285029)
  * Use su-to-root instead of gksu for menu entry of gdmsetup.

 -- Ryan Murray <rmurray@debian.org>  Thu, 17 Nov 2005 03:24:59 -0800

gdm (2.6.0.8-1) unstable; urgency=low

  * New upstream release (closes: #300738)
  * Update watch file upstream location.
  * Don't fail prerm if the question doesn't exist (closes: #299910)
  * Correct PostLogin sample file comments (closes: #287725)
  * Remove LANG variable "normalization" -- this is already dealt with by
    PAM and code in gdm.  Still unset LANGUAGE if the selected GDM_LANG isn't
    at the front of the list, however. (closes: #290565)
  * Redirect invoke-rc.d error message (closes: #280194)
  * Relibtoolize (closes: #274863)
  * Halt Command fix from cvs.

 -- Ryan Murray <rmurray@debian.org>  Thu, 31 Mar 2005 01:27:50 -0800

gdm (2.6.0.6-1) unstable; urgency=medium

  * New upstream release

 -- Ryan Murray <rmurray@debian.org>  Wed, 29 Dec 2004 09:19:17 -0800

gdm (2.6.0.4-1) unstable; urgency=medium

  * New upstream release (closes: #258213)
  * When XKeepsCrashing uses whiptail, pass --scrolltext (closes: #248263)
  * Fix case typo in slave.c (closes: #259173)
  * Use invoke-rc.d in prerm (closes: #262625)
  * Don't export LANG in /etc/default/gdm (closes: #265101)
  * Move libexecdir to /usr/lib/gdm (closes: #266734)
  * Keep stderr open across some execs so error messages make it to the log
    (closes: #261786)
  * Update de.po, es.po (closes: #258933, #267146)

 -- Ryan Murray <rmurray@debian.org>  Sun, 29 Aug 2004 21:45:36 -0700

gdm (2.6.0.3-1) unstable; urgency=low

  * New upstream release (closes: #255516, #222601, #241607, #250755, #240265)
  * Fix typo in prerm script (closes: #251144)
  * Don't fail in the postinst if debconf calls do (closes: #176652)
  * Add Build-Depends on libxt-dev (closes: #256322)
  * Relibtoolize.

 -- Ryan Murray <rmurray@debian.org>  Tue,  6 Jul 2004 22:42:12 -0700

gdm (2.4.4.7-3) unstable; urgency=low

  * Add Build-Depends on xlibs-static-dev

 -- Ryan Murray <rmurray@debian.org>  Sat, 15 May 2004 21:07:50 -0700

gdm (2.4.4.7-2) unstable; urgency=low

  * Correct location of logdir (closes: #240984)
  * Add /etc/default/gdm, initialized from the locales package's debconf.
    (closes: #133578)
  * Add depends on xbase-clients until #242485 is fixed in X. (closes: #247065)
  * Change "genius" to "gdm" in default config comments (closes: #243218)
  * Soft restart gdm in postinst (closes: #240993)
  * Update locale.conf to latest glibc (closes: #247971)
  * Create .dmrc with restrictive permissions if it doesn't exist.
  * Now that gksu works for me, use it to start gdmsetup (closes: #189615)
  * Update debconf templates to xdm 4.3.0.dfsg.1-1.
  * Add Turkish debconf template (closes: #248328)
  * Add note about debconf templates to README.Debian (closes: #200121)
  * Add some whitespace to the gdmlogin logo (closes: #201303)
  * Build with SELinux support.

 -- Ryan Murray <rmurray@debian.org>  Sat, 15 May 2004 16:13:30 -0700

gdm (2.4.4.7-1) unstable; urgency=low

  * New upstream release (closes: #190390, #220492)
  * Don't run update-rc.d if the init script isn't executable (closes: #213188)
  * Use default gnome-session purge-delay (closes: #221448)
  * Add gdmflexiserver(1) manpage (closes: #149396)
  * Recommend whiptail | dialog, as the shell script works without
    them.  (closes: #228295)
  * Add menu entries (closes: #149388)
  * gdmsetup now has options for control of -nolisten tcp (closes: #155479)
  * gdm no longer reads the Sessions directory to populate the menu
    (closes: #218786)
  * Ensure char is unsigned in fd_getc, use the utf8 string in the standard
    greeter (closes: #217496)
  * Don't reparse xmodmap/xkb in session script (closes: #191598)
  * The GDM manual is back, and covers this.  As well, it's totally different
    in this version (closes: #229824)
  * Use /etc/X11/Xsession.d/* for the tail end of session setup
    (closes: #191711, #192252, #212120, #219040)
  * Happygnome and Circles theme sizes increased upstream (closes: #219353)
  * With the new Xsession.in that uses the Xsession.d dir to start up, and the
    /usr/share/xsessions dir supported by kdm and gdm for programs to indicate they
    should be on the session list, all that's needed is those programs to supply
    desktop files for /usr/share/xsessions (closes: #84396)
  * Don't always specify the charset when setting locales (closes: #213496)
  * Don't ship the gnome.desktop session file; gnome-session will.
  * Add |'d dependency on possible session programs, so at least one will
    be installed.

 -- Ryan Murray <rmurray@debian.org>  Mon, 29 Mar 2004 01:34:16 -0800

gdm (2.4.1.7-1) unstable; urgency=low

  * New upstream security release (closes: #217077, #217080)
  * Fix accidental patch to ve-misc.c (closes: #215839)
  * Add config updating support for SecureSysMenu (closes: #215875, #214724)

 -- Ryan Murray <rmurray@debian.org>  Thu, 23 Oct 2003 02:18:49 -0700

gdm (2.4.1.6-2) unstable; urgency=low

  * Update pam setup for lowest common denominator "common" (closes: #207366)
  * Update MinimalUID setting (closes: #209388)
  * Add SecureSystemMenu support to the xml greeter (closes: #212752)

 -- Ryan Murray <rmurray@debian.org>  Mon, 13 Oct 2003 13:25:12 -0700

gdm (2.4.1.6-1) unstable; urgency=low

  * New upstream release (closes: #129194, #197321, #194613)
  * Update and include extract-locales, which is used to generate gdm's
    locale.conf  Updated to move positioning of @ suffixes. (closes: #204932)
  * Remove fallback to nobody/nobody from gdm.c If the system user and group
    don't exist, the rest of the package will fail anyhow (closes: #194611)
  * Add PAM_AUTHINFO_UNAVAIL to incorrect password error handler
    (closes: #157792)
  * Support use-ssh-agent in the Gnome session (closes: #196659)
  * Remove links to non-existent documentation (closes: #198453, #193382)
  * Update face browser comments in README.Debian (closes: #151373)
  * Add SecureSystemMenu option to gdm and gdmconfig.  This requires the root
    password to be entered to use any option in the system menu.
  * Enable SystemMenu and SecureSystemMenu by default (closes: #80800, #196140)

 -- Ryan Murray <rmurray@debian.org>  Mon, 25 Aug 2003 03:14:45 -0700

gdm (2.4.1.3-2) unstable; urgency=low

  * Comment out the half patch in gdmconfig until the other half can be
    located (closes: #191330)

 -- Ryan Murray <rmurray@cyberhqz.com>  Thu,  1 May 2003 18:09:15 -0700

gdm (2.4.1.3-1) unstable; urgency=low

  * New upstream release (closes: #147637)
    + gdm no longer blocks SIGCHLD (closes: #141184)
    + updated desktop files (closes: #175405)
    + clean rule less aggressive (closes: #108732)
    + gdm doesn't open any tty that already has a getty running on it
      (closes: #60890)
    + gdmconfig now works (closes: #145895, #189238)
    + gdm deals gracefully with missing sessions (closes: #169645)
    + gdm's error messages are clearer (closes: #114933)
    + username fields are limited (closes: #162353)
    + LANG isn't changed if the menu isn't used (closes: #151628)
  * Update debconf template translations from current xdm package
    (closes: #174708, #142539)
  * Create system group rather than user group (closes: #167322)
  * Use a locale configuration file based on all glibc supported locales
    (closes: #117652, #121889, #136695)
  * Set $PWD to $HOME, which makes shells happier when $HOME is a
    symlink (closes: #179814)
  * Remove conflicts from potato (closes: #186436)
  * remove scrollkeeper handling as it is no longer needed
    (closes: #164103)
  * no longer use login shell to start session script, as having *dm logins
    be a login shell suprises users, as no other *dm does so (closes: #155335)
  * add a conflict with gdm2
  * Change section to gnome

 -- Ryan Murray <rmurray@debian.org>  Mon, 28 Apr 2003 11:47:58 -0700

gdm (2.2.5.5-2) unstable; urgency=medium

  * Set datadir instead of docdir (closes: #140367)
  * use gnome-db2html, again.  gdm docs now use real docbook, so add
    build-depends on docbook-utils (closes: #140839)
  * Update french translation (closes: #140389)

 -- Ryan Murray <rmurray@debian.org>  Thu,  4 Apr 2002 01:13:31 -0800

gdm (2.2.5.5-1) unstable; urgency=low

  * New upstream release (closes: #138984)
  * Documentation is installed (closes: #112579)
  * Add symlink to "advanced" gdm documentation (closes: #123241)
  * Change UID sooner, to work with filesystems that don't give root
    full permissions (closes: #129383, #137782)
  * Update debconf translations (closes: #136925, #137938, #139732, #132614)
    (closes: #136394)
  * Use updated logo (closes: #122101)
  * Fix quoting and set DEFAULT_DISPLAY_MANAGER_FILE in prerm (closes: #131907)
    (closes: #137261)
  * Remove user, group, and more config directories on purge (closes: #136247)

 -- Ryan Murray <rmurray@debian.org>  Mon, 25 Mar 2002 23:41:05 -0800

gdm (2.2.5.4-2) unstable; urgency=low

  * Fix gdm-autologin.pam to not use RH-specific pam modules (closes: #130378)

 -- Ryan Murray <rmurray@debian.org>  Sun, 27 Jan 2002 11:16:24 -0800

gdm (2.2.5.4-1) unstable; urgency=low

  * New upstream release (closes: #128364)
  * Ship a gdm-autologin pam file (closes: #128656)
  * Don't delete gdm.upgrade too soon (closes: #127392)
  * Update README.Debian for xscreensaver use (closes: #128387)
  * Update French translation (closes: #130137)

 -- Ryan Murray <rmurray@debian.org>  Sun, 20 Jan 2002 23:36:06 -0800

gdm (2.2.5.3-2) unstable; urgency=low

  * Don't muck about with egid after setgid() (closes: #126936)
  * Update Russian, Japanese, and Korean hardcoded LANG values (closes: #127052)

 -- Ryan Murray <rmurray@debian.org>  Mon, 31 Dec 2001 00:45:44 -0800

gdm (2.2.5.3-1) unstable; urgency=low

  * New upstream release (closes: #113373, #119717)
  * Update prerm script (closes: #125807, #115776)

 -- Ryan Murray <rmurray@debian.org>  Fri, 28 Dec 2001 11:10:09 -0800

gdm (2.2.5.2-2) unstable; urgency=low

  * Fix $RET typo in postinst
  * Add missing daemon_name template

 -- Ryan Murray <rmurray@debian.org>  Thu, 13 Dec 2001 23:44:08 -0800

gdm (2.2.5.2-1) unstable; urgency=low

  * New upstream release (closes: #111738, #117744)
  * Fix typo in postinst (closes: #117127)
  * Fix removal of /etc/gdm directory in postrm
  * gdm no longer starts from the postinst, ever (closes: #93236)
  * Lower --retry timeout on gdm stop (closes: #122202)
  * Only do the password stuff if the gdm user doesn't exist (closes: #119385)
  * add pam_limits to the installed pam file (closes: #118335)
  * Correct debconf for selection of display managers (closes: #115776)
  * Add -xkb option to Xnest startup (closes: #111783)

 -- Ryan Murray <rmurray@debian.org>  Sun,  9 Dec 2001 16:56:32 -0800

gdm (2.2.4.3-1) unstable; urgency=low

  * New upstream release (closes: #113822, #115543)
  * Fix typo in config file (closes: #111941)
  * Added de, pt_BR templates (closes: #112357, #116428)
  * Fix default gnome session (closes: #111967)

 -- Ryan Murray <rmurray@debian.org>  Sun, 21 Oct 2001 18:56:33 -0700

gdm (2.2.4.1-1) unstable; urgency=low

  * New upstream release (closes: #108715)
	  * AllowRoot works (closes: #108192)
	  * background and themes work (closes: #105713)
  * Depend on dpkg >= 1.9 for retry option to start-stop-daemon
  * All other known display managers can be installed alongside gdm, so
    removing the conflicts.  This still doesn't solve the getty/dm problem,
    however. (closes: #50707)
  * Implement Pax Displayicus Managerius. (closes: #108712)
  * Clobber variables a little less (closes: #104577)
  * If you want verboseauth, change the config file (closes: #110779)
  * Attempt to stop gdm on package removal (closes: #110503)
  * Remove auth cookies, logs, and config on purge (closes: #110502)

 -- Ryan Murray <rmurray@debian.org>  Fri,  7 Sep 2001 00:32:41 -0700

gdm (2.2.3.1-2) unstable; urgency=low

  * Update config.{guess,sub} and file the bug upstream (closes: #105061)
  * Add conflicts to current and older versions of zh-trans

 -- Ryan Murray <rmurray@debian.org>  Sat, 14 Jul 2001 00:05:09 -0700

gdm (2.2.3.1-1) unstable; urgency=low

  * New upstream release. (closes: #81408, #81099, #82183, #81732, #86980)
    (closes: #88518, #93516, #93055, #82576, #85941, #94117, #50269)
    (closes: #101867, #82264, #97586, #100587, #102194, #102691, #103931)
    (closes: #79832)
  * As the subject says, this isn't a bug (closes: #83007)
  * Change default logo to Debian logo (closes: #71906)
  * Priorities have been sorted by ftpmaster (closes: #64965)
  * Moved from dbs; most of the patches are included now. (closes: #92020)
  * Start X server without tcp listening by default (closes: #92909, #94293)
  * change sessreg to -u none (closes: #90981)
  * Bring back traditional Xsession session (closes: #87617)
  * Don't ship an /etc/gdm/Sessions/Default (closes: #79300)
  * Add fetchmail to ignored users (closes: #101240)
  * Safe restart gets as close to this as possible.  gdm will restart when
    all sessions log out when given SIGUSR1.  Make it the reload default.
    (closes: #93077)

 -- Ryan Murray <rmurray@debian.org>  Sun,  8 Jul 2001 19:51:26 -0700

gdm (2.0-0.beta4.15) unstable; urgency=low

  * Added xutils dependancy (closes: #76148)
  * Added patch to remove locale menu, allowing dependancy on locales to
    be lowered to suggests (closes: #80408)
  * Apparently X has some issues with all the clients being killed in a row,
    and doesn't decide to exit.  XDM kills the server instead of the "nice"
    method, so now we do that, too. (closes: #77163)
  * Remove non-sensical code that broke %d (closes: #75094)
  * Add documentation on the face browser (closes: #75091)
  * It seems updating the cookies already happens, so now the hostname is
    reread each time the cookies regenerate (closes: #55712)
  * Remove inappropriate Xsession session.
  * Fix a syslog() format.

 -- Ryan Murray <rmurray@debian.org>  Sun, 24 Dec 2000 21:43:55 -0800

gdm (2.0-0.beta4.14) unstable; urgency=low

  * Fix file descriptor leak in Xserver logfile.

 -- Ryan Murray <rmurray@debian.org>  Fri,  8 Sep 2000 23:53:49 -0700

gdm (2.0-0.beta4.13) unstable; urgency=low

  * Add -deferglyphs 16 to starting of the X server

 -- Ryan Murray <rmurray@debian.org>  Mon, 21 Aug 2000 22:30:07 -0700

gdm (2.0-0.beta4.12) unstable; urgency=low

  * Remove \n at the end of LANG. (closes: #68331)
  * Apply uid switch patch (closes: #67364)

 -- Ryan Murray <rmurray@debian.org>  Fri, 11 Aug 2000 04:16:40 -0700

gdm (2.0-0.beta4.11) unstable; urgency=low

  * Allow up to 128 character passwords (Closes: #66727)
  * Wait until gdm has exited before restarting (Closes: #65446)

 -- Ryan Murray <rmurray@debian.org>  Sun, 16 Jul 2000 13:23:12 -0700

gdm (2.0-0.beta4.10) unstable; urgency=low

  * Update maintainer's e-mail address
  * Force focus to be on the login window when on the root window and
    added accelerators for all menus via Alt+letter, including an extra
    accelerator for ESC to bring down the first menu.  (Closes: #61141, #62837)
  * Added README.Debian pointing out the manual (Closes: #61609)
  * Increased delay before restart (didn't close: #65446)
  * Force English to always be in the language list (Closes: #65538)

 -- Ryan Murray <rmurray@debian.org>  Sun, 18 Jun 2000 18:01:46 -0700

gdm (2.0-0.beta4.9) unstable frozen; urgency=high

  * Fix several security related bugs, including one grave bug
    (closes: #63255, #61968)
  * Fix for /etc/environment being read twice (closes: #59042)
  * Fix for LANG not being set correctly, based on a patch used by
    redhat (closes: #59044)
  * Added translations for new locales from CVS.
  * Removed checking for pidfile in gdm code, as start-stop-daemon does
    a better job, for Debian.
  * Added --name to start-stop-daemon line (closes: #59176)
  * Set default locale in LANG before starting gdmlogin.  This makes
    GDM's text localized to the setting of DefaultLocale in gdm.conf
    (closes: #57806)
  * Changed build system to dbs, from patch system used by egcs at some
    point.
  * Fix reference of gdmgreeter in gdmlogin manpage (closes: #63680)
  * Fix for buffer overflow in xdmcp.c (closes: #63876)

 -- Ryan Murray <rmurray@cyberhqz.com>  Wed, 10 May 2000 02:24:59 -0700

gdm (2.0-0.beta4.8) unstable frozen; urgency=medium

  * Fix for grave password visible bug. (closes: #55886)
  * Fix for font directive being ignored when gtkrc used (closes: #51374)
  * Change build process to be more friendly when upstream isn't a CVS version
  * Added missing build dependancies (closes: #56046)
  * Moved logfiles to /var/log/gdm (closes: #56018)
  * Don't start gdm if we're in X on the display it manages, or if it's
    running (closes: #53992)

 -- Ryan Murray <rmurray@cyberhqz.com>  Sun, 30 Jan 2000 23:16:24 -0800

gdm (2.0-0.beta4.7) unstable frozen; urgency=medium

  * Modified gdm.conf to start up as :0 on vt7, and added conflicts for other
    display managers.  Release Critical bug fix.  (closes: #53988, #54234)
  * added dependancy on libpam-modules (closes: #54452)
  * removed --exec from start-stop-daemon to workaround bug #51953 in dpkg.
    (closes: #53064)
  * Added comment for SystemMenu to gdm.conf (closes: #53996)
  * Made path closer to default login path
  * Updated Exclude field in gdm.conf
  * Added text strings describing shutdown/halt
  * increase purge delay to 15 seconds (closes: #53998)

 -- Ryan Murray <rmurray@cyberhqz.com>  Tue, 18 Jan 2000 00:37:37 -0800

gdm (2.0-0.beta4.6) unstable; urgency=low

  * New maintainer.
  * Disable XDMCP by default (safer default)
  * Modified gdm.conf to start up as :1 on vt8 as a default
  * Updated to Standards-Version 3.1.1
  * Moved to FHS 2.1 draft (/var/state -> /var/lib)
  * Applied patch to solve (null) locale/session (Closes: #51846, #52321)
  * Added pam_env.so to /etc/pam.d/gdm (Closes: #52408)
  * Applied retry limit patch (Closes: #51103, #53065)
  * Recompiled with new libesd-dev (Closes: #52245)
  * Compiled with libwrap0
  * export MAIL environment variable in Gnome session script (Closes: #53601)

 -- Ryan Murray <rmurray@cyberhqz.com>  Wed, 29 Dec 1999 23:50:43 -0800

gdm (2.0-0.beta4.5) unstable; urgency=low

  * Added a suggests: xsm and corrected /etc/gdm/Sessions/Xsession
    in order to work even if xsm is not available. Closes: #49632
  * Enable XDMCP by default. Closes: #49104
  * Updated the copyright file.
  * Cleaned the .diff.gz and the rules file.
  * Corrected the man pages.

 -- Raphael Hertzog <hertzog@debian.org>  Tue,  9 Nov 1999 23:38:24 +0100

gdm (2.0-0.beta4.4) unstable; urgency=low

  * Removed the explicit setting of the virtual terminal. It was
    causing problem to people who have getty running on vt8 ...
  * Corrected /etc/gdm/Sessions/Gnome to work with OpenSSH.
    Closes: #49443

 -- Raphael Hertzog <hertzog@debian.org>  Thu,  4 Nov 1999 19:53:01 +0100

gdm (2.0-0.beta4.3) unstable; urgency=low

  * Session/Gnome: doesn't set the PATH since gdm does already take
    care of this. Closes: #48310
  * Session/Xsession: calls freetemp only if it's available.
    Closes: #47916
  * Put a symlink /etc/X11/gdm -> ../gdm. Closes: #46898
  * Now use /etc/locale.alias instead of its own file.
    Closes: #47915

 -- Raphael Hertzog <hertzog@debian.org>  Wed, 27 Oct 1999 14:33:49 +0200

gdm (2.0-0.beta4.2) unstable; urgency=low

  * Changed gdm.conf to explicitely give the virtual console
    to use. Default to "vt8 :1" in order to avoid problems.
    I hope that it closes: #47425, #47451

 -- Raphael Hertzog <hertzog@debian.org>  Sat, 16 Oct 1999 18:37:17 +0200

gdm (2.0-0.beta4.1) unstable; urgency=low

  * New maintainer.
  * Until a proper solution is found, gdm will conflict with xdm, kdm and
    wdm. Closes: #46378
  * Corrected the priority number for init.d scripts K99 -> K01.
    Closes: #46379
  * Recommends gnome-session ...
  * Bug closed by previous NMU :
    closes: #33471, #35672, #36284, #37780, #38034, #38343, #39433, #39703
    closes: #40293, #40308, #41157, #42440, #42493, #42636, #43095, #43667
    closes: #45719, #45916

 -- Raphael Hertzog <hertzog@debian.org>  Tue, 12 Oct 1999 22:26:43 +0200

gdm (2.0-0.beta4) unstable; urgency=low

  * NMU
  * New upstream version.
  * Be more careful for creating user/group. Closes: #45916

 -- Raphael Hertzog <hertzog@debian.org>  Thu, 30 Sep 1999 20:54:45 +0200

gdm (2.0-0.beta3) unstable; urgency=low

  * NMU.
  * New upstream version of gdm (still beta but it does work contrary to
    gdm1). Closes: #45719
  * Does show all users (list of exclusion does exist in gdm.conf)
    Closes: #42440, #42493
  * The X connection problem is solved with this version.
    Closes: #42636, #43667, #43095
  * The macros stuff has moved in /usr/share/aclocal/gnome.
    Closes: #40293
  * gdm is very kind with xserver badly configured. Closes: #35672
  * gdm cleans (not too much however) the environment. MAIL is removed.
    Closes: #33471
  * gdm does restart well. Closes: #38034
  * You can select your language/sessions. Closes: #38343
  * Gdm and xscreensaver do work correctly together. Closes: #39703
  * Gdmgreeter does start. Closes: #40308
  * Gdm does use :1 by default. Closes: #36284, #37780, #41157
  * Gdm does now include /usr/games in the PATH. Closes: #39433

 -- Raphael Hertzog <rhertzog@hrnet.fr>  Tue, 21 Sep 1999 20:25:01 +0200

gdm2 (0+cvs19990428-1) experimental; urgency=low

  * Experimental build of gdm2

 -- Steve Haslam <araqnid@debian.org>  Mon, 17 May 1999 13:09:22 +0100

gdm (1.0.0-6) unstable; urgency=low

  * Don't automatically restart gdm
  * Change init.d restart behaviour, no longer set -e.
  * Made substantial changes to /etc/gdm/Sessions/Gnome; removed /etc/gnomerc
    as a result

 -- Steve Haslam <araqnid@debian.org>  Wed,  5 May 1999 23:39:08 +0100

gdm (1.0.0-5) unstable; urgency=low

  * Replaced the PAM config again.
  * Remove po/*.gmo files when cleaning because changes to them can't be
    represented in .diff.gz files

 -- Steve Haslam <araqnid@debian.org>  Wed, 21 Apr 1999 17:19:16 +0100

gdm (1.0.0-4) unstable; urgency=low

  * Major rewrite of packaging files- now using .dpatch files to hold changes
  * Added -lnsl to LIBS when using -lwrap (from cpbs@debian.org)

 -- Steve Haslam <araqnid@debian.org>  Tue, 20 Apr 1999 02:48:32 +0100

gdm (1.0.0-3) unstable; urgency=low

  * Make /etc/gdm/Init/:0 a conffile too

 -- Steve Haslam <araqnid@debian.org>  Sat, 27 Mar 1999 14:08:55 +0000

gdm (1.0.0-2) unstable; urgency=low

  * Use "update-rc.d gdm defaults 99"
  * Don't strip x mode from /etc/gnomerc

 -- Steve Haslam <araqnid@debian.org>  Mon, 22 Mar 1999 19:55:48 +0000

gdm (1.0.0-1) unstable; urgency=low

  * Initial version.

 -- Steve Haslam <araqnid@debian.org>  Thu, 18 Mar 1999 21:27:20 +0000<|MERGE_RESOLUTION|>--- conflicted
+++ resolved
@@ -1,10 +1,9 @@
-<<<<<<< HEAD
 gdm3 (3.33.90-2) UNRELEASED; urgency=medium
 
   * Merge packaging changes from unstable (Closes: #935699)
 
  -- Simon McVittie <smcv@debian.org>  Thu, 29 Aug 2019 11:27:35 +0100
-=======
+
 gdm3 (3.30.2-5) unstable; urgency=medium
 
   * Team upload
@@ -12,7 +11,6 @@
     s390x, fixing FTBFS
 
  -- Simon McVittie <smcv@debian.org>  Thu, 29 Aug 2019 18:11:08 +0100
->>>>>>> dca8bfbb
 
 gdm3 (3.30.2-4) unstable; urgency=medium
 
