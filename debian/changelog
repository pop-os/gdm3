--- conflicted
+++ resolved
@@ -1,16 +1,16 @@
-<<<<<<< HEAD
 gdm3 (3.32.0-1ubuntu1) UNRELEASED; urgency=medium
 
   * Merge
 
  -- Iain Lane <iain.lane@canonical.com>  Fri, 15 Mar 2019 15:20:52 +0000
 
-gdm3 (3.32.0-1) UNRELEASED; urgency=medium
+gdm3 (3.32.0-1) experimental; urgency=medium
 
   * New upstream release
   * control, rules: BD on dh-sequence-{gir,gnome} and drop --with
-
- -- Iain Lane <laney@debian.org>  Fri, 15 Mar 2019 15:20:52 +0000
+  * Cherry-pick upstream patch to properly show all sessions in the switcher
+
+ -- Iain Lane <laney@debian.org>  Sat, 16 Mar 2019 11:57:47 +0000
 
 gdm3 (3.31.4+git20190225-1ubuntu1) disco; urgency=medium
 
@@ -64,15 +64,6 @@
   * Move the Ubuntu patches to an ubuntu directory in d/p.
 
  -- Iain Lane <iain.lane@canonical.com>  Wed, 27 Feb 2019 13:55:19 +0000
-=======
-gdm3 (3.32.0-1) experimental; urgency=medium
-
-  * New upstream release
-  * control, rules: BD on dh-sequence-{gir,gnome} and drop --with
-  * Cherry-pick upstream patch to properly show all sessions in the switcher
-
- -- Iain Lane <laney@debian.org>  Sat, 16 Mar 2019 11:57:47 +0000
->>>>>>> ffd3aa47
 
 gdm3 (3.31.4+git20190225-1) experimental; urgency=medium
 
