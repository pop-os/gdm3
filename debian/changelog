--- conflicted
+++ resolved
@@ -1,4 +1,10 @@
-<<<<<<< HEAD
+gdm3 (3.28.2-3) unstable; urgency=medium
+
+  * debian/patches/daemon-gdm-session-record.c-open-close-the-utmp-database.patch:
+    - Keep the number of logged-in consistent with reality (LP: #1776487)
+
+ -- Marco Trevisan (Treviño) <marco@ubuntu.com>  Wed, 13 Jun 2018 10:39:42 +0100
+
 gdm3 (3.28.2-2ubuntu1) cosmic; urgency=medium
 
   [ Iain Lane ]
@@ -49,14 +55,6 @@
     - Fix install file paths
 
  -- Iain Lane <laney@debian.org>  Tue, 05 Jun 2018 10:11:10 +0100
-=======
-gdm3 (3.28.2-3) unstable; urgency=medium
-
-  * debian/patches/daemon-gdm-session-record.c-open-close-the-utmp-database.patch:
-    - Keep the number of logged-in consistent with reality (LP: #1776487)
-
- -- Marco Trevisan (Treviño) <marco@ubuntu.com>  Wed, 13 Jun 2018 10:39:42 +0100
->>>>>>> 5cc30c9b
 
 gdm3 (3.28.2-2) unstable; urgency=medium
 
