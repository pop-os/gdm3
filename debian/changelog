<<<<<<< HEAD
gdm3 (3.8.4-9) unstable; urgency=medium

  * debian/gdm3.init: Try to activate logind before starting gdm to avoid a
    race condition when systemd is not used as PID1 (Closes: #747210)

 -- Laurent Bigonville <bigon@debian.org>  Tue, 20 May 2014 21:57:10 +0200

gdm3 (3.8.4-8.1) unstable; urgency=medium

  * Non-maintainer upload.
  * Remove kfreebsd-any from Architecture. (Closes: #602724, #601106,
    #612157, #733546)

 -- Robert Millan <rmh@debian.org>  Sun, 11 May 2014 13:25:16 +0200

gdm3 (3.8.4-8) unstable; urgency=medium

  * debian/control.in: Depends against consolekit on non-linux architectures
  * Require a policykit-1 with systemd support.
  * debian/gdm3.pam, debian/gdm3-autologin.pam: Call pam_selinux open module
    higher in the session stack

 -- Laurent Bigonville <bigon@debian.org>  Sat, 10 May 2014 22:58:11 +0200

gdm3 (3.8.4-7) unstable; urgency=medium

  * Enable systemd support on linux architectures
  * debian/control: Bump Standards-Version to 3.9.5 (no further changes)

 -- Laurent Bigonville <bigon@debian.org>  Sun, 04 May 2014 13:41:37 +0200

gdm3 (3.8.4-6) unstable; urgency=high

  * debian/control.in:
    + Only depend on libpam-systemd on linux.
  * Set urgency high as this is blocking the GNOME 3.8 transition.

 -- Emilio Pozuelo Monfort <pochu@debian.org>  Thu, 14 Nov 2013 12:30:37 +0100

gdm3 (3.8.4-5) unstable; urgency=low

  * debian/control.in:
    + Depend on libpam-systemd as we need XDG_RUNTIME_DIR set to work.

 -- Emilio Pozuelo Monfort <pochu@debian.org>  Wed, 13 Nov 2013 20:22:55 +0100

gdm3 (3.8.4-4) unstable; urgency=low

  * debian/patches/10_gdm3_pam.patch:
    + Add a missing case for the gdm -> gdm3 pam files rename which was
      causing the user session to never finish loading when using autologin.
      Thanks to Sjoerd Simons for his help investigating this bug and for
      actually finding the cause. Closes: #724731.

 -- Emilio Pozuelo Monfort <pochu@debian.org>  Tue, 12 Nov 2013 20:25:33 +0100

gdm3 (3.8.4-3) unstable; urgency=low
=======
gdm3 (3.12.2-2) unstable; urgency=medium

  [ Laurent Bigonville ]
  * debian/control.in: Remove build-dependency against libck-connector-dev for
    linux-any architectures.
  * debian/gdm3.gdm-*.pam: Add call to pam_keyinit.so, the module can
    unconditionally added now that the package is linux only (Closes: #734818)

  [ Andreas Henriksson ]
  * Upload to unstable.

 -- Andreas Henriksson <andreas@fatal.se>  Mon, 14 Jul 2014 23:44:36 +0200

gdm3 (3.12.2-1) experimental; urgency=medium

  * New upstream release
  * Remove kfreebsd-any from Architecture. (Closes: #602724, #601106,
    #612157, #733546)
  * debian/gdm3.init: Try to activate logind before starting gdm to avoid a
    race condition when systemd is not used as PID1 (Closes: #747210)
  * debian/rules: Re-disable consolekit fallback support

 -- Laurent Bigonville <bigon@debian.org>  Tue, 20 May 2014 23:53:50 +0200

gdm3 (3.12.1-1) experimental; urgency=medium

  [ Laurent Bigonville ]
  * debian/rules:
    - Re-add --with(out)-selinux flag to the configure, the flag is back again
    - Drop --disable-fallback-greeter configure flag, the fallback greeter is
      gone for quite some time already
    - Drop --with(out)-consolekit configure flag, we are now building with
      the fallback to consolekit on all architectures
  * debian/control.in:
    - Bump Standards-Version to 3.9.5 (no further changes)
    - Enable journald support
    - Drop explicit dependency against systemd, libpam-systemd should pull the
      needed packages
    - Depends against consolekit on non-linux architectures
  * debian/gdm3.pam, debian/gdm3-autologin.pam: Call pam_selinux open module
    higher in the session stack

  [ Josselin Mouette ]
  * Make description up-to-date.
  * New upstream release.
  * Drop nested-login related patches, they are not coming back.
  * Remove firstVT patch, it has been replaced upstream by 
    --with-initial-vt.
  * 90_config_comments.patch: stop documenting FirstVT.
  * Install files in /usr/share/dconf
  * Depend on dconf 0.20 for file-db support.
  * 92_gsettings_path.patch: removed. Dconf now supports database files 
    with hardcoded paths.
  * 91_dconf_database_path.patch: new patch. Point to a dconf path in 
    /var/lib/gdm3 instead of the one in $DATADIR.
  * Don’t install the pre-generated dconf database.
  * Install the source dconf databases to their former place in 
    /usr/share/gdm/dconf.
  * greeter.dconf-defaults: this is a new file to remove the old 
    greeter.gsettings
  * Convert greeter.gsettings to greeter.dconf-defaults at postinst time 
    and use ucf to update the file.
  * Make a direct symlink to the new greeter.dconf-defaults file in the 
    dconf defaults directory.
  * Simplify the dconf regeneration in gdm3.init thanks to that.
  * Move configuration generation to a separate script.
  * Use dh_systemd.
  * 92_systemd_unit.patch: port our init script specifics to the unit 
    file.
  * Install the unit file.
  * Install a symlink to display-manager.service for the default display 
    manager, according to the value set in debconf.
  * Add a symlink to gdm3.service since this is the name of the old init 
    script.
  * Fix the logic to update the default display manager after running 
    debconf.
  * Require a policykit-1 with systemd support.
  * 93_disable_gvfs.patch: reverted upstream change 446d061a. Do not 
    launch gvfs in the login session.
  * Install stub D-Bus files for gnome-online-accounts and telepathy, to 
    avoid launching such daemons in the login session.

 -- Laurent Bigonville <bigon@debian.org>  Sat, 10 May 2014 22:52:23 +0200

gdm3 (3.12.0-1) experimental; urgency=low

  [ Laurent Bigonville ]
  * debian/gdm-launch-environment.pam: Drop the symlink to gdm3-autologin and
    install a real pam service. The differences with gdm3-autologin service
    are that gdm-launch-environment should not transition out of the xdm_t
    SELinux domain and not set a loginuid (as it's daemon's internal and not
    a real user)
  * Drop debian/patches/10_gdm3_pam.patch and rename all the pam services back
    to their upstream names. Also bump gnome-shell dependency as it uses gdm
    PAM services and the names must be synchronized.
  * debian/gdm3.init: Fix inconsistency regarding the usage of PIDFILE
    variable, thanks to Leo Antunes <costela@debian.org> (Closes: #729489)
  * debian/control.in: Depend on libpam-systemd on linux architectures as we
    need XDG_RUNTIME_DIR set to work.
  * Drop debian/patches/96_check_libs.patch: Since check 0.9.10-2, check.pc is
    containing the needed libraries for linking, bump build-dep accordingly

  [ Andreas Henriksson ]
  * New upstream release.
  * debian/rules: add --with-gnome-settings-daemon-directory configure flag.
  * Drop debian/patches/07_libexec-paths.patch, obsoleted by previous entry.
  * Drop debian/patches/10_no_gettext.patch, merged upstream.
  * Drop debian/patches/20_credentials.patch, merged upstream.
  * Drop debian/patches/22_noconsole.patch, merged upstream.
  * Drop debian/patches/95_check_x11_display.patch
    - Obsoleted by upstream changes, see commit 04116535f7a2f37a9724835
      "daemon: don't require seat to locate reauth channel"
  * Have quilt refresh remaining patches to apply cleanly.
  * Build-depend on dconf-cli 0.19.90
    - "dconf compile ..." used during build.
  * debian/rules: drop moving gdm dconf profile out of /etc
    - upstream gdm has been fixed to not misuse dconf anymore.
  * Update debian/libgdm1.symbols
    - 4 symbols dropped related to language selection, upstream
      commit 0b2d22f63b3e6b31 says:
      "This commit drops the interface, since it's unused, and
       we don't have any API guarantees in libgdm."

 -- Andreas Henriksson <andreas@fatal.se>  Fri, 04 Apr 2014 22:01:58 +0200

gdm3 (3.10.0.1-2) experimental; urgency=low

  * Update dependency on gnome-shell and gnome-session to >= 3.10. Otherwise
    the greeter apparently won't function.

 -- Sjoerd Simons <sjoerd@debian.org>  Sat, 02 Nov 2013 11:47:36 +0100

gdm3 (3.10.0.1-1) experimental; urgency=low
>>>>>>> 16cc6f95

  [ Michael Biebl ]
  * Drop Depends on policykit-1-gnome, with the gdm-fallback session gone,
    this dependency is no longer required. Also remove
    polkit-gnome-authentication-agent-1.desktop along with it.
  * Use a versioned Depends on gnome-shell (>= 3.6) rather then an unversioned
    Depends + a versioned Breaks. There is no real reason to do the latter and
    it seems to confuse APT and break upgrades.

<<<<<<< HEAD
  [ Laurent Bigonville ]
  * debian/rules: Also drop gdm-simple-greeter.desktop, simple-greeter is
    definitely gone

 -- Michael Biebl <biebl@debian.org>  Thu, 24 Oct 2013 17:34:41 +0200
=======
  [ Sjoerd Simons ]
  * New upstream release (3.10.0.1)
  * Switch from consolekit to systemd-logind sessions. For some reason
    gnome-shell 3.10 unlocking fails with consolekit...
  * debian/patches/*: Refreshed

  [ Laurent Bigonville ]
  * debian/rules: Also drop gdm-simple-greeter.desktop, simple-greeter is
    definitely gone
  * debian/rules: Cleanup the list of that are files being removed during
    build, some of them are gone from upstream tarball now

  [ Sjoerd Simons ]
  * Add dependency on systemd for systemd-logind
  * Use logind session tracking on linux

 -- Sjoerd Simons <sjoerd@debian.org>  Fri, 01 Nov 2013 22:34:17 +0100
>>>>>>> 16cc6f95

gdm3 (3.8.4-2) unstable; urgency=low

  [ Emilio Pozuelo Monfort ]
  * debian/patches/20_credentials.patch:
    + Patch from Petr Salinger, use g_credentials_get_unix_pid() instead
      of our own function as the former supports kFreeBSD. Closes: #692739.
  * debian/control.in:
    + Build depend on glib 2.36 for the above function.

  [ Simon McVittie ]
  * Apply patch from Paul Wise to avoid userdel error messages
    from being used as input for debconf if gdm3 is purged while
    processes are still running as Debian-gdm (Closes: #657751)

  [ Emilio Pozuelo Monfort ]
  * Upload to unstable.

 -- Emilio Pozuelo Monfort <pochu@debian.org>  Sun, 13 Oct 2013 17:29:04 +0200

gdm3 (3.8.4-1) experimental; urgency=low

  [ Laurent Bigonville ]
  * New upstream release
    - debian/rules: Explicitly disable gdm-simple-greeter, it has been removed
      from the archive for quite some time now and will be gone again in the
      next major release anyway.
  * debian/control.in:
    - Bump Standards-Version to 3.9.4 (no further changes)
    - Use canonical URLs for VCS fields
    - Fix duplicate short description of libgdm package
  * debian/gdm3.lintian-overrides, debian/source.lintian-overrides:
    - Add an override for 'gdm3: unused-debconf-template gdm3/daemon_name'
    - Drop unused overrides to please lintian
  * debian/gdm3.dirs: Drop usr/share/gdm/greeter-settings/, not needed anymore
    since 3.4.1-1
  * debian/gdmflexiserver.1.pod: Fix grammar, thanks to lintian
  * debian/gdm3.manpages, debian/libgdm.manpages: Move gdmflexiserver manpage
    to libgdm package so it follows the executable
  * debian/rules: List non-installed files
  * debian/gdm-screenshot.1.pod, debian/gdm3.manpages: Add manpage for
    gdm-screenshot executable, thanks to Nathan Handler (Closes: #691295)

  [ Jeremy Bicha ]
  * debian/control.in:
    - Since the fallback greeter isn't provided anymore, depend on gnome-shell
      instead of metacity as gnome-shell is the only available gdm3 greeter
    - Breaks/Replaces gdm3 instead of gdm

  [ Javier Martinez ]
  * debian/patches:
    + Drop 93_private_lib.patch. Don't install the shared library
      in a private directory.
   * debian/control.in:
     + Split libgdm adding a libgdm-dev package
     + Rename libgdm to libgdm1 and update the package description
     + Add a gir1.2-gdm3 package for GObject introspection data
   * debian/gdm3.lintian-overrides:
     + Drop gdm3: binary-or-shlib-defines-rpath
       usr/lib/gdm3/gdm-simple-chooser /usr/lib/gdm since the gdm libraries
       are not private anymore.
     + Make build depend on debhelper (>= 8.1.3) and cdbs (>= 0.4.93~) and
       add Pre-Depends: ${misc:Pre-Depends} to shared libs packages to
       support Multi-Arch
   * debian/rules:
     + Remove all mangling about /usr/lib/gdm and update binary-install/libgdm::
     + Append --libdir=\$${prefix}/lib/$(DEB_HOST_MULTIARCH) to
       DEB_CONFIGURE_EXTRA_FLAGS

 -- Laurent Bigonville <bigon@debian.org>  Mon, 09 Sep 2013 00:40:53 +0200

gdm3 (3.8.3-2) experimental; urgency=low

  * debian/patches/10_gdm3_pam.patch:
    + Updated. Update some more hardcoded gdm-autologin  entries
  * debian/gdm3.install: Install the files debian overrides as the last ones
    so we don't accidentally include upstream versions. Specifically in the
    case of the Xsession which needs to be debian specific

 -- Sjoerd Simons <sjoerd@debian.org>  Thu, 27 Jun 2013 08:56:50 +0200

gdm3 (3.8.3-1) experimental; urgency=low

  [ Simon McVittie ]
  * Don't suggest gok, which has been deprecated in favour of caribou
    and is not in GNOME 3 or Debian wheezy (Closes: #692781)
  * Fix a typo in a comment in gdm3-autologin.pam (Closes: #689927)

  [ Laurent Bigonville ]
  * New upstream release (Closes: #701035)
    - Pass new --with-ran-once-marker-directory flag to the configure
  * Enable plymouth support on linux-any architecture
  * Drop --enable-selinux configure flag, the flag is gone

  [ Thomas Bechtold ]
  * debian/rules:
    Remove unknown option --disable-scrollkeeper (Closes: #701609)

  [ Tim Lunn ]
  * Split out libgdm into a separate package so that GNOME Shell
    can use alternate display managers

  [ Simon McVittie ]
  * Mark all packages as Architecture: linux-any kfreebsd-any, because
    gdm requires credentials-passing (unimplemented on Hurd)
  * Fix gdm3.install for package split
    - gdm-simple-chooser etc. are in /usr/lib/gdm3, not /usr/lib/gdm
    - /usr/sbin/gdm-binary is the real daemon, and debian/rules expects it
      under that name
  * Tell dh_shlibdeps to look in libgdm to satisfy the shared library
    dependencies, and add a shlibs.local for them

  [ Michael Biebl ]
  * Change Depends on dconf-tools to dconf-cli. We only require the command
    line tools which were split out into a separate package.

  [ Sjoerd Simons ]
  * New upstream release 3.8.3
  * debian/control.in: Update build-depends
  * Explicitely pick consolekit as the session manager for now, to ensure
    consolkit sessions get registered to ensure the last few remaining users of
    consolekit keep working.. systemd-logind is smart enough to pick up the
    session by itself, so programs relying on logind will work properly.
  * debian/greeter.gsettings:
    + Use gdm-shell greeter, fallback has been removed upstream
    + Stop disabling the power icon, it now longer allows configuring power
      settings
  * debian/gdm3.lintian-overrides
    + Override gdm3: binary-or-shlib-defines-rpath
        usr/lib/gdm3/gdm-simple-chooser /usr/lib/gdm as it's expected for gdm3
        to use the private gdm libraries

 -- Sjoerd Simons <sjoerd@debian.org>  Thu, 06 Jun 2013 13:39:28 +0200

gdm3 (3.6.1-2) experimental; urgency=low

  * Team upload

  [ Sjoerd Simons ]
  * debian/rules: Specify the check-accelerated-directory (Closes: #692466;
    thanks to Frederic Peters)

 -- Simon McVittie <smcv@debian.org>  Wed, 07 Nov 2012 14:35:38 +0000

gdm3 (3.6.1-1) experimental; urgency=low

  * New upstream release
  * debian/patches/94_schemas_location_on_hup.patch
    + Dropped, merged upstream

 -- Sjoerd Simons <sjoerd@debian.org>  Sat, 20 Oct 2012 17:50:59 +0200

gdm3 (3.6.0-1) experimental; urgency=low

  * New upstream release
  * debian/patches/04_reload_config.patch
    debian/patches/05_debug_xserver_core.patch
    debian/patches/17_switch_on_finish.patch
    debian/patches/18_parametrize_create_display.patch
    debian/patches/19_static_transient_display.patch
    debian/patches/20_switch_kill_greeter.patch
    debian/patches/30_dbus_prctl_death.patch
    debian/patches/31_worker_session_gone.patch
    debian/patches/32_ignore_greeter_crash.patch:
    + Dropped, merged upstream
  * debian/patches/94_schemas_location_on_hup.patch:
     + Added, look in the right schema location on the HUP signal
  * gdm3.{postinst,postrm}: PAM config file changed from gdm-welcome to
    gdm-launch-environment. Adapt postinst/postrm for the new name and remove
    the old
  * debian/rules: Set --with-consolekit-directory
  * debian/control.in: Update build-depends, break gnome-shell (<<3.5) and
    depends on gnome-session >= 3.6
  * Sync with Ubuntu:
    + debian/patches/10_no_gettext.patch:
      + Added, Don't mix intltool and gettext macro
  * debian/patches/95_check_x11_display.patch
    + Added, Check X11Display instead of X11DisplayDevice to see if it's an X
      session as X11DisplayDevice isn't properly set
  * debian/rules: Set the initial vt to 7

 -- Sjoerd Simons <sjoerd@debian.org>  Sun, 14 Oct 2012 22:02:30 +0200

gdm3 (3.4.1-3) unstable; urgency=low

  * Drop suggests on gnome-mag.
  * Recommends: at-spi → at-spi2-core. Closes: #680947.
  * Recommend gnome-icon-theme-symbolic. Closes: #683348.
  * Generate templates from PO files. Closes: #686037.
  * Update po files from the xdm source.
  * Remove obsolete README.source.
  * Grab some patches upstream:
    + 30_dbus_prctl_death.patch: ensure dbus dies with the session.
    + 31_worker_session_gone.patch: avoid race condition when the 
      session dies.
    + 32_ignore_greeter_crash.patch: ignore when the greeter crashes 
      while no longer needed.

 -- Josselin Mouette <joss@debian.org>  Sat, 22 Sep 2012 14:01:46 +0200

gdm3 (3.4.1-2) unstable; urgency=low

  * Fix typo in dconf-tools dependency version. Closes: #678961.
  * Use --no-create-home and --quiet for addgroup/adduser calls.
    Closes: #675809.
  * 05_debug_xserver_core.patch: patch from upstream git. Make the X 
    server dump core when debugging is enabled. Closes: #651693.
  * 06_first_vt.patch, 20_switch_kill_greeter.patch: refreshed.
  * 90_config_comments.patch: more comments with useful options.
  * Add references to patches.
  * 02_xnest_wrapper.patch: disabled.
  * 04_reload_config.patch: patch from upstream git. Get SIGHUP to 
    actually reload the configuration.
  * gdm3.init: send SIGHUP to get reload to work.

 -- Josselin Mouette <joss@debian.org>  Mon, 25 Jun 2012 20:18:38 +0200

gdm3 (3.4.1-1) unstable; urgency=low

  [ Jordi Mallach ]
  * Update po-up/ca.po.

  [ Josselin Mouette ]
  * gdm3.init: remove .ICEauthority before starting. Closes: #648666.
  * x11-common will now include xhost code to give access to the 
    local user if xhost is installed (see #586685).
    + Depend on the appropriate x11-common version.
    + Depend on x11-xserver-utils so that it actually works.
  * New upstream release.
  * Updated build-dependencies: nss, glib.
  * 01_language.patch: dropped, merged upstream.
  * 04_no_fatal_criticals.patch: dropped, obsolete.
  * 07_libexec-paths.patch: removed unused variables/files.
  * 08_frequent-users_greeter.patch: reworked according to upstream 
    changes.
  * 10_gdm3_pam.patch: updated for the new version. Do not prefix the 
    PAM files for multistack, they have new names anyway.
  * 14_pam_dialog.patch: dropped, upstream merged an improved version.
  * 18_parametrize_create_display.patch: updated for the new version.
  * 19_static_transient_display.patch: unfuzzed.
  * 29_grep_path.patch: dropped, merged upstream.
  * 91_dconf_override.patch: dropped, the configuration generation has 
    completely changed.
  * 93_xdg_data_dirs.patch: dropped, similar functionality merged 
    upstream.
  * Drop the dconf-gsettings-backend dependency.
  * greeter.gconf-defaults:
    + Drop the g-p-m setting.
  * greeter.gsettings:
    + Force gdm-fallback as the default session.
    + Document how to use gdm-shell.
    + Document how to change the background. Closes: #655328.
  * rules:
    + Generate xx_upstream.gschema.override from the new 
      00-upstream-settings file (much simpler).
    + Remove /etc/dconf from the installed files.
    + Drop all development libraries/headers.
    + Explicitly disable introspection.
    + (All of this can be shipped in separate packages if actual 
      packages start using this library.)
    + Explicitly disable split authentication, it will not work properly 
      with the Debianized PAM stack.
    + Remove the associated PAM files.
    + Disable dh_makeshlibs.
    + Install the dconf stuff in /usr/share/gdm.
  * gdm3.postinst:
    + Remove the old gsettings file upon upgrade.
  * gdm3.links:
    + Remove the old gsettings link.
  * gdm3.init:
    + Replace the gsettings generation by a dconf-based one.
    + Do a conversion for the configuration file so that it remains 
      compatible.
  * 92_gsettings_path.patch: updated to force the dconf directory to be 
    in the GDM runtime directory.
  * gdm3.install:
    + Stop installing MIME files by hand.
  * 93_private_lib.patch: new patch. Install the shared library in a 
    private directory.
  * Break gnome-shell < 3.2 for correct shell support.
  * Suggest gnome-shell.
  * Require g-s-d and metacity, they are no longer optional. Requiring 
    g-s-d 3.2 Closes: #656384.
  * Require d-conf 0.10.0-4 to configure the dconf path and parse 
    defaults in order.

  [ Laurent Bigonville ]
  * debian/gdm3.pam, debian/gdm3-autologin.pam: Call pam_selinux pam module
    (Closes: #661289)
  * debian/gdm3.pam, debian/gdm3-autologin.pam: Call pam_loginuid pam module
    (Closes: #661745)

  [ Josselin Mouette ]
  * New upstream release.
    + Features the incredible capability to not try endlessly to start 
      up X servers when they fail to start.
      Closes: #580627, #610826, #650183.
  * Move login manager defaults from gconf to gsettings.
    + Now we use full path for the icon.
  * Add the metacity default to gsettings too.
  * Require a metacity version which supports gsettings.
  * Get rid of anything related to GConf.
  * Use dh maintscript support to remove the old GConf config file.
  * Force disable systemd support.
  * 06_first_vt.patch, 17_switch_on_finish.patch: refreshed.
  * 07_libexec-paths.patch:
    + Use the binary path as provided by g-s-d.pc.
    + Add a check for gnome-session, which is also used.
  * 10_gdm3_pam.patch: handle the bucket of FAIL that is hardcoding the 
    service name in various places since split authentication was 
    introduced.
  * 18_parametrize_create_display.patch, 
    19_static_transient_display.patch, 20_switch_kill_greeter.patch,
    21_static_display_purge.patch: adapt to systemd/multiseat changes.
  * Require dconf 0.12.1-2.
  * gdm3.post{inst,rm}: add a gdm-welcome PAM service, which is now 
    needed for the login session. It's just a symlink.
  * 91_shell_version_control.patch: new patch, Debian-specific. Add 
    strict version checking for gnome-shell in order to go to the fall 
    back session in case of potential incompatibility.
  * 93_private_lib.patch: also install the typelib file in the private 
    directory, and drop the gir file.
  * gdm3.dirs: /usr/lib/gnome-shell
  * rules:
    + Remove pre-built gdm.schemas which includes incorrect settings.
    + Enable introspection.
    + Instruct dh_girepository to look at the typelib file in the right 
      place.
    + Add symbolic links for the library and typelib in the gnome-shell 
      directory so that it can use them.
  * Add gir (build-)dependencies.
  * 23_start_polkit.patch: new patch. Start the policykit agent in the 
    fallback session. Otherwise reboot/shutdown does nothing when 
    someone is logged on.

 -- Josselin Mouette <joss@debian.org>  Thu, 21 Jun 2012 00:18:36 +0200

gdm3 (3.0.4-4) unstable; urgency=low

  [ Michael Biebl ]
  * debian/watch:
    - Update to version 3.
    - Track .xz tarballs.
    - Don't run uupdate.

  [ Josselin Mouette ]
  * Build-depend on gnome-settings-daemon so that its plugins are 
    correctly listed.
  * Note this is a critical security fix, but does not affect testing.
  * Also closes: #630482.

 -- Michael Biebl <biebl@debian.org>  Thu, 20 Oct 2011 16:22:33 +0200

gdm3 (3.0.4-3) unstable; urgency=low

  * Upload to unstable.
  * Drop Build-Depends on libpolkit-gobject-1-dev and libpolkit-gtk-1-dev.
  * Refresh patches.
  * Bump debhelper compatibility level to 8.
  * Bump Standards-Version to 3.9.2. No further changes.
  * debian/greeter.gsettings: Don't set wallpaper from desktop-base, as we
    don't have a hard dependency on desktop-base which can lead to a broken
    desktop background.

 -- Michael Biebl <biebl@debian.org>  Fri, 14 Oct 2011 14:45:46 +0200

gdm3 (3.0.4-2) experimental; urgency=low

  * Document how to change the GSettings settings in README.Debian.
  * greeter.gsettings: add an example of how to disable the sound.
    Closes: #628858.
  * 06_first_vt.patch: update to add Hurd support. Closes: #629366.
  * 18_switch_kill_greeter.patch, 20_endsession_respawn.patch: replaced 
    by a series of cleaned up upstream patches.
    + 17_switch_on_finish.patch: add the switch-on-finish property to 
      displays.
    + 18_parametrize_create_display.patch: allow the daemon to create an 
      arbitrary type of display.
    + 19_static_transient_display.patch: share the respawn logic between 
      static and transient displays.
    + 20_switch_kill_greeter.patch: here is the code that kills the 
      unnecessary greeter if we support -novtswitch.
    + 21_static_display_purge.patch: the last missing change in the 
      upstream patches, purges static displays just as transient 
      displays.
  * Pass --with-vt-switch-workaround on non-Linux architectures.
  * 01_language.patch: replaced by a new version from upstream. Only 
    sets the variables when non-empty.

 -- Josselin Mouette <joss@debian.org>  Wed, 15 Jun 2011 20:14:19 +0200

gdm3 (3.0.4-1) experimental; urgency=low

  * New upstream bugfix & security release.
  * Require accountsservice 0.6.12.
  * 07_libexec-paths.patch, 91_dconf_override.patch: updated for the new 
    version.
  * 93_xdg_data_dirs.patch: new patch. Add /usr/share/gdm to 
    XDG_DATA_DIRS.
  * debian/gdm3.install: install the dummy desktop handler and the 
    mimeapps.list to /usr/share/gdm/applications.
  * rules: clean them from /var.

 -- Josselin Mouette <joss@debian.org>  Wed, 01 Jun 2011 00:40:08 +0200

gdm3 (3.0.0-2) experimental; urgency=low

  * 18_switch_kill_greeter.patch: remove the 2 second timeout, it is 
    useless now.
  * 14_pam_dialog.patch: completely revamped. Use a message queue to 
    show messages on the text area instead of showing an ugly dialog.
  * 30_utf8_locale.patch: dropped, it’s useless now. Furthermore the 
    official locale name is now bl_AH.utf8, it’s extracted directly from 
    the locales package by accountsservice.
  * Build-depend on gnome-settings-daemon-dev and 
    gsettings-desktop-schemas.
  * Rename 21_schemas_usr.patch to 90_config_comments.patch, to match 
    its true meaning and the fact it won’t be forwarded.
  * Allow to tune the GSettings configuration like for GConf.
    + 91_dconf_override.patch: new Debian-specific patch. Turn the 
      make-dconf-override-db script into one that creates a GSettings 
      override file. Drop the dconf profile entirely.
    + Install the result in /usr/share/gdm/greeter-settings.
    + 92_gsettings_path.patch: new Debian-specific patch. Set 
      GSETTINGS_SCHEMA_DIR in the welcome session instead of 
      DCONF_PROFILE.
    + Require gsettings-desktop-schemas and libglib2.0-bin in the binary 
      package.
    + greeter.gsettings: new file. Set the Debian GSettings defaults.
    + Install it in /etc/gdm3 and link it in 
      /usr/share/gdm/greeter-settings.
    + gdm3.init: regenerate the schemas if needed in /var/lib/gdm3.
  * greeter.gconf-defaults: remove settings that are necessarily in 
    GSettings now.

 -- Josselin Mouette <joss@debian.org>  Thu, 12 May 2011 00:09:50 +0200

gdm3 (3.0.0-1) experimental; urgency=low

  * DISCLAIMER: this one is labeled “experimental” for a reason.
  * README.Debian: remove reference to GDM 2.26. Closes: #616603.
  * gdm3.8.pod: patch from Vincent Lefevre to document XAUTHORITY. 
    Closes: #616612.
  * New upstream release.
  * 01_minimal_uid.patch: dropped, fixed upstream using accountsservice.
  * 07_libexec-paths.patch: put enough intelligence in configure.ac to 
    remove the need for a Debian-specific patch.
  * 08_frequent-users_greeter.patch:
    + Drop the parts that have been moved to accountsservice.
    + Now use "x11" instead of "gdm" as session type. See #624474 for 
      the gory details.
  * 11_no_xhost_thanks.patch: dropped, upstream promises it is safe.
  * 11_xephyr_nested.patch: disabled for the moment.
  * 12_polkit_settings.patch, 13_gdmsetup.patch, 13_gdmsetup_ui.patch, 
    13_gdmsetup_desktop.patch: dropped, this is now done in the control 
    center.
  * 14_pam_dialog.patch: disabled for the moment.
  * 18_switch_kill_greeter.patch: add the forced -novtswitch argument 
    for Linux here, making the patch self-consistent.
  * 19_configure_xserver.patch: disabled. It lets people do stupid 
    things, and upstream would prefer to have only the X server binary
    configurable.
  * Stop setting X_CONFIG_OPTIONS according to those two changes.
  * 20_endsession_respawn.patch: disable the nested stuff for now.
  * 21_schemas_usr.patch: most of it has been merged upstream. Only keep 
    extra comments in the configuration file.
  * 22_noconsole.patch: rename the configuration option to 
    xdmcp/ShowLocalGreeter at upstream’s request.
  * 30_utf8_locale.patch: refreshed.
  * 31_xkb_options.patch: dropped, upstream removed the keyboard 
    switching feature.
  * 03_ipv6.patch, 05_stop_welcome_session.patch, 15_kfreebsd.patch, 
    17_no_libxdmcp.patch, 23_autologin_once.patch, 25_upower.patch, 
    26_username_escape.patch, 27_orca_braille.patch, 28_beep.patch: 
    dropped, merged upstream. 
  * 90_relibtoolize.patch: dropped in favor of dh-autoreconf.
  * Update build-dependencies according to the new version.
  * Drop the conflicts/replaces/provides against f-u-s-a.
  * Require accountsservice 0.6.9-2 for correct session accounting.
  * Require dconf-gsettings-backend for the dconf hacks.
  * Restore debian/TODO.
  * Remove icons and desktop files for gdmsetup and gdmflexiserver.
  * debian/po-up/POTFILES.in: cleanup gdmsetup stuff.
  * Drop gdmXnestwrapper, anyway we can force Xephyr now.
  * Drop gnome-session-check-accelerated.desktop, it’s useless at login 
    time.
  * gdm3.preinst: dropped, the change is in stable.
  * Require gnome-session 3.0.
  * Stop adding /usr/share/gdm to XDG_DATA_DIRS
  * Break gnome-control-center < 3 since it is required for account 
    configuration.
  * 01_language.patch: new patch. Don’t set LANG, which can be already 
    set by PAM, only set GDM_LANG.
  * gdm*.pam: use session directives for pam_env, instead of auth.

 -- Josselin Mouette <joss@debian.org>  Mon, 28 Mar 2011 11:31:13 +0530

gdm3 (2.30.5-11) unstable; urgency=low

  * 35_double_free.patch: stolen from 2.30.7. Fix a double free issue in 
    the chooser code.
  * 36_windowpath.patch: stolen from 2.30.7. Only set the WINDOWPATH 
    variable if not null.
  * 37_shutdown_buttons.patch: stolen from upstream git. Only show 
    shutdown options when requested. Closes: #628032.
  * 14_pam_dialog.patch: remove the beep, since it happens after the 
    session has been reaped and can lock the sound device.

 -- Josselin Mouette <joss@debian.org>  Thu, 18 Aug 2011 18:21:15 +0200

gdm3 (2.30.5-10) unstable; urgency=low

  * 33_reset_signal_handler.patch: stolen upstream. Reset SIGPIPE 
    handler before starting the session.
  * 34_postsession_shutdown.patch: stolen upstream. Execute the 
    PostSession script even when GDM is killed or shut down.

 -- Josselin Mouette <joss@debian.org>  Wed, 20 Apr 2011 19:57:09 +0200

gdm3 (2.30.5-9) unstable; urgency=high

  * README.Debian: remove reference to GDM 2.26. Closes: #616603.
  * gdm3.8.pod: patch from Vincent Lefevre to document XAUTHORITY. 
    Closes: #616612.
  * 32_CVE-2011-0727.patch: patch from Ray Strode to fix local root 
    privilege escalation. Closes: #620184, CVE-2011-0727.

 -- Josselin Mouette <joss@debian.org>  Sat, 09 Apr 2011 12:09:35 +0200

gdm3 (2.30.5-8) unstable; urgency=low

  * README.Debian: document the xauth stuff. Closes: #614972.
  * 31_xkb_options.patch: patch from Julien Pinon to always pass XKB 
    options regardless of the layout. Closes: #590534.
  * 13_gdmsetup.patch: updated to link to the libs required by the usage 
    of libgdmcommon. Closes: #615720.
  * 90_relibtoolize.patch: updated accordingly.

 -- Josselin Mouette <joss@debian.org>  Thu, 03 Mar 2011 22:10:30 +0100

gdm3 (2.30.5-7) unstable; urgency=low

  [ Josselin Mouette ]
  * gdm3.init: chown the configuration to Debian-gdm, to avoid umask 
    issues. Closes: #603510.
  * gdm3.postrm: handle deluser/delgroup failures gracefully.
    Closes: #603753.
  * 29_grep_path.patch: new patch. Don’t hardcode grep to a wrong 
    location. Closes: #607664.
  * 30_utf8_locale.patch: new patch. Pass locale.UTF-8 instead of 
    locale.utf8. Closes: #607753.

  [ Emilio Pozuelo Monfort ]
  * debian/gdm3.8.pod:
    + Fix typo, thanks Yury V. Zaytsev. Closes: #610723.

 -- Josselin Mouette <joss@debian.org>  Mon, 24 Jan 2011 22:56:35 +0100

gdm3 (2.30.5-6) unstable; urgency=low

  * 11_xephyr_nested.patch: don’t switch VTs from nested displays. It’s 
    confusing and prevents using them to start sessions for existing 
    users.
  * greeter.gconf-defaults: don’t specify the background, it is now set 
    by desktop-base.
  * Recommend desktop-base >= 6 to obtain this background.
  * Remove moreblue-orbit picture.

 -- Josselin Mouette <joss@debian.org>  Mon, 15 Nov 2010 20:52:24 +0100

gdm3 (2.30.5-5) unstable; urgency=low

  * 27_orca_braille.patch: patch from Samuel Thibault to enable braille 
    support in orca. Closes: #600472.
  * 20_endsession_respawn.patch:
    + Correctly reinitialize the variable that tells a display must 
      respawn. It badly broke when trying to use an already used 
      display to switch to another one. Closes: #600706.
    + Also prevent respawning for static displays, otherwise the same 
      problem will also happen on :0. The only remaining difference 
      remaining between static and transient displays is autologin 
      handling.
    + Don’t restart the static display when it exits, that would make 
      the previous change moot.
  * Get the greeter to play a beep when it is ready. Thanks Samuel 
    Thibault for all the testing. Closes: #598132.
    + 28_beep.patch: new patch. Emit a gdk_beep when appropriate.
    + greeter.gconf-defaults: enable event sounds, so that the beep is 
      played.
  * README.Debian:
    + Explain the configuration system more thoroughly. Closes: #601479.
    + Split the debconf translations part in README.source.

 -- Josselin Mouette <joss@debian.org>  Sun, 07 Nov 2010 00:32:11 +0100

gdm3 (2.30.5-4) unstable; urgency=low

  * 21_schemas_usr.patch: add some comments in the daemon.conf file to 
    explain the available options. Thanks Joey Hess. Closes: #598666.
  * gdm3.init: drop hal and acpid. Closes: #599015.
  * Pass --enable-debug with DEB_BUILD_OPTIONS=debug.
  * 20_endsession_respawn.patch: fix typo introduced in 2.30.5-2 that 
    turns the feature completely off.
  * 18_switch_kill_greeter.patch: ensure that the slave process dies 
    too. Avoids leaking gdm-simple-slave processes around.
  * 24_show_user_other.patch: dropped. It is not necessary anymore, the 
    case without any user is handled correctly now. Furthermore it was 
    causing the infamous focus bug. Closes: #596359.
  * 11_xephyr_nested.patch: fix implicit pointer conversion. Thanks Dann 
    Frazier for the report. Closes: #599104.

 -- Josselin Mouette <joss@debian.org>  Wed, 06 Oct 2010 00:10:48 +0200

gdm3 (2.30.5-3) unstable; urgency=low

  [ Josselin Mouette ]
  * pt_BR.po: new Brazilian Portuguese translation by Sérgio Cipolla.
    Closes: #597669.
  * 26_username_escape.patch: stolen in upstream git (2.30 branch). Fix 
    escaping in the user list.

  [ Luca Bruno ]
  * 13_gdmsetup.patch: refresh and fix user-manager loading according
    to upstream changes. Closes: #598034.

 -- Josselin Mouette <joss@debian.org>  Sat, 02 Oct 2010 18:41:24 +0200

gdm3 (2.30.5-2) unstable; urgency=low

  * 03_ipv6.patch: new patch from Julien Cristau, thanks a lot for 
    investigating! Fix an allocation error that leads to passing garbage 
    as addresses.
    Add to that a stripping of ::ffff: from IPv4 mapped addresses, since 
    this is not understood in $DISPLAY.
    Closes: #579033.
  * 11_no_xhost_thanks.patch: new patch. Drops the very suspicious xhost 
    authentication that is set in the login window. In addition to 
    questioning the security, it interacts badly with the Xephyr patch.
  * 11_xephyr_nested.patch: re-enabled.
    + Updated to apply cleanly.
    + Modified to not affect the logic of 19_configure_xserver.patch.
    + Handle the upgrade situation, where the IsNested method does not 
      exist on the daemon yet.
    + Don’t pass a vtX argument to nested servers.
    + Start the nested server with an authorization that is accessible 
      to the user that launches it. Add another authorization for 
      Debian-gdm later. The implication is that the parent user has 
      access to the nested display. Which is, well, completely 
      unimportant since it already owns the server process.
    + Set GDM_PARENT_{DISPLAY,XAUTHORITY} so that the keymap is set in 
      the nested display as well.
    + Put back in place the code that keeps a connection open to the X 
      server, it is necessary for proper setting of the keyboard map.
    + Rework the xkb setting in the Init script. Passing model/layout/
      variant/options seems to work better than keymap/types/compat/…
    + Pass GDM_PARENT_DISPLAY to the greeter session too.
    + In the greeter panel, display only a "Quit" element when 
      GDM_PARENT_DISPLAY is set. Call the session manager to force a 
      logout when pressed.
  * debian/po-up/*.po:
    + Add translations for the Quit and Disconnect strings from gdm 
      2.20.11.
  * Install the gdmflexiserver-xnest.desktop file.
  * Recommend x11-xkb-utils for xkbcomp.
  * 19_configure_xserver.patch:
    + Updated to apply cleanly.
    + Add the ability to configure the nested X server command.
  * 20_endsession_respawn.patch: don’t respawn nested X servers.
  * 22_noconsole.patch: refreshed.
  * 14_pam_dialog.patch: show messages from PAM in a dialog so that the 
    user can actually see them.
  * Remove debian/TODO, yay!

 -- Josselin Mouette <joss@debian.org>  Fri, 17 Sep 2010 21:37:13 +0200

gdm3 (2.30.5-1) unstable; urgency=low

  * greeter.gconf-defaults: disable the power management icon, it allows 
    to change the power management settings. Closes: #580629.
  * 25_xdmcpfill_length.patch, 26_xdmcp_fill.patch: stolen upstream. 
    Correctly initialize XdmcpFill. Closes: #579033.
  * 03_authdir.patch: drop, it’s useless since we override it again with 
    a make argument.
  * Use linux-any wildcard instead of listing non-linux architectures.
  * Bump standards version accordingly.
  * New upstream translation and bugfix release.
  * 08_frequent-users_greeter.patch, 09_default_session.patch, 
    18_switch_kill_greeter.patch, 20_endsession_respawn.patch, 
    21_schemas_usr.patch, 24_show_user_other.patch: refreshed.
  * 14_bindv6only.patch, 25_xdmcpfill_length.patch, 
    26_xdmcpfill_length.patch: dropped, merged upstream.
  * 08_frequent-users_greeter.patch: updated to not mark users as logged 
    on if they are not logged on using GDM (e.g. console sessions).
  * 13_gdmsetup.patch: update gui/Makefile.am accordingly to upstream 
    changes.
  * 25_upower.patch: stolen from upstream git. Use directly upower-glib 
    instead of devkit-power-gobject. Closes: #595087.
  * Update build-dependencies accordingly.
  * 90_relibtoolize.patch: regenerated for the new version.

 -- Josselin Mouette <joss@debian.org>  Sun, 05 Sep 2010 21:49:10 +0200

gdm3 (2.30.2-4) unstable; urgency=low

  [ Josselin Mouette ]
  * Ship a file in insserv.conf.d. Closes: #583694.
  * greeter.gconf-defaults: force disabling of the compositing manager, 
    the lower panel fails when it is enabled.

  [ Fabian Greffrath ]
  * Correct the path for gdm.schemas in README.Debian (Closes: #581048).

  [ Josselin Mouette ]
  * New Portuguese translation by Pedro Ribeiro. Closes: #581250.
  * 24_show_user_other.patch: new patch. Always show the “Other…” user, 
    even when there are no users in the list. Otherwise this breaks 
    setups with no local user.
  * gdm3.init: drop bootlogs from the requirements. Closes: #585512.
  * rules: set default language file to /etc/default/locale.
  * debian/Xsession: set LANG from GDM_LANG, which is the one set from 
    GDM. Closes: #584231.

 -- Josselin Mouette <joss@debian.org>  Sat, 12 Jun 2010 11:16:04 +0200

gdm3 (2.30.2-3) unstable; urgency=low

  * Pass -novtswitch to the X server options, so that it doesn’t switch 
    back to the original tty when being killed. This fixes a corner case 
    of user switching which is the original upstream reason for 
    introducing the broken behavior we fixed with 
    18_switch_kill_greeter.patch.
  * 19_configure_xserver.patch: patch by Hans Petter Jansson to allow to 
    set the local X server options in the configuration file.
    Also make it use the default options the configure script sets.
  * 20_endsession_respawn.patch: new patch. Respawn transient displays 
    when the user session is finished. In combination with 
    -novtswitch, it allows a unified interface where exiting a session 
    will always bring back to a login manager, without leaving unused 
    displays either.
  * 08_frequent-users_greeter.patch: updated with an improved logic, to 
    not use the same session type for the login window and the user 
    session.
  * 21_schemas_usr.patch: new patch. Move gdm.schemas to /usr, it should 
    certainly not be editable.
  * 90_relibtoolize.patch: refreshed accordingly.
  * 22_noconsole.patch: patch from Patrick Monnerat to allow GDM to work 
    as a standalone XDMCP server.
  * 23_autologin_once.patch: patch from Vincent Untz. Do not autologin 
    again after the session has been closed. Closes: #578736.
  * gdm3.preinst: remove the old gdm.schemas upon upgrade.

 -- Josselin Mouette <joss@debian.org>  Sat, 08 May 2010 14:59:06 +0200

gdm3 (2.30.2-2) unstable; urgency=low

  * Pass X_PATH et al. through DEB_CONFIGURE_SCRIPT_ENV.
  * 16_xserver_path.patch: use the environment variables when they 
    exist. Based on a patch by Julien Cristau.
  * 90_relibtoolize.patch: updated accordingly.
  * Stop build-depending on xserver-xorg.
  * 17_no_libxdmcp.patch: fix build when there is no libxdmcp.
  * Updated Czech translation by Michal Šimůnek.
  * New Japanese translation by Hideki Yamane. Closes: #580222.
  * 18_switch_kill_greeter.patch: new patch. Kill the greeter after 
    switching to another user. Closes: #580630.

 -- Josselin Mouette <joss@debian.org>  Fri, 07 May 2010 21:42:02 +0200

gdm3 (2.30.2-1) unstable; urgency=low

  * Break orca < 2.30.0-2 just to be sure.
  * New Czech translation by Michal Šimůnek.
  * New Vietnamese translation by Clytie Siddall. Closes: #579228.
  * 14_bindv6only.patch: patch from Julien Cristau to fix XDMCP and 
    chooser behavior with bindv6only=1. Closes: #579033.
  * 15_kfreebsd.patch: first attempt at making gdm3 build on kfreebsd.
    This fixes the current build issue and will probably not be enough.
    Closes: #579288.
  * Add Vcs-* fields.
  * 06_first_vt.patch: hopefully fix the VT manager on kfreebsd. With 
    user switching support, by selecting the correct device.
  * New upstream release.
  * 90_relibtoolize.patch: updated for the new version.

 -- Josselin Mouette <joss@debian.org>  Tue, 27 Apr 2010 18:50:56 +0200

gdm3 (2.30.0-3) unstable; urgency=low

  * New Spanish translations by Francisco Javier Cuadrado.
  * New Telugu translations by Veeven. Closes: #578713.
  * New Gujarati translations by Kartik Mistry. Closes: #578716.
  * New German translation by Gert Michael Kulyk. Closes: #578730.
  * Don’t build-depend on libaudit-dev on !linux.
  * Only suggest metacity, the functionality loss is minimal.
  * Suggest gok.
  * New Russian translations by Yuri Kozlov. Closes: #578775.
  * 06_first_vt.patch: use /dev/tty0 instead of /dev/console.
  * Merge all translations in debian/po-up to avoid having two files to 
    give to translators.
  * New Asturian translations by maacub.
  * New Estonian translations by Mihkel.
  * 06_first_vt.patch: fix a horrible bug that lead to re-use existing 
    VTs, causing very ugly things happening when you tried to switch 
    users.

 -- Josselin Mouette <joss@debian.org>  Fri, 23 Apr 2010 19:33:33 +0200

gdm3 (2.30.0-2) unstable; urgency=low

  * 11_xephyr_nested.patch: don’t lock the screen when you use Xnest. 
    Also handle correctly the -l option.
  * greeter.gconf-defaults: remove trailing whitespace.
  * debian/gdm3.postinst: create a /var/lib/gdm3/.gconf.path that 
    mentions the .gconf.mandatory where the settings live. This fixes 
    all issues with g-s-d, which didn’t obtain the correct settings. 
    Yay!
  * 13_gdmsetup_desktop.patch: split the desktop file in another patch, 
    again for translations.
  * debian/po-up/POTFILES.in: add it here.
  * debian/po-up/fr.po: updated accordingly.
  * Add missing build-dep on docbook-xml.
  * Dropped 11_xephyr_nested.patch, it’s not ready for prime time yet. 
    Let’s keep up the good work in experimental.
  * Don’t install gdmflexiserver-xnest.desktop.
  * OMG UPLOAD TO UNSTABLE !!!1!!

 -- Josselin Mouette <joss@debian.org>  Wed, 21 Apr 2010 22:15:17 +0200

gdm3 (2.30.0-1) experimental; urgency=low

  [ Luca Bruno ]
  * New upstream release.
  * debian/control.in:
    - Added libpolkit-gobject-1-dev and libpolkit-gtk-1-dev build-depends
      for gdmsetup patch.
    - Update to Standards-Version 3.8.4, no additional changes needed.
  * Switch to source format 3.0 (quilt).
    - Add debian/source/format.
    - Drop quilt from Build-Depends.
    - Remove /usr/share/cdbs/1/rules/patchsys-quilt.mk include.
  * debian/patches/05_stop_welcome_session.patch:
    - Kill process group with SIGKILL and wait 200ms.
  * debian/patches/11_xephyr_nested.patch:
    - Added, support running gdm in a nested window.
  * debian/patches/12_polkit_settings.patch:
    - Added, make it possible for users to change gdm system settings.
  * debian/patches/13_gdmsetup.patch:
    - Added a modified version of Ubuntu patch, brings back the gdmsetup
      binary for changing gdm system settings.
  * debian/gdmsetup.svg:
    - Added, use this icon instead of old gdm-setup.png.

  [ Josselin Mouette ]
  * New German translation of the desktop file by Gert Michael Kulyk.
  * Use patch-translations to translate patches that require it.
  * Split the .ui file in a separate patch so that the format can be 
    specified.
  * Add French translation for the patches.
  * 05_stop_welcome_session.patch: revert one of the changes, not 
    necessary with gnome-session 2.30.
  * Require gnome-session-bin 2.30.
  * Install gdmsetup.desktop in /usr/share/gdm/applications.
  * 13_gdmsetup.patch: correctly pass the locale directory.
  * 90_relibtoolize.patch: updated accordingly.
  * Update TODO with the most obvious remaining bugs.

 -- Josselin Mouette <joss@debian.org>  Wed, 14 Apr 2010 00:57:23 +0200

gdm3 (2.29.92-1) experimental; urgency=low

  [ Luca Bruno ]
  * New upstream release.
  * debian/control.in:
    - Bump libglib2.0-dev build-depend to 2.22.0 and
      libgtk2.0-dev to 2.12.0.
    - Remove libglade2-dev build-depend.
  * debian/patches/05_default_keyboard_layout_xkl.patch,
    debian/patches/04_custom-conf.patch:
    - Removed, applied upstream.
  * debian/patches/07_libexec-paths.patch:
    - Refreshed, upstream fixed at-spi-registryd path.
  * debian/patches/04_no_fatal_criticals.patch:
    - Added, workaround until libxklavier bug gets fixed.
  * debian/patches/05_stop_welcome_session.patch:
    - Added, really stop the welcome session.
  * debian/patches/06_first_vt.patch:
    - Fix vt mask to really start at given vtN.
  * debian/patches/02_xephyr_nested.patch:
    - Support running gdm in a nested window.

  [ Josselin Mouette ]
  * Pass --with-screenshot-dir, newly introduced.
  * Name the user Debian-gdm instead of gdm3, it’s better for the long 
    term.
  * Update list of copyright holders.

 -- Luca Bruno <lethalman88@gmail.com>  Thu, 01 Apr 2010 12:49:57 +0200

gdm3 (2.28.1-1) UNRELEASED; urgency=low

  [ Josselin Mouette ]
  * New upstream release.
  * Require devicekit-power and recommend g-p-m 2.28.
  * Require policykit-1-gnome for the policykit 1.0 port.
  * Update build-dependencies.
  * 90_relibtoolize.patch: updated for the new version.
  * Add debian/TODO detailing the (huge) amount of work remaining.

  [ Luca Bruno ]
  * debian/control.in:
    - Require libxklavier-dev build-dep instead of libxklavier12-dev.
    - Update to Standards-Version 3.8.3, no additional changes needed.
  * debian/patches/02_xnest-wrapper.patch:
    - Update to apply cleanly.
  * debian/patches/04_custom-conf.patch:
    - TODO: The custom.conf file cannot be found.
  * debian/patches/05_default_keyboard_layout_xkl.patch:
    - Ubuntu hal patch translated to libxklavier.
    - TODO: The default keyboard layout is wrong.
  * debian/patches/06_first_vt.patch:
    - Backport some code of the tty manager from gdm 2.20.
    - TODO: TTYs are allocated by X itself, which leads to giant FAIL when
      gdm is started before the getty processes.
  * debian/patches/07_libexec-paths.patch:
    - Added a modified version of the Ubuntu patch. It's needed because GDM
      runs external program using LIBEXECDIR, which sometimes is not the
      right path.
  * debian/patches/08_frequent-users_greeter.patch:
    - Added to only show frequent users in greeter that logged in with GDM.
    - TODO: 03_hide_system_users.patch to avoid showing system users in recent
      connections
  * debian/default.desktop, debian/gdm.install, debian/gdm.dirs,
    debian/patches/09_default_session.patch:
    - Ubuntu patch to use default.desktop instead of gnome.desktop as default
      session.
    - Install our default.desktop under /usr/share/gdm/BuiltInSessions,
      Xsession.d scripts will start the system default session.
    - TODO: The default session is always GNOME
  * debian/patches/90_relibtoolize.patch:
    - Update for 05_default_keyboard_layout_xkl.patch libxklavier changes to
      Makefile.am.
  * debian/Xsession, debian/gdmflexiserver.svg,
    debian/gdmflexiserver.desktop, debian/gdm.install:
    - /etc/gdm/Xsession will add /usr/share/gdm to XDG_DATA_DIRS so that
      /usr/share/gdm/applications/gdmflexiserver.desktop appears only in gdm
      sessions with icon
      /usr/share/icons/hicolor/scalable/apps/gdmflexiserver.svg.
    - TODO: gdmflexiserver doesn't appear in the menus.
  * debian/gdmflexiserver.1.pod:
    - Added for lintian, even if most of the options are currently ignored.
  * debian/TODO:
    - gdmflexiserver is ignoring many options, including xnest.

  [ Josselin Mouette ]
  * Rename the package to gdm3. Conflict with gdm.
  * Rework package description a bit.
  * Translate default.desktop.
  * Remove useless extract-locales.
  * Rename all configuration files and main binaries so that it does not 
    cause upgrade trouble with good old gdm.
  * Require upower instead of dk-power.
  * 10_gdm3_pam.patch: new patch. Allow to look for PAM files named 
    differently from the default.
  * gdm3.postinst: add some code to handle the need to reload the old 
    version of gdm if it is still running.

 -- Josselin Mouette <joss@debian.org>  Mon, 15 Mar 2010 21:27:29 +0100

gdm (2.26.1-1) UNRELEASED; urgency=low

  * New upstream release.
  * Completely revamp patches. The patches remaining are:
    + 01_minimal_uid.patch: set the minimal UID to 1000 which is the 
      Debian default.
    + 02_xnest-wrapper.patch: formerly 56_xnest-wrapper.patch.
    + 03_authdir.patch: use /var/lib/gdm, not /var/gdm.
    + 90_relibtoolize.patch: formerly 70_mandatory-relibtoolize.patch.
  * Massive update to build-dependencies.
  * Depend/Recommend/Suggest the session components used by GDM.
  * Remove anything related to gdmsetup and gdmphotosetup, they have 
    both disappeared.
  * copyright:
    + Update list of copyright holders.
    + Point to versioned GPL file.
  * postrm:
    + Stop cleaning up /etc/default/gdm.
    + Clean up /etc/dm and /var/run/gdm.
  * Stop installing themes, only install the background picture.
  * Stop installing the locale.conf.
  * New packaging based on cdbs.
  * Don’t ship /var/lib/gdm/.gconf.mandatory in the package. Instead, 
    ship the upstream configuration in /usr/share/gdm/greeter-config and 
    a file for Debian-specific defaults in /etc/gdm. The configuration 
    is generated in the postinst, and if needed in the init script.
  * Require gconf2 2.26.2-3 for this change.
  * Update README.Debian.
  * Forbid root login using PAM, since this is no longer a configuration 
    option.
  * Add a preinst to remove the old conffiles.
  * Remove some man pages, including the gdmflexiserver one, which is 
    seriously outdated.
  * Add lintian overrides.
  * Use start-stop-daemon --background since it is not able to daemonize 
    itself automatically.

 -- Josselin Mouette <joss@debian.org>  Tue, 14 Jul 2009 18:58:07 +0200

gdm (2.20.9-1) unstable; urgency=low

  * gdm.install: install the desktop files in 
    /usr/share/gdm/applications, so that they are only available when 
    the session has been started by GDM. Closes: #508345.
  * Ship an empty /usr/share/sounds directory. Closes: #509219.
  * New upstream translation and bugfix release.
  * 51_selinux_memleak.patch, 52_shutdown_crash.patch: removed, merged 
    upstream.
  * 70_mandatory-relibtoolize.patch: updated for the new version.
  * 51_xkb_init.patch: new patch, stolen upstream. Handle the case where 
    XKB is not properly initialized.
  * 52_xdmcp_fixes.patch: new patch, stolen upstream. Fix a double free 
    and improve error handling for XDMCP. Hopefully closes: #495797.

 -- Josselin Mouette <joss@debian.org>  Fri, 27 Feb 2009 19:22:26 +0100

gdm (2.20.7-5) unstable; urgency=low

  * Don't update-rc.d remove / install during first configuration.
  * Use lt-nl when comparing versions instead of checking $2.
  * Build-depend on xserver-xorg for the X_SERVER detection logic to work; it
    would be more elegant to add an AC_ARG_WITH to skip the detection and
    avoid the bdep, but the 2.20 branch isn't the long term focus so this is a
    good stop gap measure; closes: #509425.

 -- Loic Minier <lool@dooz.org>  Fri, 28 Nov 2008 19:55:12 +0100

gdm (2.20.7-4) unstable; urgency=low

  * 52_shutdown_crash.patch: updated to also ignore the signals in the 
    shutdown process.
  * 35_gdm.conf.patch: use pm-suspend instead of s2ram, for consistency 
    with HAL. Closes: #503085.
  * Suggest pm-utils instead of uswsusp.

 -- Josselin Mouette <joss@debian.org>  Fri, 24 Oct 2008 21:53:24 +0200

gdm (2.20.7-3) unstable; urgency=low

  * Install the debian-moreblue-orbit theme, thanks Andre Luiz Rodrigues 
    Ferreira. Closes: #497440.
  * 35_gdm.conf.patch: make it the default.
  * copyright: fix encoding.

 -- Josselin Mouette <joss@debian.org>  Tue, 02 Sep 2008 10:37:20 +0200

gdm (2.20.7-2) unstable; urgency=low

  [ Loic Minier ]
  * Add "status" support to the init script; bump dep on lsb to >= 3.2-14;
    taken from Ubuntu.
  * Update init script to honor "text" kernel commandline option by not
    starting gdm if this word is found in /proc/cmdline; taken from Ubuntu
    and added -w flag to grep; LP: #256125.

  [ Josselin Mouette ]
  * 51_selinux_memleak.patch: patch from Julien Cristau to fix a memory 
    leak in the SELinux code.
  * 52_shutdown_crash.patch: new patch, fixes crash upon shutdown when
    the daemon is not correctly closed. Closes: #458802.

 -- Josselin Mouette <joss@debian.org>  Fri, 29 Aug 2008 16:03:45 +0200

gdm (2.20.7-1) unstable; urgency=low

  [ Josselin Mouette ]
  * 01_fixfree.patch: stolen from upstream. Patch from Frédéric Crozat 
    to fix an invalid free causing yet another crash upon shutdown.

  [ Sebastian Dröge ]
  * New upstream bugfix release:
    + debian/patches/01_fixfree.patch:
      - Dropped, merged upstream.
    + debian/patches/70_mandatory-relibtoolize.patch:
      - Regenerated for the new version.

 -- Sebastian Dröge <slomo@debian.org>  Tue, 01 Jul 2008 09:45:46 +0200

gdm (2.20.6-1) unstable; urgency=low

  * New upstream bugfix release:
    + debian/patches/01_crash_on_shutdown.patch:
      - Dropped, merged upstream.
    + debian/patches/70_mandatory-relibtoolize.patch:
      - Regenerated for the new version.

 -- Sebastian Dröge <slomo@debian.org>  Wed, 21 May 2008 11:59:42 +0200

gdm (2.20.5-2) unstable; urgency=low

  * Xsession: set the USERXSESSIONRC variable. Thanks to Yves-Alexis 
    Perez. Closes: #458549.
  * control.in: depend on gnome-session | x-session-manager | ...
    Closes: #478497.
  * gdm.init: stop providing x-display-manager, to prevent installation 
    failure together with another display manager. The parallel 
    installation is already handled through debconf. Closes: #479468.
    Other display manager packages should be fixed the same way.
  * 01_crash_on_shutdown.patch: stolen from upstream SVN. Fixes the 
    crash that happens during the shutdown process.
    Closes: #480056, #475855, #467203. However it does not fix #459024. 

 -- Josselin Mouette <joss@debian.org>  Sun, 11 May 2008 02:12:44 +0200

gdm (2.20.5-1) unstable; urgency=low

  * New upstream bugfix release:
    + debian/patches/70_mandatory-relibtoolize.patch:
      - Updated to apply cleanly again.

 -- Sebastian Dröge <slomo@debian.org>  Tue, 08 Apr 2008 05:51:15 +0200

gdm (2.20.4-2) unstable; urgency=low

  * gdm.init: remove S from the Default-Stop header. Closes: #471074.

 -- Josselin Mouette <joss@debian.org>  Sat, 15 Mar 2008 19:03:17 +0100

gdm (2.20.4-1) unstable; urgency=low

  * New upstream bugfix release:
    + debian/patches/35_gdm.conf.patch:
      - Updated to apply cleanly again.
    + debian/patches/70_mandatory-relibtoolize.patch:
      - Regenerated for the new version.

 -- Sebastian Dröge <slomo@debian.org>  Fri, 14 Mar 2008 10:51:38 +0100

gdm (2.20.3-2) unstable; urgency=medium

  [ Josselin Mouette ]
  * gdm.init: add dbus, hal and network-manager to the Should-Start
    section.
  * 35_gdm.conf.patch: remove /var/lib/menu-xdg/xsessions from the list
    of session directories. Closes: #464179.

  [ Loic Minier ]
  * Add missing libpopt-dev b-dep; thanks Daniel Schepler; closes: #467179.

 -- Josselin Mouette <joss@debian.org>  Sat, 16 Feb 2008 02:52:39 +0100

gdm (2.20.3-1) unstable; urgency=low

  [ Loic Minier ]
  * Drop xbase-clients dep; thanks Robert Millan; closes: #455538.

  [ Josselin Mouette ]
  * Conflict against gnome-panel (<< 2.19.2). Closes: #446762.

  [ Loic Minier ]
  * Don't use an aliased ls but hardcode /bin/ls; closes: #454097

  [ Josselin Mouette ]
  * 61_config-parser-issues.patch: upstream fix (r5604) for a bug in the
    parser. Also include r5599 which is required as well.
    Closes: #458094.

  [ Sebastian Dröge ]
  * New upstream bugfix release:
    + Fixes running gdmflexiserver setuid/setgid (Closes: #455694).
    + 61_config-parser-issues.patch, dropped, merged upstream.
    + 70_mandatory-relibtoolize.patch, regenerated for the new version.
  * debian/control.in:
    + Update to Standards-Version 3.7.3, no additional changes needed.

 -- Sebastian Dröge <slomo@debian.org>  Tue, 08 Jan 2008 15:22:58 +0100

gdm (2.20.2-1) unstable; urgency=low

  [ Josselin Mouette ]
  * debian/gdm.init:
    + Use the basename of the contents of
      /etc/X11/default-display-manager, to allow the user to specify a
      path by hand. Closes: #452344.
    + Fix bashims.
  * gdm.pam: add support for pam_gnome_keyring. Closes: #445870.
  * Suggest libpam-gnome-keyring.
  * 35_gdm.conf.patch: set Browser=true so that themes with a face
    browser work correctly. Closes: #445743.
  * gdm.postinst: fix quoting in gdm.conf after upgrading from gdm <
    2.20. Closes: #445947.

  [ Loic Minier ]
  * Read /etc/profile, ~/.profile, /etc/xprofile and ~/.xprofile; this is more
    confortable for users, matches RedHat distros, and matches the
    documentation; closes: #438866.

  [ Sebastian Dröge ]
  * New upstream bugfix release:
    + debian/patches/67_dont_use_LC_CTYPE_for_GDMLANG.patch:
      - Dropped, merged upstream.
    + debian/patches/70_mandatory-relibtoolize.patch:
      - Regenerated for the new version.
    + debian/patches/45_use-gksu-for-gdmsetup.patch:
      - Updated to apply cleanly again.

 -- Sebastian Dröge <slomo@debian.org>  Sat, 01 Dec 2007 19:08:26 +0100

gdm (2.20.1-2) unstable; urgency=low

  * debian/patches/67_dont_use_LC_CTYPE_for_GDMLANG.patch:
    + Added. Use g_get_language_names to determine the value of GDM_LANG
      instead of LC_CTYPE

 -- Sjoerd Simons <sjoerd@debian.org>  Sun, 18 Nov 2007 17:29:25 +0100

gdm (2.20.1-1) unstable; urgency=low

  [ Josselin Mouette ]
  * Document that references in 64_vt-auto-allocation-fix are wrong.

  [ Sebastian Dröge ]
  * New upstream bugfix release:
    + It's possible to change to password input via tab again (Closes: #446962).
    + debian/control.in:
      - Require libglib2.0-dev (>= 2.12.0).
    + debian/patches/70_mandatory-relibtoolize.patch:
      - Updated for the new version.

 -- Sebastian Dröge <slomo@debian.org>  Sat, 03 Nov 2007 22:04:04 +0100

gdm (2.20.0-2) unstable; urgency=high

  * Re-add bug ids and references to patch 64_vt-auto-allocation-fix.
  * Clean whitespace in control.
  * Conflict with fast-user-switch-applet (<< 2.17.4), gnome-session (<<
    2.19.2), gnome-screensaver (<< 2.17.7) for the GDM socket path transition.

 -- Loic Minier <lool@dooz.org>  Sat, 06 Oct 2007 20:02:06 +0200

gdm (2.20.0-1) unstable; urgency=low

  [ Loic Minier ]
  * Pass --system to delgroup and deluser; thanks Vincent Bernat.
  * Recommend xserver-xorg; closes: #436665.

  [ Josselin Mouette ]
  * New upstream release.
  * Update build-dependencies.
  * Refresh patches.
  * 35_gdm.conf.patch:
    + Use s2ram as suspend command; suggest uswsusp.
    + Set UseCirclesInEntry.
  * 41_config-files.patch: the OLD_CONF part is obsolete.
  * Drop patches integrated upstream:
    - 42_timed-login.patch
    - 48_random-greeter-theme.patch
    - 51_misc-env-var-fixes.patch
    - 57_gdm-is-local.patch
    - 59_standard-x-server-detection.patch
    - 60_logname-is-log-name-in-PostLogin.patch
    - 61_gdm-manpage-section.patch
    - 67_C-locale-fallback.patch
    - 69_misc-config-typos.patch
    - 90_from_svn_fix_gdm_restart.patch
  * 64_vt-auto-allocation-fix.patch: deactivated for now, it seems to
    "fix" only part of the binaries, and I don't really know why.
  * Enable secure remote connection; build-depend on zenity.
  * gdm.install:
    + Install desktop files in /usr/share/applications.
    + Install the remote SSH session.
  * gdm.8.pod, gdmlogin.8.pod: fix encoding.
  * rules: don't pass ${prefix} to --libexecdir, it keeps as is in some
    substitutions.
  * gdm.menu: update to the latest menu policy.

 -- Josselin Mouette <joss@debian.org>  Sat, 06 Oct 2007 18:39:23 +0200

gdm (2.18.4-1) unstable; urgency=high

  [ Josselin Mouette ]
  * 43_gdmphotosetup.desktop.patch: set NoDisplay=true for
    gdmphotosetup, which duplicates gnome-about-me's functionality.

  [ Loic Minier ]
  * Stop imposing the DPI settings; this was a quick fix that users may opt to
    do, but the correct thing to do is to fix the Xorg configuration on these
    systems or fix the generation of this config; document this in
    README.Debian; closes: #278026, #339707, #364545.

  [ Kilian Krause ]
  * Add get-orig-source target.

  [ Loic Minier ]
  * New upstream stable release.
    - SECURITY: Fixes denial of service attack where the user can crash the
      GDM daemon with a carefuly crafted GDM socket command and cause GDM to
      stop managing future displays; CVE-2007-3381.
    - Drop patch 91_from-svn_gdm-init-hints-and-af-family-in-..., merged
      upstream.

 -- Loic Minier <lool@dooz.org>  Tue, 31 Jul 2007 18:34:07 +0200

gdm (2.18.3-4) unstable; urgency=high

  * Update
    91_from-svn_gdm-init-hints-and-af-family-in-gdm_peek_local_address_list to
    not set AF_INET6; thanks Ely Levy; GNOME #455190; closes: #432227.

 -- Loic Minier <lool@dooz.org>  Thu, 12 Jul 2007 17:43:04 +0200

gdm (2.18.3-3) unstable; urgency=high

  * New patch,
    91_from-svn_gdm-init-hints-and-af-family-in-gdm_peek_local_address_list,
    fixes crash when using IPv6; thanks Ely Levy; GNOME #455190; from
    SVN r5044; closes: #432227.

 -- Loic Minier <lool@dooz.org>  Tue, 10 Jul 2007 15:48:01 +0200

gdm (2.18.3-2) unstable; urgency=medium

  * Cleanups.
  * Fix permissions of gdmXnestWrapper; closes: #432153.
  * Drop dep on debconf which is already added by ${misc:Depends}; thanks
    Michael Biebl; closes: #431698.

 -- Loic Minier <lool@dooz.org>  Wed, 04 Jul 2007 14:30:53 +0200

gdm (2.18.3-1) unstable; urgency=low

  [ Josselin Mouette ]
  * gdmXnestWrapper: provide a wrapper script for both nested X servers.
    + gdm.install: install it.
    + 56_xnest-wrapper.patch: force its use in configure.ac.
    + 70_mandatory-relibtoolize.patch: refresh configure.
    + Stop build-depending on xserver-xephyr.
  * 35_gdm.conf.patch: set Clearlooks as the default GTK+ theme.

  [ Loic Minier ]
  * Fix tabs versus spaces in gdm.install.

  [ Josselin Mouette ]
  * Move the nested servers to Recommends.
  * Suggest hibernate instead of apmd.
  * 35_gdm.conf.patch: use hibernate as the default suspend command.

  [ Loic Minier ]
  * New upstream stable release; bug fix and translation.
    - Drop patch 58_is-local-check-null, a more complete fix was added
      upstream; closes: #422483.
    - Update autotools patch, 70_mandatory-relibtoolize, and update patch
      header to use automake and aclocal 1.10 instead of 1.9.

 -- Loic Minier <lool@dooz.org>  Tue, 03 Jul 2007 22:06:34 +0200

gdm (2.18.2-1) unstable; urgency=low

  [ Sam Morris ]
  * Add support for DEB_BUILD_OPTIONS noopt option; closes: #347421.

  [ Loic Minier ]
  * Pass -Wall to CFLAGS too.
  * Build-depend on xserver-xephyr; thanks Sven Arvidsson; closes: #422287.
  * Rework 30_hardcode-standard-x-server and rename to
    59_standard-x-server-detection; update 70_mandatory-relibtoolize.
  * Drop patch 43_clearenv-no-lang as it seems useless -- it only removes a
    function, not calls to this function.
  * New patch, 58_is-local-check-null, checks for NULL ia in
    gdm_is_local_addr6() and gdm_is_local_addr()
  * Drop patch 53_remove-ok-and-cancel-from-included-themes, not needed
    anymore as the buttons work fine.
  * Update patch 58_is-local-check-null with an upstream patch from
    GNOME #436725.

  [ Josselin Mouette ]
  * 35_gdm.conf.patch: add /etc/dm/Sessions/ to the list of directories
    to search for X sessions.

  [ Loic Minier ]
  * New upstream stable release.
    - Refresh patches 42_timed-login, 50_close-fds, 51_misc-env-var-fixes,
      61_gdm-manpage-section, 90_from_svn_fix_gdm_restart to apply cleanly.
    - Drop patches 63_buf-decl, 65_french-translation-typo,
      68_pam-authinfo-unavail, merged upstream.
    - Update relibtoolizing patch, 70_mandatory-relibtoolize.

 -- Loic Minier <lool@dooz.org>  Tue, 29 May 2007 10:47:11 +0200

gdm (2.18.1-2) unstable; urgency=low

  * Fix a packaging mistake introduced while refactoring the install which
    overwrote Debian's /etc/gdm/Xsession with upstream's.
  * Set GNOME Team as Maintainer.

 -- Loic Minier <lool@dooz.org>  Thu, 03 May 2007 14:42:24 +0200

gdm (2.18.1-1) unstable; urgency=low

  * Adopt package; set myself as Maintainer; thanks Ryan Murray for your
    maintenance until now!
  * Ack Porter NMU by Aurélien Jarno; thanks!
  * GNOME Team uploads.
    - Use a control.in.
    - Build-depend on gnome-pkg-tools and include uploaders.mk.
  * Use the quilt patch system instead of keeping changes in the .diff.gz.
    - Apply / unapply patches in rules; "patch" is PHONY.
    - Split the current .diff.gz into 20 patches.
    - Create a series file with all patches.
    - Build-depend on quilt.
    - "make distclean" before unpatching.
  * New patch, 68_doc-build-add-revnumber, fixes build with newer
    gnome-doc-utils.
  * Use full path to gdmsetup in menu file.
  * Fix "closes:" in 2.2.5.2-1 and 2.13.0.10-1.
  * Version the debhelper build-dep to >= 4 and set Debhelper compatibility
    level via debian/compat to 4 instead of via DH_COMPAT in rules.
  * Depend on "debconf (>= 0.5) | debconf-2.0" instead of the only virtual
    "debconf-2.0".
  * Wrap build-deps and deps.
  * Update copyright file.
    - Use full download URL.
    - Include full GPL blob.
    - List GNOME Team as new maintainer.
  * Include AUTHORS in docs.
  * Compute DEB_VERSION, DEB_NOEPOCH_VERSION, and DEB_UPSTREAM_VERSION
    similarly to CDBS and finally compute MAJOR_MINOR for the GNOME version
    included in the footer of man pages.
  * Update watch file to track all stable releases.
  * Misc cleanups.
  * Bump up Debhelper compatibility level to 5.
  * Rework the install / binary-arch targets completely to me more
    debhelper-ish.
    - Stop shipping *.a and *.la files for Gtk modules.
  * Pass --disable-scrollkeeper to configure.
  * Factorize manpages generation.
  * Rename various debian/* files to debian/gdm.*.
  * Add ${misc:Depends}.
  * Misc updates to debian-moreblue.
    - Cleanup indentation of this file.
    - Merge patch by Michael Biebl to properly display wrapped login text;
      closes: #408043.
  * Apply update to templates; thanks Christian Perrier; closes: #417981.
  * Drop postinst upgrade snippet for version <= 2.0-0.beta4.6; upgrades of
    version before sarge don't have to be supported.
  * Check for the usability of deluser and delgroup before running these in
    gdm.postrm.
  * Start gdm in S30 instead of S21; thanks Sjoerd Simons; closes: #419392.
  * Rework gdm.postinst to only run version-specific upgrade code during
    upgrades from these versions and to always run update-rc.d in these cases.
  * Suggest xserver-xephyr | xnest; closes: #416238.
  * New patch, 69_misc-config-typos, fixes misc typos in gdm.conf; thanks
    J S Bygott; closes: #361436.
  * Configure with --enable-ipv6=yes; GNOME #385451; Ubuntu #75254;
    closes: #409428.
  * New upstream releases.
    - Build-dep on libdbus-glib-1-dev (>= 0.30) for ConsoleKit support.
    - Refresh patches 30_hardcode-standard-x-server, 41_config-files,
      42_pam-and-timed-login, 48_random-greeter-theme,
      53_remove-ok-and-cancel-from-included-themes, 57_gdm-is-local,
      62_reference-manual-docbook-entity-reference, 64_vt-auto-allocation-fix,
      67_C-locale-fallback, 68_doc-build-add-revnumber, 69_misc-config-typos.
    - Drop patches:
      . 55_hurd-no-pipe-buf, merged upstream.
      . 68_doc-build-add-revnumber: merged upstream.
    - Update patches:
      . 35_gdm.conf: Update reference to System Configuration file.
      . 45_use-gksu-for-gdmsetup: Update to use the full path to gdmsetup.
      . 50_close-fds: Update to match upstream changes which closed even more
        fds than in the past; convert some Debian specific closes to use
        VE_IGNORE_EINTR() too; leave the upstream code in the source.
      . 65_french-translation-typo: Update to upstream rewording of this
        string.
      . 70_mandatory-relibtoolize: Relibtoolize.
    - Works with sites using automounting since 2.17.0; GNOME #356869;
      closes: #365606.
    - Fixes typo in German translation with 2.18.1; GNOME #421661;
      closes: #414387.
    - Fixes incomprehensible Czech translation with 2.18.1; GNOME #421664;
      closes: #415274.
    - Fixed language selection issues since 2.17.5; GNOME #384603;
      closes: #403928.
  * Drop "--with-tags=" from configure args; libtool should autodetect this
    properly.
  * Build-dep on x11proto-core-dev for XDMCP.
  * Configure with "--with-prefetch=yes"; PreFetchProgram is empty by default
    in Debian though.
  * New patch, 90_from_svn_fix_gdm_restart, fixed restarting of gdm when
    Ctrl-Alt-Backspace is pressed; from SVN; found in the Ubuntu package.
  * New patch, 37_manpage-binaries, removes mentions of various executables
    not present in the Debian package; closes: #357988.
  * New patch, 66_socket-in-var-run-for-fhs, use /var/run for the gdm_socket
    file to comply with the FHS and to avoid issues with bootclean;
    Ubuntu #79620; found in the Ubuntu package.
  * New patch, 55_use-theme-gtkrc, look for gtk-2.0/gtkrc in the theme
    directory and use it; found in the Ubuntu package.
  * New patch, 46_kde-substitude-uid, add X-KDE-SubstituteUID=true to the
    gdmsetup desktop file to hide the entry for non-admin users in KDE.
  * Disabling patch 66_socket-in-var-run-for-fhs for now as it requires
    changes in gnome-session, gnome-panel, and fast-switch-user-applet at the
    same time; thanks Sébastien Bacher.
  * Split patches:
    . 42_pam-and-timed-login into 42_timed-login and 68_pam-authinfo-unavail.
    . 43_clearenv-no-lang-and-buf-decl into 43_clearenv-no-lang and
      63_buf-decl.
    . 50_close-fds into 50_close-fds and 51_misc-env-var-fixes.
  * Add GNOME bug to 66_socket-in-var-run-for-fhs.

 -- Loic Minier <lool@dooz.org>  Wed, 02 May 2007 18:50:19 +0200

gdm (2.16.4-1.1) unstable; urgency=low

  * Porter NMU.
  * Disable SELinux on non-Linux architectures (Hurd, GNU/kFreeBSD).
    Fix gui/gdmchoosed.c wrt to PIPE_BUF (patch from upstream) to 
    support Hurd. (closes: #313008).

 -- Aurelien Jarno <aurel32@debian.org>  Mon, 26 Feb 2007 11:51:48 +0100

gdm (2.16.4-1) unstable; urgency=high

  * New upstream release
    + Fix for CVE-2006-6105, gdmchooser format string vulnerability (closes: #403219)
    + Fix for 64-bit portability problems (closes: #396259)
  * Fix typo in pam files (closes: #396696)
  * Update debian-moreblue theme to 0.5, and make it the default
  * Relax gdm-themes depends to Recommends because of the default theme change

 -- Ryan Murray <rmurray@debian.org>  Fri, 15 Dec 2006 15:11:04 -0800

gdm (2.16.1-1) unstable; urgency=high

  * New upstream release
    + Fixes CVE-2006-2452 (closes: #375281)
    + Failsafe session no longer made default (closes: #382698)
    + Typo fixed in fr.po (closes: #392611)
    + multiple login dialog updated (closes: #395003)
    + SuspendCommand works (closes: #367232)
    + gdmsetup image screen scrolling works (closes: #288286)
  * Fix typo in fr.po (closes: #372949)
  * Set RelaxPermissions=1 by default (closes: #339965)
  * Don't close all descriptors before starting the slave. (closes: #308825)
  * Parse /etc/default/locale in gdm pam files, for now (closes: #389466)
  * Set console to utf-8 if needed in XKeepsCrashing (closes: #387043)
  * Remove OK and Cancel buttons from included themes (closes: #377934)
  * Add debian-moreblue theme from
    http://cdd.debian-br.org/~si0ux/artwork/debian/gdm/gdm-theme-debian-moreblue.tar.gz
  * Temporarily raise to Depends on gdm-themes, and make the debblue theme
    default for now (closes: #350940)
  * Add /var/lib/menu-xdg/xsessions to SessionDir (closes: #240991)
  * add acpid to Should-Start line of init.d script (closes: #390414)
  * Sync debconf templates against xdm 1.0.5-1
  * Sync locale.conf against locales 2.3.6.ds1-7
  * Stop installing factory-defaults.conf (closes: #394881)
  * Hide stderr from cat in init script, create /etc/X11/default-display-manager
    when the package is installed with tasksel (closes: #379198)
  * Hardcode StandardXServer to /usr/bin/X (closes: #362925)
  * Start gdm at S21 instead of S99 (closes: #291187)

 -- Ryan Murray <rmurray@debian.org>  Sun, 29 Oct 2006 22:02:36 -0800

gdm (2.14.5-1) unstable; urgency=low

  * New upstream release
    + Fixes logins that don't use ssh-agent (closes: #365568)

 -- Ryan Murray <rmurray@debian.org>  Tue,  2 May 2006 23:59:16 -0700

gdm (2.14.4-1) unstable; urgency=high

  * New upstream release (Fixes CVE-2006-1057)
    + sound options now honoured (closes: #361945)
    + fix non-broadcast operation (closes: #365255)
  * Add libdmx-dev to Build-Depends (closes: #346513)
  * Document removal of SecureSystemMenu in README.Debian (closes: #361530)
  * Stop creating/reading /etc/default/gdm and use /etc/default/locale instead.
    (closes: #361090)
  * Add Should-Start: console-screen to LSB block so that the keyboard is
    configured before X is started (closes: #352743)

 -- Ryan Murray <rmurray@debian.org>  Sat, 29 Apr 2006 15:08:41 -0700

gdm (2.13.0.10-2) unstable; urgency=low

  * Add gnome-doc-utils to build-depends.

 -- Ryan Murray <rmurray@debian.org>  Mon, 13 Mar 2006 00:00:13 -0800

gdm (2.13.0.10-1) unstable; urgency=low

  * New upstream release
    + two-level config (closes: #252543)
  * Add build-depends on libxdmcp-dev, libxinerama-dev (closes: #340840, #342113)
  * Relibtoolize (closes: #344910)
  * Add dependency on lsb-base (closes: #346096)
  * Add "Display Manager" hint to menu file (closes: #284613)
  * Depend on librsvg2-common (closes: #348872)
  * Update debconf template translations
  * Update locale.conf against locales 2.3.6-3
  * Take patch to XKeepsCrashing from Ubuntu that restores the keyboard
    to xlate mode before trying to interact with the user.
  * Drop ungnomeish SecureSysMenu patch. (closes: #261980)
  * Set $HOME to /etc/X11 when starting the X server, causing the code
    that looks for $HOME/xorg.conf before other files in /etc to look
    at our configfile, and not one that might be in root's homedir.
    (closes: #250438)
  * Confirmed that the new version correctly works with utf-8 locales
    (closes: #277953)

 -- Ryan Murray <rmurray@debian.org>  Sat, 11 Mar 2006 14:51:15 -0800

gdm (2.8.0.6-2) unstable; urgency=low

  * Apply patch from CVS to fix new auto VT allocation method (closes: #339790)

 -- Ryan Murray <rmurray@debian.org>  Thu, 24 Nov 2005 09:52:06 -0800

gdm (2.8.0.6-1) unstable; urgency=low

  * New upstream release (closes: #313200, #309224, #258934, #327464, #261979,
    #290916, #276871, #304027, #314449)
  * Update Build-Depends (closes: #323513)
  * Update debconf dependency (closes: #331833)
  * Update help section in manpage (closes: #274543)
  * start-stop-daemon --stop and --exec are no longer used together
    (closes: #309199)
  * Rewrite init script with LSB functions.
  * Modify gdm to check for random theme existence, so themes listed for
    random selection don't have to exist
  * Recommend gdm-themes
  * Use graphical login by default and randomize through all packaged
    themes by default (closes: #217250)
  * Pass -dpi 96 to the X Server by default (closes: #285029)
  * Use su-to-root instead of gksu for menu entry of gdmsetup.

 -- Ryan Murray <rmurray@debian.org>  Thu, 17 Nov 2005 03:24:59 -0800

gdm (2.6.0.8-1) unstable; urgency=low

  * New upstream release (closes: #300738)
  * Update watch file upstream location.
  * Don't fail prerm if the question doesn't exist (closes: #299910)
  * Correct PostLogin sample file comments (closes: #287725)
  * Remove LANG variable "normalization" -- this is already dealt with by
    PAM and code in gdm.  Still unset LANGUAGE if the selected GDM_LANG isn't
    at the front of the list, however. (closes: #290565)
  * Redirect invoke-rc.d error message (closes: #280194)
  * Relibtoolize (closes: #274863)
  * Halt Command fix from cvs.

 -- Ryan Murray <rmurray@debian.org>  Thu, 31 Mar 2005 01:27:50 -0800

gdm (2.6.0.6-1) unstable; urgency=medium

  * New upstream release

 -- Ryan Murray <rmurray@debian.org>  Wed, 29 Dec 2004 09:19:17 -0800

gdm (2.6.0.4-1) unstable; urgency=medium

  * New upstream release (closes: #258213)
  * When XKeepsCrashing uses whiptail, pass --scrolltext (closes: #248263)
  * Fix case typo in slave.c (closes: #259173)
  * Use invoke-rc.d in prerm (closes: #262625)
  * Don't export LANG in /etc/default/gdm (closes: #265101)
  * Move libexecdir to /usr/lib/gdm (closes: #266734)
  * Keep stderr open across some execs so error messages make it to the log
    (closes: #261786)
  * Update de.po, es.po (closes: #258933, #267146)

 -- Ryan Murray <rmurray@debian.org>  Sun, 29 Aug 2004 21:45:36 -0700

gdm (2.6.0.3-1) unstable; urgency=low

  * New upstream release (closes: #255516, #222601, #241607, #250755, #240265)
  * Fix typo in prerm script (closes: #251144)
  * Don't fail in the postinst if debconf calls do (closes: #176652)
  * Add Build-Depends on libxt-dev (closes: #256322)
  * Relibtoolize.

 -- Ryan Murray <rmurray@debian.org>  Tue,  6 Jul 2004 22:42:12 -0700

gdm (2.4.4.7-3) unstable; urgency=low

  * Add Build-Depends on xlibs-static-dev

 -- Ryan Murray <rmurray@debian.org>  Sat, 15 May 2004 21:07:50 -0700

gdm (2.4.4.7-2) unstable; urgency=low

  * Correct location of logdir (closes: #240984)
  * Add /etc/default/gdm, initialized from the locales package's debconf.
    (closes: #133578)
  * Add depends on xbase-clients until #242485 is fixed in X. (closes: #247065)
  * Change "genius" to "gdm" in default config comments (closes: #243218)
  * Soft restart gdm in postinst (closes: #240993)
  * Update locale.conf to latest glibc (closes: #247971)
  * Create .dmrc with restrictive permissions if it doesn't exist.
  * Now that gksu works for me, use it to start gdmsetup (closes: #189615)
  * Update debconf templates to xdm 4.3.0.dfsg.1-1.
  * Add Turkish debconf template (closes: #248328)
  * Add note about debconf templates to README.Debian (closes: #200121)
  * Add some whitespace to the gdmlogin logo (closes: #201303)
  * Build with SELinux support.

 -- Ryan Murray <rmurray@debian.org>  Sat, 15 May 2004 16:13:30 -0700

gdm (2.4.4.7-1) unstable; urgency=low

  * New upstream release (closes: #190390, #220492)
  * Don't run update-rc.d if the init script isn't executable (closes: #213188)
  * Use default gnome-session purge-delay (closes: #221448)
  * Add gdmflexiserver(1) manpage (closes: #149396)
  * Recommend whiptail | dialog, as the shell script works without
    them.  (closes: #228295)
  * Add menu entries (closes: #149388)
  * gdmsetup now has options for control of -nolisten tcp (closes: #155479)
  * gdm no longer reads the Sessions directory to populate the menu
    (closes: #218786)
  * Ensure char is unsigned in fd_getc, use the utf8 string in the standard
    greeter (closes: #217496)
  * Don't reparse xmodmap/xkb in session script (closes: #191598)
  * The GDM manual is back, and covers this.  As well, it's totally different
    in this version (closes: #229824)
  * Use /etc/X11/Xsession.d/* for the tail end of session setup
    (closes: #191711, #192252, #212120, #219040)
  * Happygnome and Circles theme sizes increased upstream (closes: #219353)
  * With the new Xsession.in that uses the Xsession.d dir to start up, and the
    /usr/share/xsessions dir supported by kdm and gdm for programs to indicate they
    should be on the session list, all that's needed is those programs to supply
    desktop files for /usr/share/xsessions (closes: #84396)
  * Don't always specify the charset when setting locales (closes: #213496)
  * Don't ship the gnome.desktop session file; gnome-session will.
  * Add |'d dependency on possible session programs, so at least one will
    be installed.

 -- Ryan Murray <rmurray@debian.org>  Mon, 29 Mar 2004 01:34:16 -0800

gdm (2.4.1.7-1) unstable; urgency=low

  * New upstream security release (closes: #217077, #217080)
  * Fix accidental patch to ve-misc.c (closes: #215839)
  * Add config updating support for SecureSysMenu (closes: #215875, #214724)

 -- Ryan Murray <rmurray@debian.org>  Thu, 23 Oct 2003 02:18:49 -0700

gdm (2.4.1.6-2) unstable; urgency=low

  * Update pam setup for lowest common denominator "common" (closes: #207366)
  * Update MinimalUID setting (closes: #209388)
  * Add SecureSystemMenu support to the xml greeter (closes: #212752)

 -- Ryan Murray <rmurray@debian.org>  Mon, 13 Oct 2003 13:25:12 -0700

gdm (2.4.1.6-1) unstable; urgency=low

  * New upstream release (closes: #129194, #197321, #194613)
  * Update and include extract-locales, which is used to generate gdm's
    locale.conf  Updated to move positioning of @ suffixes. (closes: #204932)
  * Remove fallback to nobody/nobody from gdm.c If the system user and group
    don't exist, the rest of the package will fail anyhow (closes: #194611)
  * Add PAM_AUTHINFO_UNAVAIL to incorrect password error handler
    (closes: #157792)
  * Support use-ssh-agent in the Gnome session (closes: #196659)
  * Remove links to non-existent documentation (closes: #198453, #193382)
  * Update face browser comments in README.Debian (closes: #151373)
  * Add SecureSystemMenu option to gdm and gdmconfig.  This requires the root
    password to be entered to use any option in the system menu.
  * Enable SystemMenu and SecureSystemMenu by default (closes: #80800, #196140)

 -- Ryan Murray <rmurray@debian.org>  Mon, 25 Aug 2003 03:14:45 -0700

gdm (2.4.1.3-2) unstable; urgency=low

  * Comment out the half patch in gdmconfig until the other half can be
    located (closes: #191330)

 -- Ryan Murray <rmurray@cyberhqz.com>  Thu,  1 May 2003 18:09:15 -0700

gdm (2.4.1.3-1) unstable; urgency=low

  * New upstream release (closes: #147637)
    + gdm no longer blocks SIGCHLD (closes: #141184)
    + updated desktop files (closes: #175405)
    + clean rule less aggressive (closes: #108732)
    + gdm doesn't open any tty that already has a getty running on it
      (closes: #60890)
    + gdmconfig now works (closes: #145895, #189238)
    + gdm deals gracefully with missing sessions (closes: #169645)
    + gdm's error messages are clearer (closes: #114933)
    + username fields are limited (closes: #162353)
    + LANG isn't changed if the menu isn't used (closes: #151628)
  * Update debconf template translations from current xdm package
    (closes: #174708, #142539)
  * Create system group rather than user group (closes: #167322)
  * Use a locale configuration file based on all glibc supported locales
    (closes: #117652, #121889, #136695)
  * Set $PWD to $HOME, which makes shells happier when $HOME is a
    symlink (closes: #179814)
  * Remove conflicts from potato (closes: #186436)
  * remove scrollkeeper handling as it is no longer needed
    (closes: #164103)
  * no longer use login shell to start session script, as having *dm logins
    be a login shell suprises users, as no other *dm does so (closes: #155335)
  * add a conflict with gdm2
  * Change section to gnome

 -- Ryan Murray <rmurray@debian.org>  Mon, 28 Apr 2003 11:47:58 -0700

gdm (2.2.5.5-2) unstable; urgency=medium

  * Set datadir instead of docdir (closes: #140367)
  * use gnome-db2html, again.  gdm docs now use real docbook, so add
    build-depends on docbook-utils (closes: #140839)
  * Update french translation (closes: #140389)

 -- Ryan Murray <rmurray@debian.org>  Thu,  4 Apr 2002 01:13:31 -0800

gdm (2.2.5.5-1) unstable; urgency=low

  * New upstream release (closes: #138984)
  * Documentation is installed (closes: #112579)
  * Add symlink to "advanced" gdm documentation (closes: #123241)
  * Change UID sooner, to work with filesystems that don't give root
    full permissions (closes: #129383, #137782)
  * Update debconf translations (closes: #136925, #137938, #139732, #132614)
    (closes: #136394)
  * Use updated logo (closes: #122101)
  * Fix quoting and set DEFAULT_DISPLAY_MANAGER_FILE in prerm (closes: #131907)
    (closes: #137261)
  * Remove user, group, and more config directories on purge (closes: #136247)

 -- Ryan Murray <rmurray@debian.org>  Mon, 25 Mar 2002 23:41:05 -0800

gdm (2.2.5.4-2) unstable; urgency=low

  * Fix gdm-autologin.pam to not use RH-specific pam modules (closes: #130378)

 -- Ryan Murray <rmurray@debian.org>  Sun, 27 Jan 2002 11:16:24 -0800

gdm (2.2.5.4-1) unstable; urgency=low

  * New upstream release (closes: #128364)
  * Ship a gdm-autologin pam file (closes: #128656)
  * Don't delete gdm.upgrade too soon (closes: #127392)
  * Update README.Debian for xscreensaver use (closes: #128387)
  * Update French translation (closes: #130137)

 -- Ryan Murray <rmurray@debian.org>  Sun, 20 Jan 2002 23:36:06 -0800

gdm (2.2.5.3-2) unstable; urgency=low

  * Don't muck about with egid after setgid() (closes: #126936)
  * Update Russian, Japanese, and Korean hardcoded LANG values (closes: #127052)

 -- Ryan Murray <rmurray@debian.org>  Mon, 31 Dec 2001 00:45:44 -0800

gdm (2.2.5.3-1) unstable; urgency=low

  * New upstream release (closes: #113373, #119717)
  * Update prerm script (closes: #125807, #115776)

 -- Ryan Murray <rmurray@debian.org>  Fri, 28 Dec 2001 11:10:09 -0800

gdm (2.2.5.2-2) unstable; urgency=low

  * Fix $RET typo in postinst
  * Add missing daemon_name template

 -- Ryan Murray <rmurray@debian.org>  Thu, 13 Dec 2001 23:44:08 -0800

gdm (2.2.5.2-1) unstable; urgency=low

  * New upstream release (closes: #111738, #117744)
  * Fix typo in postinst (closes: #117127)
  * Fix removal of /etc/gdm directory in postrm
  * gdm no longer starts from the postinst, ever (closes: #93236)
  * Lower --retry timeout on gdm stop (closes: #122202)
  * Only do the password stuff if the gdm user doesn't exist (closes: #119385)
  * add pam_limits to the installed pam file (closes: #118335)
  * Correct debconf for selection of display managers (closes: #115776)
  * Add -xkb option to Xnest startup (closes: #111783)

 -- Ryan Murray <rmurray@debian.org>  Sun,  9 Dec 2001 16:56:32 -0800

gdm (2.2.4.3-1) unstable; urgency=low

  * New upstream release (closes: #113822, #115543)
  * Fix typo in config file (closes: #111941)
  * Added de, pt_BR templates (closes: #112357, #116428)
  * Fix default gnome session (closes: #111967)

 -- Ryan Murray <rmurray@debian.org>  Sun, 21 Oct 2001 18:56:33 -0700

gdm (2.2.4.1-1) unstable; urgency=low

  * New upstream release (closes: #108715)
	  * AllowRoot works (closes: #108192)
	  * background and themes work (closes: #105713)
  * Depend on dpkg >= 1.9 for retry option to start-stop-daemon
  * All other known display managers can be installed alongside gdm, so
    removing the conflicts.  This still doesn't solve the getty/dm problem,
    however. (closes: #50707)
  * Implement Pax Displayicus Managerius. (closes: #108712)
  * Clobber variables a little less (closes: #104577)
  * If you want verboseauth, change the config file (closes: #110779)
  * Attempt to stop gdm on package removal (closes: #110503)
  * Remove auth cookies, logs, and config on purge (closes: #110502)

 -- Ryan Murray <rmurray@debian.org>  Fri,  7 Sep 2001 00:32:41 -0700

gdm (2.2.3.1-2) unstable; urgency=low

  * Update config.{guess,sub} and file the bug upstream (closes: #105061)
  * Add conflicts to current and older versions of zh-trans

 -- Ryan Murray <rmurray@debian.org>  Sat, 14 Jul 2001 00:05:09 -0700

gdm (2.2.3.1-1) unstable; urgency=low

  * New upstream release. (closes: #81408, #81099, #82183, #81732, #86980)
    (closes: #88518, #93516, #93055, #82576, #85941, #94117, #50269)
    (closes: #101867, #82264, #97586, #100587, #102194, #102691, #103931)
    (closes: #79832)
  * As the subject says, this isn't a bug (closes: #83007)
  * Change default logo to Debian logo (closes: #71906)
  * Priorities have been sorted by ftpmaster (closes: #64965)
  * Moved from dbs; most of the patches are included now. (closes: #92020)
  * Start X server without tcp listening by default (closes: #92909, #94293)
  * change sessreg to -u none (closes: #90981)
  * Bring back traditional Xsession session (closes: #87617)
  * Don't ship an /etc/gdm/Sessions/Default (closes: #79300)
  * Add fetchmail to ignored users (closes: #101240)
  * Safe restart gets as close to this as possible.  gdm will restart when
    all sessions log out when given SIGUSR1.  Make it the reload default.
    (closes: #93077)

 -- Ryan Murray <rmurray@debian.org>  Sun,  8 Jul 2001 19:51:26 -0700

gdm (2.0-0.beta4.15) unstable; urgency=low

  * Added xutils dependancy (closes: #76148)
  * Added patch to remove locale menu, allowing dependancy on locales to
    be lowered to suggests (closes: #80408)
  * Apparently X has some issues with all the clients being killed in a row,
    and doesn't decide to exit.  XDM kills the server instead of the "nice"
    method, so now we do that, too. (closes: #77163)
  * Remove non-sensical code that broke %d (closes: #75094)
  * Add documentation on the face browser (closes: #75091)
  * It seems updating the cookies already happens, so now the hostname is
    reread each time the cookies regenerate (closes: #55712)
  * Remove inappropriate Xsession session.
  * Fix a syslog() format.

 -- Ryan Murray <rmurray@debian.org>  Sun, 24 Dec 2000 21:43:55 -0800

gdm (2.0-0.beta4.14) unstable; urgency=low

  * Fix file descriptor leak in Xserver logfile.

 -- Ryan Murray <rmurray@debian.org>  Fri,  8 Sep 2000 23:53:49 -0700

gdm (2.0-0.beta4.13) unstable; urgency=low

  * Add -deferglyphs 16 to starting of the X server

 -- Ryan Murray <rmurray@debian.org>  Mon, 21 Aug 2000 22:30:07 -0700

gdm (2.0-0.beta4.12) unstable; urgency=low

  * Remove \n at the end of LANG. (closes: #68331)
  * Apply uid switch patch (closes: #67364)

 -- Ryan Murray <rmurray@debian.org>  Fri, 11 Aug 2000 04:16:40 -0700

gdm (2.0-0.beta4.11) unstable; urgency=low

  * Allow up to 128 character passwords (Closes: #66727)
  * Wait until gdm has exited before restarting (Closes: #65446)

 -- Ryan Murray <rmurray@debian.org>  Sun, 16 Jul 2000 13:23:12 -0700

gdm (2.0-0.beta4.10) unstable; urgency=low

  * Update maintainer's e-mail address
  * Force focus to be on the login window when on the root window and
    added accelerators for all menus via Alt+letter, including an extra
    accelerator for ESC to bring down the first menu.  (Closes: #61141, #62837)
  * Added README.Debian pointing out the manual (Closes: #61609)
  * Increased delay before restart (didn't close: #65446)
  * Force English to always be in the language list (Closes: #65538)

 -- Ryan Murray <rmurray@debian.org>  Sun, 18 Jun 2000 18:01:46 -0700

gdm (2.0-0.beta4.9) unstable frozen; urgency=high

  * Fix several security related bugs, including one grave bug
    (closes: #63255, #61968)
  * Fix for /etc/environment being read twice (closes: #59042)
  * Fix for LANG not being set correctly, based on a patch used by
    redhat (closes: #59044)
  * Added translations for new locales from CVS.
  * Removed checking for pidfile in gdm code, as start-stop-daemon does
    a better job, for Debian.
  * Added --name to start-stop-daemon line (closes: #59176)
  * Set default locale in LANG before starting gdmlogin.  This makes
    GDM's text localized to the setting of DefaultLocale in gdm.conf
    (closes: #57806)
  * Changed build system to dbs, from patch system used by egcs at some
    point.
  * Fix reference of gdmgreeter in gdmlogin manpage (closes: #63680)
  * Fix for buffer overflow in xdmcp.c (closes: #63876)

 -- Ryan Murray <rmurray@cyberhqz.com>  Wed, 10 May 2000 02:24:59 -0700

gdm (2.0-0.beta4.8) unstable frozen; urgency=medium

  * Fix for grave password visible bug. (closes: #55886)
  * Fix for font directive being ignored when gtkrc used (closes: #51374)
  * Change build process to be more friendly when upstream isn't a CVS version
  * Added missing build dependancies (closes: #56046)
  * Moved logfiles to /var/log/gdm (closes: #56018)
  * Don't start gdm if we're in X on the display it manages, or if it's
    running (closes: #53992)

 -- Ryan Murray <rmurray@cyberhqz.com>  Sun, 30 Jan 2000 23:16:24 -0800

gdm (2.0-0.beta4.7) unstable frozen; urgency=medium

  * Modified gdm.conf to start up as :0 on vt7, and added conflicts for other
    display managers.  Release Critical bug fix.  (closes: #53988, #54234)
  * added dependancy on libpam-modules (closes: #54452)
  * removed --exec from start-stop-daemon to workaround bug #51953 in dpkg.
    (closes: #53064)
  * Added comment for SystemMenu to gdm.conf (closes: #53996)
  * Made path closer to default login path
  * Updated Exclude field in gdm.conf
  * Added text strings describing shutdown/halt
  * increase purge delay to 15 seconds (closes: #53998)

 -- Ryan Murray <rmurray@cyberhqz.com>  Tue, 18 Jan 2000 00:37:37 -0800

gdm (2.0-0.beta4.6) unstable; urgency=low

  * New maintainer.
  * Disable XDMCP by default (safer default)
  * Modified gdm.conf to start up as :1 on vt8 as a default
  * Updated to Standards-Version 3.1.1
  * Moved to FHS 2.1 draft (/var/state -> /var/lib)
  * Applied patch to solve (null) locale/session (Closes: #51846, #52321)
  * Added pam_env.so to /etc/pam.d/gdm (Closes: #52408)
  * Applied retry limit patch (Closes: #51103, #53065)
  * Recompiled with new libesd-dev (Closes: #52245)
  * Compiled with libwrap0
  * export MAIL environment variable in Gnome session script (Closes: #53601)

 -- Ryan Murray <rmurray@cyberhqz.com>  Wed, 29 Dec 1999 23:50:43 -0800

gdm (2.0-0.beta4.5) unstable; urgency=low

  * Added a suggests: xsm and corrected /etc/gdm/Sessions/Xsession
    in order to work even if xsm is not available. Closes: #49632
  * Enable XDMCP by default. Closes: #49104
  * Updated the copyright file.
  * Cleaned the .diff.gz and the rules file.
  * Corrected the man pages.

 -- Raphael Hertzog <hertzog@debian.org>  Tue,  9 Nov 1999 23:38:24 +0100

gdm (2.0-0.beta4.4) unstable; urgency=low

  * Removed the explicit setting of the virtual terminal. It was
    causing problem to people who have getty running on vt8 ...
  * Corrected /etc/gdm/Sessions/Gnome to work with OpenSSH.
    Closes: #49443

 -- Raphael Hertzog <hertzog@debian.org>  Thu,  4 Nov 1999 19:53:01 +0100

gdm (2.0-0.beta4.3) unstable; urgency=low

  * Session/Gnome: doesn't set the PATH since gdm does already take
    care of this. Closes: #48310
  * Session/Xsession: calls freetemp only if it's available. 
    Closes: #47916
  * Put a symlink /etc/X11/gdm -> ../gdm. Closes: #46898
  * Now use /etc/locale.alias instead of its own file. 
    Closes: #47915 

 -- Raphael Hertzog <hertzog@debian.org>  Wed, 27 Oct 1999 14:33:49 +0200

gdm (2.0-0.beta4.2) unstable; urgency=low

  * Changed gdm.conf to explicitely give the virtual console
    to use. Default to "vt8 :1" in order to avoid problems.
    I hope that it closes: #47425, #47451

 -- Raphael Hertzog <hertzog@debian.org>  Sat, 16 Oct 1999 18:37:17 +0200

gdm (2.0-0.beta4.1) unstable; urgency=low

  * New maintainer.
  * Until a proper solution is found, gdm will conflict with xdm, kdm and
    wdm. Closes: #46378
  * Corrected the priority number for init.d scripts K99 -> K01.
    Closes: #46379
  * Recommends gnome-session ...
  * Bug closed by previous NMU :
    closes: #33471, #35672, #36284, #37780, #38034, #38343, #39433, #39703
    closes: #40293, #40308, #41157, #42440, #42493, #42636, #43095, #43667
    closes: #45719, #45916

 -- Raphael Hertzog <hertzog@debian.org>  Tue, 12 Oct 1999 22:26:43 +0200

gdm (2.0-0.beta4) unstable; urgency=low

  * NMU
  * New upstream version.
  * Be more careful for creating user/group. Closes: #45916

 -- Raphael Hertzog <hertzog@debian.org>  Thu, 30 Sep 1999 20:54:45 +0200

gdm (2.0-0.beta3) unstable; urgency=low

  * NMU.
  * New upstream version of gdm (still beta but it does work contrary to
    gdm1). Closes: #45719
  * Does show all users (list of exclusion does exist in gdm.conf)
    Closes: #42440, #42493
  * The X connection problem is solved with this version. 
    Closes: #42636, #43667, #43095
  * The macros stuff has moved in /usr/share/aclocal/gnome. 
    Closes: #40293
  * gdm is very kind with xserver badly configured. Closes: #35672
  * gdm cleans (not too much however) the environment. MAIL is removed.
    Closes: #33471
  * gdm does restart well. Closes: #38034
  * You can select your language/sessions. Closes: #38343
  * Gdm and xscreensaver do work correctly together. Closes: #39703
  * Gdmgreeter does start. Closes: #40308
  * Gdm does use :1 by default. Closes: #36284, #37780, #41157
  * Gdm does now include /usr/games in the PATH. Closes: #39433

 -- Raphael Hertzog <rhertzog@hrnet.fr>  Tue, 21 Sep 1999 20:25:01 +0200

gdm2 (0+cvs19990428-1) experimental; urgency=low

  * Experimental build of gdm2

 -- Steve Haslam <araqnid@debian.org>  Mon, 17 May 1999 13:09:22 +0100

gdm (1.0.0-6) unstable; urgency=low

  * Don't automatically restart gdm
  * Change init.d restart behaviour, no longer set -e.
  * Made substantial changes to /etc/gdm/Sessions/Gnome; removed /etc/gnomerc 
    as a result

 -- Steve Haslam <araqnid@debian.org>  Wed,  5 May 1999 23:39:08 +0100

gdm (1.0.0-5) unstable; urgency=low

  * Replaced the PAM config again.  
  * Remove po/*.gmo files when cleaning because changes to them can't be
    represented in .diff.gz files

 -- Steve Haslam <araqnid@debian.org>  Wed, 21 Apr 1999 17:19:16 +0100

gdm (1.0.0-4) unstable; urgency=low

  * Major rewrite of packaging files- now using .dpatch files to hold changes
  * Added -lnsl to LIBS when using -lwrap (from cpbs@debian.org)

 -- Steve Haslam <araqnid@debian.org>  Tue, 20 Apr 1999 02:48:32 +0100

gdm (1.0.0-3) unstable; urgency=low

  * Make /etc/gdm/Init/:0 a conffile too

 -- Steve Haslam <araqnid@debian.org>  Sat, 27 Mar 1999 14:08:55 +0000

gdm (1.0.0-2) unstable; urgency=low

  * Use "update-rc.d gdm defaults 99"
  * Don't strip x mode from /etc/gnomerc

 -- Steve Haslam <araqnid@debian.org>  Mon, 22 Mar 1999 19:55:48 +0000

gdm (1.0.0-1) unstable; urgency=low

  * Initial version.

 -- Steve Haslam <araqnid@debian.org>  Thu, 18 Mar 1999 21:27:20 +0000<|MERGE_RESOLUTION|>--- conflicted
+++ resolved
@@ -1,62 +1,3 @@
-<<<<<<< HEAD
-gdm3 (3.8.4-9) unstable; urgency=medium
-
-  * debian/gdm3.init: Try to activate logind before starting gdm to avoid a
-    race condition when systemd is not used as PID1 (Closes: #747210)
-
- -- Laurent Bigonville <bigon@debian.org>  Tue, 20 May 2014 21:57:10 +0200
-
-gdm3 (3.8.4-8.1) unstable; urgency=medium
-
-  * Non-maintainer upload.
-  * Remove kfreebsd-any from Architecture. (Closes: #602724, #601106,
-    #612157, #733546)
-
- -- Robert Millan <rmh@debian.org>  Sun, 11 May 2014 13:25:16 +0200
-
-gdm3 (3.8.4-8) unstable; urgency=medium
-
-  * debian/control.in: Depends against consolekit on non-linux architectures
-  * Require a policykit-1 with systemd support.
-  * debian/gdm3.pam, debian/gdm3-autologin.pam: Call pam_selinux open module
-    higher in the session stack
-
- -- Laurent Bigonville <bigon@debian.org>  Sat, 10 May 2014 22:58:11 +0200
-
-gdm3 (3.8.4-7) unstable; urgency=medium
-
-  * Enable systemd support on linux architectures
-  * debian/control: Bump Standards-Version to 3.9.5 (no further changes)
-
- -- Laurent Bigonville <bigon@debian.org>  Sun, 04 May 2014 13:41:37 +0200
-
-gdm3 (3.8.4-6) unstable; urgency=high
-
-  * debian/control.in:
-    + Only depend on libpam-systemd on linux.
-  * Set urgency high as this is blocking the GNOME 3.8 transition.
-
- -- Emilio Pozuelo Monfort <pochu@debian.org>  Thu, 14 Nov 2013 12:30:37 +0100
-
-gdm3 (3.8.4-5) unstable; urgency=low
-
-  * debian/control.in:
-    + Depend on libpam-systemd as we need XDG_RUNTIME_DIR set to work.
-
- -- Emilio Pozuelo Monfort <pochu@debian.org>  Wed, 13 Nov 2013 20:22:55 +0100
-
-gdm3 (3.8.4-4) unstable; urgency=low
-
-  * debian/patches/10_gdm3_pam.patch:
-    + Add a missing case for the gdm -> gdm3 pam files rename which was
-      causing the user session to never finish loading when using autologin.
-      Thanks to Sjoerd Simons for his help investigating this bug and for
-      actually finding the cause. Closes: #724731.
-
- -- Emilio Pozuelo Monfort <pochu@debian.org>  Tue, 12 Nov 2013 20:25:33 +0100
-
-gdm3 (3.8.4-3) unstable; urgency=low
-=======
 gdm3 (3.12.2-2) unstable; urgency=medium
 
   [ Laurent Bigonville ]
@@ -190,7 +131,6 @@
  -- Sjoerd Simons <sjoerd@debian.org>  Sat, 02 Nov 2013 11:47:36 +0100
 
 gdm3 (3.10.0.1-1) experimental; urgency=low
->>>>>>> 16cc6f95
 
   [ Michael Biebl ]
   * Drop Depends on policykit-1-gnome, with the gdm-fallback session gone,
@@ -200,13 +140,6 @@
     Depends + a versioned Breaks. There is no real reason to do the latter and
     it seems to confuse APT and break upgrades.
 
-<<<<<<< HEAD
-  [ Laurent Bigonville ]
-  * debian/rules: Also drop gdm-simple-greeter.desktop, simple-greeter is
-    definitely gone
-
- -- Michael Biebl <biebl@debian.org>  Thu, 24 Oct 2013 17:34:41 +0200
-=======
   [ Sjoerd Simons ]
   * New upstream release (3.10.0.1)
   * Switch from consolekit to systemd-logind sessions. For some reason
@@ -224,7 +157,6 @@
   * Use logind session tracking on linux
 
  -- Sjoerd Simons <sjoerd@debian.org>  Fri, 01 Nov 2013 22:34:17 +0100
->>>>>>> 16cc6f95
 
 gdm3 (3.8.4-2) unstable; urgency=low
 
