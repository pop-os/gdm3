--- conflicted
+++ resolved
@@ -64,7 +64,6 @@
 # debconf hangs if gdm3 gets started below without this
 db_stop || true
 
-<<<<<<< HEAD
 # Remove obsolete pulseaudio socket unit, pulseaudio >= 11.1-2 does this for us
 # TODO: This can (and should) be remove after the buster release!
 for symlink in \
@@ -92,9 +91,6 @@
 fi
 
 chown -R gdm:gdm /var/lib/gdm3
-=======
-chown -R Debian-gdm:Debian-gdm /var/lib/gdm3
->>>>>>> 412bc880
 
 #DEBHELPER#
 
