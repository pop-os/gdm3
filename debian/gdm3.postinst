#!/bin/sh

set -e

. /usr/share/debconf/confmodule

THIS_PACKAGE=gdm3
DEFAULT_DISPLAY_MANAGER_FILE=/etc/X11/default-display-manager

# creating gdm group if it isn't already there
if ! getent group gdm >/dev/null; then
        addgroup --system --force-badname --quiet gdm
fi

# creating gdm user if it isn't already there
if ! getent passwd gdm >/dev/null; then
        adduser --system --force-badname --quiet \
            --ingroup gdm \
            --home /var/lib/gdm3 --no-create-home \
            --shell /bin/false \
            gdm
        usermod -c "Gnome Display Manager" gdm
fi

# debconf is not a registry, so we only fiddle with the default file if 
# the configure script requested an update
if [ -e $DEFAULT_DISPLAY_MANAGER_FILE.debconf-update ]; then
  rm -f $DEFAULT_DISPLAY_MANAGER_FILE.debconf-update
  if db_get shared/default-x-display-manager; then
    # workaround debconf passthru bug (#379198)
    if [ -z "$RET" ]; then
      RET="$THIS_PACKAGE"
    fi
    if [ "$THIS_PACKAGE" != "$RET" ]; then
      echo "Please be sure to run \"dpkg --configure $RET\"."
    fi
    if db_get "$RET"/daemon_name; then
      echo "$RET" > $DEFAULT_DISPLAY_MANAGER_FILE
    fi
  fi
fi

DEFAULT_SERVICE=/etc/systemd/system/display-manager.service
# set default-display-manager systemd service link according to our config
if [ "$1" = configure ] && [ -d /etc/systemd/system/ ]; then
  if [ -e "$DEFAULT_DISPLAY_MANAGER_FILE" ]; then
    SERVICE=/lib/systemd/system/$(basename $(cat "$DEFAULT_DISPLAY_MANAGER_FILE")).service
    if [ -h "$DEFAULT_SERVICE" ] && [ $(readlink "$DEFAULT_SERVICE") = /dev/null ]; then
      echo "Display manager service is masked" >&2
    elif [ -e "$SERVICE" ]; then
      ln -sf "$SERVICE" "$DEFAULT_SERVICE"
    else
      echo "WARNING: $SERVICE is the selected default display manager but does not exist" >&2
      rm -f "$DEFAULT_SERVICE"
    fi
  else
    rm -f "$DEFAULT_SERVICE"
  fi
fi

ucf --debconf-ok --three-way /usr/share/gdm/greeter.dconf-defaults /etc/gdm3/greeter.dconf-defaults
ucfr gdm3 /etc/gdm3/greeter.dconf-defaults

# debconf hangs if gdm3 gets started below without this
db_stop || true

<<<<<<< HEAD
# Remove obsolete pulseaudio socket unit, pulseaudio >= 11.1-2 does this for us
# TODO: This can (and should) be remove after the buster release!
for symlink in \
  '/var/lib/gdm3/.config/systemd/user/sockets.target.wants/pulseaudio.socket'
do
  if [ -L "${symlink}" ]; then
    rm -- "${symlink}"
  fi
done
for directory in \
  '/var/lib/gdm3/.config/systemd/user/sockets.target.wants' \
  '/var/lib/gdm3/.config/systemd/user' \
  '/var/lib/gdm3/.config/systemd'
do
  if [ -d "${directory}" ]; then
    rmdir --ignore-fail-on-non-empty -- "${directory}"
  fi
done

# Install PA workaround for LP:#1703415
# Stops GDM using Bluetooth audio so that it's available in the users session
if ! [ -f /var/lib/gdm3/.config/pulse/default.pa ]; then
  mkdir -p /var/lib/gdm3/.config/pulse
  cp /usr/share/gdm/default.pa /var/lib/gdm3/.config/pulse/default.pa
fi

chown -R gdm:gdm /var/lib/gdm3

=======
>>>>>>> 86c34ea9
#DEBHELPER#

if [ -x /etc/init.d/gdm3 ]; then
  update-rc.d gdm3 defaults >/dev/null 2>&1
  invoke-rc.d gdm3 reload || true
fi<|MERGE_RESOLUTION|>--- conflicted
+++ resolved
@@ -64,26 +64,6 @@
 # debconf hangs if gdm3 gets started below without this
 db_stop || true
 
-<<<<<<< HEAD
-# Remove obsolete pulseaudio socket unit, pulseaudio >= 11.1-2 does this for us
-# TODO: This can (and should) be remove after the buster release!
-for symlink in \
-  '/var/lib/gdm3/.config/systemd/user/sockets.target.wants/pulseaudio.socket'
-do
-  if [ -L "${symlink}" ]; then
-    rm -- "${symlink}"
-  fi
-done
-for directory in \
-  '/var/lib/gdm3/.config/systemd/user/sockets.target.wants' \
-  '/var/lib/gdm3/.config/systemd/user' \
-  '/var/lib/gdm3/.config/systemd'
-do
-  if [ -d "${directory}" ]; then
-    rmdir --ignore-fail-on-non-empty -- "${directory}"
-  fi
-done
-
 # Install PA workaround for LP:#1703415
 # Stops GDM using Bluetooth audio so that it's available in the users session
 if ! [ -f /var/lib/gdm3/.config/pulse/default.pa ]; then
@@ -91,10 +71,6 @@
   cp /usr/share/gdm/default.pa /var/lib/gdm3/.config/pulse/default.pa
 fi
 
-chown -R gdm:gdm /var/lib/gdm3
-
-=======
->>>>>>> 86c34ea9
 #DEBHELPER#
 
 if [ -x /etc/init.d/gdm3 ]; then
