--- conflicted
+++ resolved
@@ -46,14 +46,10 @@
 		| sed -e 's/debian:://' >$@
 
 %:
-<<<<<<< HEAD
-	dh $@
+	dh $@ $(dh_options)
 
 # We set this up manually
 override_dh_installsystemd:
-=======
-	dh $@ $(dh_options) --with gnome,gir --without systemd
->>>>>>> f3d871d9
 
 override_dh_autoreconf:
 	dh_autoreconf --as-needed
