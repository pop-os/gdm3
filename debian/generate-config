#! /bin/sh
set -e

as_gdm () {
    # setsid to dissociate from the controlling terminal, if any.
    # Under systemd, this is unnecessary, because this script is called
    # from a systemd unit with stdout and stderr pointing to the Journal,
    # but under sysvinit, /etc/init.d/gdm3 might be invoked by a sysadmin
    # with its controlling terminal shared with their privileged shell.
    setsid \
    setpriv \
        --reuid Debian-gdm --regid Debian-gdm --init-groups \
        --no-new-privs \
        --inh-caps=-all \
        --reset-env \
        -- \
    "$@"
}

<<<<<<< HEAD
pkill --signal 'HUP' --uid 'gdm' 'dconf-service' || true
=======
umask 022
install -d /var/lib
install -m711 -oDebian-gdm -gDebian-gdm -d /var/lib/gdm3

as_gdm dconf compile '/var/lib/gdm3/greeter-dconf-defaults' '/usr/share/gdm/dconf'
as_gdm pkill --signal 'HUP' --uid 'Debian-gdm' 'dconf-service' || true
>>>>>>> 86c34ea9
<|MERGE_RESOLUTION|>--- conflicted
+++ resolved
@@ -9,7 +9,7 @@
     # with its controlling terminal shared with their privileged shell.
     setsid \
     setpriv \
-        --reuid Debian-gdm --regid Debian-gdm --init-groups \
+        --reuid gdm --regid gdm --init-groups \
         --no-new-privs \
         --inh-caps=-all \
         --reset-env \
@@ -17,13 +17,9 @@
     "$@"
 }
 
-<<<<<<< HEAD
-pkill --signal 'HUP' --uid 'gdm' 'dconf-service' || true
-=======
 umask 022
 install -d /var/lib
-install -m711 -oDebian-gdm -gDebian-gdm -d /var/lib/gdm3
+install -m711 -ogdm -ggdm -d /var/lib/gdm3
 
 as_gdm dconf compile '/var/lib/gdm3/greeter-dconf-defaults' '/usr/share/gdm/dconf'
-as_gdm pkill --signal 'HUP' --uid 'Debian-gdm' 'dconf-service' || true
->>>>>>> 86c34ea9
+as_gdm pkill --signal 'HUP' --uid 'gdm' 'dconf-service' || true