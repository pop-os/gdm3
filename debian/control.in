Source: gdm3
Section: gnome
Priority: optional
Maintainer: Debian GNOME Maintainers <pkg-gnome-maintainers@lists.alioth.debian.org>
Uploaders: @GNOME_TEAM@
Build-Depends: gnome-pkg-tools (>= 0.16.3),
               debhelper (>= 8.1.3),
               cdbs (>= 0.4.122~),
               dh-systemd (>= 1.14),
               dh-autoreconf,
               dconf-cli (>= 0.19.90),
               intltool (>= 0.40.0),
               libdbus-glib-1-dev (>= 0.74),
               libglib2.0-dev (>= 2.36.0),
               libgtk-3-dev (>= 2.91.1),
               libpango1.0-dev (>= 1.3.0),
               libcanberra-gtk3-dev (>= 0.4),
               libfontconfig1-dev (>= 2.5.0),
               libaccountsservice-dev (>= 0.6.12),
               gnome-settings-daemon-dev (>= 2.91.2),
               gnome-settings-daemon (>= 2.91.2),
               libck-connector-dev [!linux-any],
               libnss3-dev (>= 3.11.1),
               libx11-dev,
               libxau-dev,
               libxrandr-dev,
               libxt-dev,
               libxext-dev,
               check (>= 0.9.10-2~),
               libgirepository1.0-dev (>= 0.9.12),
               gobject-introspection (>= 0.10.7-1~),
               libpam0g-dev,
               libxdmcp-dev,
               libwrap0-dev,
               libxft-dev,
               libxi-dev,
               libxinerama-dev,
               plymouth-dev [linux-any] | libplymouth-dev [linux-any],
               yelp-tools,
               libselinux1-dev [linux-any],
               libattr1-dev [linux-any],
               iso-codes,
               libaudit-dev [linux-any],
               docbook-xml,
               gsettings-desktop-schemas,
               libsystemd-login-dev (>= 186) [linux-any],
               libsystemd-daemon-dev (>= 186) [linux-any],
<<<<<<< HEAD
               libsystemd-journal-dev [linux-any]               
=======
               libsystemd-journal-dev [linux-any]
>>>>>>> 16cc6f95
Standards-Version: 3.9.5
Vcs-Svn: svn://anonscm.debian.org/pkg-gnome/desktop/unstable/gdm3/
Vcs-Browser: http://anonscm.debian.org/viewvc/pkg-gnome/desktop/unstable/gdm3/

Package: gdm3
Architecture: linux-any
Pre-Depends: ${misc:Pre-Depends}
Depends: ${shlibs:Depends},
         ${misc:Depends},
         libgdm1 (= ${binary:Version}),
         gir1.2-gdm3 (= ${binary:Version}),
         adduser,
         libpam-modules (>= 0.72-1),
         libpam-runtime (>= 0.76-13.1),
         libpam-systemd [linux-any], consolekit [!linux-any],
<<<<<<< HEAD
         gnome-session-bin (>= 3.6),
         gnome-settings-daemon (>= 3.2),
         gnome-shell (>= 3.6),
         upower,
=======
         gnome-session-bin (>= 3.10),
         gnome-settings-daemon (>= 3.2),
         gnome-shell (>= 3.10.1-2~),
>>>>>>> 16cc6f95
         gnome-session | x-session-manager | x-window-manager | x-terminal-emulator,
         lsb-base (>= 3.2-14),
         librsvg2-common,
         accountsservice (>= 0.6.12),
         policykit-1 (>= 0.105-5~) [linux-any],
         gsettings-desktop-schemas,
         libglib2.0-bin (>= 2.35.0),
         dconf-cli (>= 0.20),
         dconf-gsettings-backend (>= 0.20),
         ucf,
         x11-common (>= 1:7.6+11),
         x11-xserver-utils
Recommends: zenity,
            xserver-xephyr,
            x11-xkb-utils,
            xserver-xorg,
            at-spi2-core,
            gnome-icon-theme,
            gnome-icon-theme-symbolic,
            desktop-base (>= 6)
Suggests: libpam-gnome-keyring,
          gnome-orca
Provides: x-display-manager
Breaks: gnome-panel (<< 3.0),
        gnome-screensaver (<< 2.17.7),
        gnome-orca (<< 2.30.0-2),
        gnome-control-center (<< 3.0)
<<<<<<< HEAD
Description: Next generation GNOME Display Manager
=======
Description: GNOME Display Manager
>>>>>>> 16cc6f95
 GDM provides the equivalent of a "login:" prompt for X displays: it 
 asks for a login and starts graphical sessions.
 .
 It supports multiple seats and switching between multiple users.
 .
 The greeter is based on the GNOME libraries and applications, and its 
 look and design are the same as those of a GNOME session.

Package: libgdm1
Section: libs
Architecture: linux-any
Pre-Depends: ${misc:Pre-Depends}
Depends: ${shlibs:Depends},
         ${misc:Depends},
         ${gir:Depends}
Breaks: gdm3 (<< 3.8.3-3~)
Conflicts: libgdm
Replaces: libgdm, gdm3 (<< 3.8.3-3~)
Description: GNOME Display Manager (shared library)
 GDM provides the equivalent of a "login:" prompt for X displays: it 
 asks for a login and starts graphical sessions.
 .
 It supports multiple seats and switching between multiple users.
 .
 The greeter is based on the GNOME libraries and applications, and its 
 look and design are the same as those of a GNOME session.
 .
 This package contains the shared library required by gnome-shell.

Package: libgdm-dev
Section: libdevel
Architecture: linux-any
Pre-Depends: ${misc:Pre-Depends}
Depends: libgdm1 (= ${binary:Version}),
         gir1.2-gdm3 (= ${binary:Version}),
         ${shlibs:Depends},
         ${misc:Depends},
         ${gir:Depends}
Description: GNOME Display Manager (development files)
 GDM provides the equivalent of a "login:" prompt for X displays: it 
 asks for a login and starts graphical sessions.
 .
 It supports multiple seats and switching between multiple users.
 .
 The greeter is based on the GNOME libraries and applications, and its 
 look and design are the same as those of a GNOME session.
 .
 This package contains header and development files.

Package: gir1.2-gdm3
Section: introspection
Architecture: linux-any
Depends: ${gir:Depends},
         ${shlibs:Depends},
         ${misc:Depends}
Conflicts: libgdm
Replaces: libgdm
Description: GObject introspection data for the GNOME Display Manager
 GDM provides the equivalent of a "login:" prompt for X displays: it 
 asks for a login and starts graphical sessions.
 .
 It supports multiple seats and switching between multiple users.
 .
 The greeter is based on the GNOME libraries and applications, and its 
 look and design are the same as those of a GNOME session.
 .
 This package contains introspection data for the GNOME Display Manager.<|MERGE_RESOLUTION|>--- conflicted
+++ resolved
@@ -45,11 +45,7 @@
                gsettings-desktop-schemas,
                libsystemd-login-dev (>= 186) [linux-any],
                libsystemd-daemon-dev (>= 186) [linux-any],
-<<<<<<< HEAD
-               libsystemd-journal-dev [linux-any]               
-=======
                libsystemd-journal-dev [linux-any]
->>>>>>> 16cc6f95
 Standards-Version: 3.9.5
 Vcs-Svn: svn://anonscm.debian.org/pkg-gnome/desktop/unstable/gdm3/
 Vcs-Browser: http://anonscm.debian.org/viewvc/pkg-gnome/desktop/unstable/gdm3/
@@ -65,16 +61,9 @@
          libpam-modules (>= 0.72-1),
          libpam-runtime (>= 0.76-13.1),
          libpam-systemd [linux-any], consolekit [!linux-any],
-<<<<<<< HEAD
-         gnome-session-bin (>= 3.6),
-         gnome-settings-daemon (>= 3.2),
-         gnome-shell (>= 3.6),
-         upower,
-=======
          gnome-session-bin (>= 3.10),
          gnome-settings-daemon (>= 3.2),
          gnome-shell (>= 3.10.1-2~),
->>>>>>> 16cc6f95
          gnome-session | x-session-manager | x-window-manager | x-terminal-emulator,
          lsb-base (>= 3.2-14),
          librsvg2-common,
@@ -102,11 +91,7 @@
         gnome-screensaver (<< 2.17.7),
         gnome-orca (<< 2.30.0-2),
         gnome-control-center (<< 3.0)
-<<<<<<< HEAD
-Description: Next generation GNOME Display Manager
-=======
 Description: GNOME Display Manager
->>>>>>> 16cc6f95
  GDM provides the equivalent of a "login:" prompt for X displays: it 
  asks for a login and starts graphical sessions.
  .
