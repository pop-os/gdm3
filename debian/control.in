--- conflicted
+++ resolved
@@ -83,12 +83,8 @@
             xserver-xorg,
             zenity
 Suggests: gnome-orca,
-<<<<<<< HEAD
-=======
-          libpam-fprintd (>= 0.8.0-2),
           libpam-sss (>= 2.3.0-1),
           libpam-pkcs11,
->>>>>>> 787ffac5
           libpam-gnome-keyring
 Provides: x-display-manager
 Breaks: pulseaudio (<< 11.1-2),
