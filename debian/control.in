--- conflicted
+++ resolved
@@ -35,25 +35,13 @@
                libxau-dev,
                libxcb1-dev,
                libxdmcp-dev,
-<<<<<<< HEAD
-               libxext-dev,
-               libxinerama-dev,
-               libxt-dev,
-               udev [linux-any],
-               xserver-xorg-dev,
-               yelp-tools
-Standards-Version: 4.2.1
+               meson (>= 0.50),
+               udev [linux-any]
+Standards-Version: 4.5.0
 XS-Debian-Vcs-Git: https://salsa.debian.org/gnome-team/gdm.git
 XS-Debian-Vcs-Browser: https://salsa.debian.org/gnome-team/gdm
 Vcs-Git: https://salsa.debian.org/gnome-team/gdm.git -b ubuntu/master
 Vcs-Browser: https://salsa.debian.org/gnome-team/gdm/tree/ubuntu/master
-=======
-               meson (>= 0.50),
-               udev [linux-any]
-Standards-Version: 4.5.0
-Vcs-Browser: https://salsa.debian.org/gnome-team/gdm
-Vcs-Git: https://salsa.debian.org/gnome-team/gdm.git
->>>>>>> 412bc880
 Rules-Requires-Root: no
 
 Package: gdm3
