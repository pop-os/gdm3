--- conflicted
+++ resolved
@@ -77,11 +77,7 @@
          ${misc:Depends},
          ${shlibs:Depends}
 Recommends: at-spi2-core,
-<<<<<<< HEAD
-=======
-            desktop-base (>= 10.0.0),
             gnome-session | x-session-manager,
->>>>>>> df4b2a37
             x11-xkb-utils,
             xserver-xephyr,
             xserver-xorg,
